use {
    crate::{StoredExtendedRewards, StoredTransactionStatusMeta},
    solana_account_decoder::parse_token::{real_number_string_trimmed, UiTokenAmount},
    solana_sdk::{
        hash::Hash,
        instruction::{CompiledInstruction, InstructionError},
        message::{
            legacy::Message as LegacyMessage,
            v0::{self, LoadedAddresses, MessageAddressTableLookup},
            MessageHeader, VersionedMessage,
        },
        pubkey::Pubkey,
        signature::Signature,
        transaction::{Transaction, TransactionError, VersionedTransaction},
        transaction_context::TransactionReturnData,
    },
    solana_transaction_status::{
        ConfirmedBlock, InnerInstruction, InnerInstructions, Reward, RewardType,
        TransactionByAddrInfo, TransactionStatusMeta, TransactionTokenBalance,
        TransactionWithStatusMeta, VersionedConfirmedBlock, VersionedTransactionWithStatusMeta,
    },
    std::{
        convert::{TryFrom, TryInto},
        str::FromStr,
    },
};

#[allow(clippy::derive_partial_eq_without_eq)]
pub mod generated {
    include!(concat!(
        env!("OUT_DIR"),
        "/solana.storage.confirmed_block.rs"
    ));
}

#[allow(clippy::derive_partial_eq_without_eq)]
pub mod tx_by_addr {
    include!(concat!(
        env!("OUT_DIR"),
        "/solana.storage.transaction_by_addr.rs"
    ));
}

impl From<Vec<Reward>> for generated::Rewards {
    fn from(rewards: Vec<Reward>) -> Self {
        Self {
            rewards: rewards.into_iter().map(|r| r.into()).collect(),
        }
    }
}

impl From<generated::Rewards> for Vec<Reward> {
    fn from(rewards: generated::Rewards) -> Self {
        rewards.rewards.into_iter().map(|r| r.into()).collect()
    }
}

impl From<StoredExtendedRewards> for generated::Rewards {
    fn from(rewards: StoredExtendedRewards) -> Self {
        Self {
            rewards: rewards
                .into_iter()
                .map(|r| {
                    let r: Reward = r.into();
                    r.into()
                })
                .collect(),
        }
    }
}

impl From<generated::Rewards> for StoredExtendedRewards {
    fn from(rewards: generated::Rewards) -> Self {
        rewards
            .rewards
            .into_iter()
            .map(|r| {
                let r: Reward = r.into();
                r.into()
            })
            .collect()
    }
}

impl From<Reward> for generated::Reward {
    fn from(reward: Reward) -> Self {
        Self {
            pubkey: reward.pubkey,
            lamports: reward.lamports,
            post_balance: reward.post_balance,
            reward_type: match reward.reward_type {
                None => generated::RewardType::Unspecified,
                Some(RewardType::Fee) => generated::RewardType::Fee,
                Some(RewardType::Rent) => generated::RewardType::Rent,
                Some(RewardType::Staking) => generated::RewardType::Staking,
                Some(RewardType::Voting) => generated::RewardType::Voting,
            } as i32,
            commission: reward.commission.map(|c| c.to_string()).unwrap_or_default(),
        }
    }
}

impl From<generated::Reward> for Reward {
    fn from(reward: generated::Reward) -> Self {
        Self {
            pubkey: reward.pubkey,
            lamports: reward.lamports,
            post_balance: reward.post_balance,
            reward_type: match reward.reward_type {
                0 => None,
                1 => Some(RewardType::Fee),
                2 => Some(RewardType::Rent),
                3 => Some(RewardType::Staking),
                4 => Some(RewardType::Voting),
                _ => None,
            },
            commission: reward.commission.parse::<u8>().ok(),
        }
    }
}

impl From<VersionedConfirmedBlock> for generated::ConfirmedBlock {
    fn from(confirmed_block: VersionedConfirmedBlock) -> Self {
        let VersionedConfirmedBlock {
            previous_blockhash,
            blockhash,
            parent_slot,
            transactions,
            rewards,
            block_time,
            block_height,
        } = confirmed_block;

        Self {
            previous_blockhash,
            blockhash,
            parent_slot,
            transactions: transactions.into_iter().map(|tx| tx.into()).collect(),
            rewards: rewards.into_iter().map(|r| r.into()).collect(),
            block_time: block_time.map(|timestamp| generated::UnixTimestamp { timestamp }),
            block_height: block_height.map(|block_height| generated::BlockHeight { block_height }),
        }
    }
}

impl TryFrom<generated::ConfirmedBlock> for ConfirmedBlock {
    type Error = bincode::Error;
    fn try_from(
        confirmed_block: generated::ConfirmedBlock,
    ) -> std::result::Result<Self, Self::Error> {
        let generated::ConfirmedBlock {
            previous_blockhash,
            blockhash,
            parent_slot,
            transactions,
            rewards,
            block_time,
            block_height,
        } = confirmed_block;

        Ok(Self {
            previous_blockhash,
            blockhash,
            parent_slot,
            transactions: transactions
                .into_iter()
                .map(|tx| tx.try_into())
                .collect::<std::result::Result<Vec<_>, Self::Error>>()?,
            rewards: rewards.into_iter().map(|r| r.into()).collect(),
            block_time: block_time.map(|generated::UnixTimestamp { timestamp }| timestamp),
            block_height: block_height.map(|generated::BlockHeight { block_height }| block_height),
        })
    }
}

impl From<TransactionWithStatusMeta> for generated::ConfirmedTransaction {
    fn from(tx_with_meta: TransactionWithStatusMeta) -> Self {
        match tx_with_meta {
            TransactionWithStatusMeta::MissingMetadata(transaction) => Self {
                transaction: Some(generated::Transaction::from(transaction)),
                meta: None,
            },
            TransactionWithStatusMeta::Complete(tx_with_meta) => Self::from(tx_with_meta),
        }
    }
}

impl From<VersionedTransactionWithStatusMeta> for generated::ConfirmedTransaction {
    fn from(value: VersionedTransactionWithStatusMeta) -> Self {
        Self {
            transaction: Some(value.transaction.into()),
            meta: Some(value.meta.into()),
        }
    }
}

impl TryFrom<generated::ConfirmedTransaction> for TransactionWithStatusMeta {
    type Error = bincode::Error;
    fn try_from(value: generated::ConfirmedTransaction) -> std::result::Result<Self, Self::Error> {
        let meta = value.meta.map(|meta| meta.try_into()).transpose()?;
        let transaction = value.transaction.expect("transaction is required").into();
        Ok(match meta {
            Some(meta) => Self::Complete(VersionedTransactionWithStatusMeta { transaction, meta }),
            None => Self::MissingMetadata(
                transaction
                    .into_legacy_transaction()
                    .expect("meta is required for versioned transactions"),
            ),
        })
    }
}

impl From<Transaction> for generated::Transaction {
    fn from(value: Transaction) -> Self {
        Self {
            signatures: value
                .signatures
                .into_iter()
                .map(|signature| <Signature as AsRef<[u8]>>::as_ref(&signature).into())
                .collect(),
            message: Some(value.message.into()),
        }
    }
}

impl From<VersionedTransaction> for generated::Transaction {
    fn from(value: VersionedTransaction) -> Self {
        Self {
            signatures: value
                .signatures
                .into_iter()
                .map(|signature| <Signature as AsRef<[u8]>>::as_ref(&signature).into())
                .collect(),
            message: Some(value.message.into()),
        }
    }
}

impl From<generated::Transaction> for VersionedTransaction {
    fn from(value: generated::Transaction) -> Self {
        Self {
            signatures: value
                .signatures
                .into_iter()
                .map(|x| Signature::new(&x))
                .collect(),
            message: value.message.expect("message is required").into(),
        }
    }
}

impl From<LegacyMessage> for generated::Message {
    fn from(message: LegacyMessage) -> Self {
        Self {
            header: Some(message.header.into()),
            account_keys: message
                .account_keys
                .iter()
                .map(|key| <Pubkey as AsRef<[u8]>>::as_ref(key).into())
                .collect(),
            recent_blockhash: message.recent_blockhash.to_bytes().into(),
            instructions: message
                .instructions
                .into_iter()
                .map(|ix| ix.into())
                .collect(),
            versioned: false,
            address_table_lookups: vec![],
        }
    }
}

impl From<VersionedMessage> for generated::Message {
    fn from(message: VersionedMessage) -> Self {
        match message {
            VersionedMessage::Legacy(message) => Self::from(message),
            VersionedMessage::V0(message) => Self {
                header: Some(message.header.into()),
                account_keys: message
                    .account_keys
                    .iter()
                    .map(|key| <Pubkey as AsRef<[u8]>>::as_ref(key).into())
                    .collect(),
                recent_blockhash: message.recent_blockhash.to_bytes().into(),
                instructions: message
                    .instructions
                    .into_iter()
                    .map(|ix| ix.into())
                    .collect(),
                versioned: true,
                address_table_lookups: message
                    .address_table_lookups
                    .into_iter()
                    .map(|lookup| lookup.into())
                    .collect(),
            },
        }
    }
}

impl From<generated::Message> for VersionedMessage {
    fn from(value: generated::Message) -> Self {
        let header = value.header.expect("header is required").into();
        let account_keys = value
            .account_keys
            .into_iter()
            .map(|key| Pubkey::new(&key))
            .collect();
        let recent_blockhash = Hash::new(&value.recent_blockhash);
        let instructions = value.instructions.into_iter().map(|ix| ix.into()).collect();
        let address_table_lookups = value
            .address_table_lookups
            .into_iter()
            .map(|lookup| lookup.into())
            .collect();

        if !value.versioned {
            Self::Legacy(LegacyMessage {
                header,
                account_keys,
                recent_blockhash,
                instructions,
            })
        } else {
            Self::V0(v0::Message {
                header,
                account_keys,
                recent_blockhash,
                instructions,
                address_table_lookups,
            })
        }
    }
}

impl From<MessageHeader> for generated::MessageHeader {
    fn from(value: MessageHeader) -> Self {
        Self {
            num_required_signatures: value.num_required_signatures as u32,
            num_readonly_signed_accounts: value.num_readonly_signed_accounts as u32,
            num_readonly_unsigned_accounts: value.num_readonly_unsigned_accounts as u32,
        }
    }
}

impl From<generated::MessageHeader> for MessageHeader {
    fn from(value: generated::MessageHeader) -> Self {
        Self {
            num_required_signatures: value.num_required_signatures as u8,
            num_readonly_signed_accounts: value.num_readonly_signed_accounts as u8,
            num_readonly_unsigned_accounts: value.num_readonly_unsigned_accounts as u8,
        }
    }
}

impl From<TransactionStatusMeta> for generated::TransactionStatusMeta {
    fn from(value: TransactionStatusMeta) -> Self {
        let TransactionStatusMeta {
            status,
            fee,
            pre_balances,
            post_balances,
            inner_instructions,
            log_messages,
            pre_token_balances,
            post_token_balances,
            rewards,
            loaded_addresses,
            return_data,
            compute_units_consumed,
        } = value;
        let err = match status {
            Ok(()) => None,
            Err(err) => Some(generated::TransactionError {
                err: bincode::serialize(&err).expect("transaction error to serialize to bytes"),
            }),
        };
        let inner_instructions_none = inner_instructions.is_none();
        let inner_instructions = inner_instructions
            .unwrap_or_default()
            .into_iter()
            .map(|ii| ii.into())
            .collect();
        let log_messages_none = log_messages.is_none();
        let log_messages = log_messages.unwrap_or_default();
        let pre_token_balances = pre_token_balances
            .unwrap_or_default()
            .into_iter()
            .map(|balance| balance.into())
            .collect();
        let post_token_balances = post_token_balances
            .unwrap_or_default()
            .into_iter()
            .map(|balance| balance.into())
            .collect();
        let rewards = rewards
            .unwrap_or_default()
            .into_iter()
            .map(|reward| reward.into())
            .collect();
        let loaded_writable_addresses = loaded_addresses
            .writable
            .into_iter()
            .map(|key| <Pubkey as AsRef<[u8]>>::as_ref(&key).into())
            .collect();
        let loaded_readonly_addresses = loaded_addresses
            .readonly
            .into_iter()
            .map(|key| <Pubkey as AsRef<[u8]>>::as_ref(&key).into())
            .collect();
        let return_data_none = return_data.is_none();
        let return_data = return_data.map(|return_data| return_data.into());

        Self {
            err,
            fee,
            pre_balances,
            post_balances,
            inner_instructions,
            inner_instructions_none,
            log_messages,
            log_messages_none,
            pre_token_balances,
            post_token_balances,
            rewards,
            loaded_writable_addresses,
            loaded_readonly_addresses,
            return_data,
            return_data_none,
            compute_units_consumed,
        }
    }
}

impl From<StoredTransactionStatusMeta> for generated::TransactionStatusMeta {
    fn from(meta: StoredTransactionStatusMeta) -> Self {
        let meta: TransactionStatusMeta = meta.into();
        meta.into()
    }
}

impl TryFrom<generated::TransactionStatusMeta> for TransactionStatusMeta {
    type Error = bincode::Error;

    fn try_from(value: generated::TransactionStatusMeta) -> std::result::Result<Self, Self::Error> {
        let generated::TransactionStatusMeta {
            err,
            fee,
            pre_balances,
            post_balances,
            inner_instructions,
            inner_instructions_none,
            log_messages,
            log_messages_none,
            pre_token_balances,
            post_token_balances,
            rewards,
            loaded_writable_addresses,
            loaded_readonly_addresses,
            return_data,
            return_data_none,
            compute_units_consumed,
        } = value;
        let status = match &err {
            None => Ok(()),
            Some(tx_error) => Err(bincode::deserialize(&tx_error.err)?),
        };
        let inner_instructions = if inner_instructions_none {
            None
        } else {
            Some(
                inner_instructions
                    .into_iter()
                    .map(|inner| inner.into())
                    .collect(),
            )
        };
        let log_messages = if log_messages_none {
            None
        } else {
            Some(log_messages)
        };
        let pre_token_balances = Some(
            pre_token_balances
                .into_iter()
                .map(|balance| balance.into())
                .collect(),
        );
        let post_token_balances = Some(
            post_token_balances
                .into_iter()
                .map(|balance| balance.into())
                .collect(),
        );
        let rewards = Some(rewards.into_iter().map(|reward| reward.into()).collect());
        let loaded_addresses = LoadedAddresses {
            writable: loaded_writable_addresses
                .into_iter()
                .map(|key| Pubkey::new(&key))
                .collect(),
            readonly: loaded_readonly_addresses
                .into_iter()
                .map(|key| Pubkey::new(&key))
                .collect(),
        };
        let return_data = if return_data_none {
            None
        } else {
            return_data.map(|return_data| return_data.into())
        };
        Ok(Self {
            status,
            fee,
            pre_balances,
            post_balances,
            inner_instructions,
            log_messages,
            pre_token_balances,
            post_token_balances,
            rewards,
            loaded_addresses,
            return_data,
            compute_units_consumed,
        })
    }
}

impl From<InnerInstructions> for generated::InnerInstructions {
    fn from(value: InnerInstructions) -> Self {
        Self {
            index: value.index as u32,
            instructions: value.instructions.into_iter().map(|i| i.into()).collect(),
        }
    }
}

impl From<generated::InnerInstructions> for InnerInstructions {
    fn from(value: generated::InnerInstructions) -> Self {
        Self {
            index: value.index as u8,
            instructions: value.instructions.into_iter().map(|i| i.into()).collect(),
        }
    }
}

impl From<TransactionTokenBalance> for generated::TokenBalance {
    fn from(value: TransactionTokenBalance) -> Self {
        Self {
            account_index: value.account_index as u32,
            mint: value.mint,
            ui_token_amount: Some(generated::UiTokenAmount {
                ui_amount: value.ui_token_amount.ui_amount.unwrap_or_default(),
                decimals: value.ui_token_amount.decimals as u32,
                amount: value.ui_token_amount.amount,
                ui_amount_string: value.ui_token_amount.ui_amount_string,
            }),
            owner: value.owner,
            program_id: value.program_id,
        }
    }
}

impl From<generated::TokenBalance> for TransactionTokenBalance {
    fn from(value: generated::TokenBalance) -> Self {
        let ui_token_amount = value.ui_token_amount.unwrap_or_default();
        Self {
            account_index: value.account_index as u8,
            mint: value.mint,
            ui_token_amount: UiTokenAmount {
                ui_amount: if (ui_token_amount.ui_amount - f64::default()).abs() > f64::EPSILON {
                    Some(ui_token_amount.ui_amount)
                } else {
                    None
                },
                decimals: ui_token_amount.decimals as u8,
                amount: ui_token_amount.amount.clone(),
                ui_amount_string: if !ui_token_amount.ui_amount_string.is_empty() {
                    ui_token_amount.ui_amount_string
                } else {
                    real_number_string_trimmed(
                        u64::from_str(&ui_token_amount.amount).unwrap_or_default(),
                        ui_token_amount.decimals as u8,
                    )
                },
            },
            owner: value.owner,
            program_id: value.program_id,
        }
    }
}

impl From<MessageAddressTableLookup> for generated::MessageAddressTableLookup {
    fn from(lookup: MessageAddressTableLookup) -> Self {
        Self {
            account_key: <Pubkey as AsRef<[u8]>>::as_ref(&lookup.account_key).into(),
            writable_indexes: lookup.writable_indexes,
            readonly_indexes: lookup.readonly_indexes,
        }
    }
}

impl From<generated::MessageAddressTableLookup> for MessageAddressTableLookup {
    fn from(value: generated::MessageAddressTableLookup) -> Self {
        Self {
            account_key: Pubkey::new(&value.account_key),
            writable_indexes: value.writable_indexes,
            readonly_indexes: value.readonly_indexes,
        }
    }
}

impl From<TransactionReturnData> for generated::ReturnData {
    fn from(value: TransactionReturnData) -> Self {
        Self {
            program_id: <Pubkey as AsRef<[u8]>>::as_ref(&value.program_id).into(),
            data: value.data,
        }
    }
}

impl From<generated::ReturnData> for TransactionReturnData {
    fn from(value: generated::ReturnData) -> Self {
        Self {
            program_id: Pubkey::new(&value.program_id),
            data: value.data,
        }
    }
}

impl From<CompiledInstruction> for generated::CompiledInstruction {
    fn from(value: CompiledInstruction) -> Self {
        Self {
            program_id_index: value.program_id_index as u32,
            accounts: value.accounts,
            data: value.data,
        }
    }
}

impl From<generated::CompiledInstruction> for CompiledInstruction {
    fn from(value: generated::CompiledInstruction) -> Self {
        Self {
            program_id_index: value.program_id_index as u8,
            accounts: value.accounts,
            data: value.data,
        }
    }
}

impl From<InnerInstruction> for generated::InnerInstruction {
    fn from(value: InnerInstruction) -> Self {
        Self {
            program_id_index: value.instruction.program_id_index as u32,
            accounts: value.instruction.accounts,
            data: value.instruction.data,
            stack_height: value.stack_height,
        }
    }
}

impl From<generated::InnerInstruction> for InnerInstruction {
    fn from(value: generated::InnerInstruction) -> Self {
        Self {
            instruction: CompiledInstruction {
                program_id_index: value.program_id_index as u8,
                accounts: value.accounts,
                data: value.data,
            },
            stack_height: value.stack_height,
        }
    }
}

impl TryFrom<tx_by_addr::TransactionError> for TransactionError {
    type Error = &'static str;

    fn try_from(transaction_error: tx_by_addr::TransactionError) -> Result<Self, Self::Error> {
        if transaction_error.transaction_error == 8 {
            if let Some(instruction_error) = transaction_error.instruction_error {
                if let Some(custom) = instruction_error.custom {
                    return Ok(TransactionError::InstructionError(
                        instruction_error.index as u8,
                        InstructionError::Custom(custom.custom),
                    ));
                }

                let ie = match instruction_error.error {
                    0 => InstructionError::GenericError,
                    1 => InstructionError::InvalidArgument,
                    2 => InstructionError::InvalidInstructionData,
                    3 => InstructionError::InvalidAccountData,
                    4 => InstructionError::AccountDataTooSmall,
                    5 => InstructionError::InsufficientFunds,
                    6 => InstructionError::IncorrectProgramId,
                    7 => InstructionError::MissingRequiredSignature,
                    8 => InstructionError::AccountAlreadyInitialized,
                    9 => InstructionError::UninitializedAccount,
                    10 => InstructionError::UnbalancedInstruction,
                    11 => InstructionError::ModifiedProgramId,
                    12 => InstructionError::ExternalAccountLamportSpend,
                    13 => InstructionError::ExternalAccountDataModified,
                    14 => InstructionError::ReadonlyLamportChange,
                    15 => InstructionError::ReadonlyDataModified,
                    16 => InstructionError::DuplicateAccountIndex,
                    17 => InstructionError::ExecutableModified,
                    18 => InstructionError::RentEpochModified,
                    19 => InstructionError::NotEnoughAccountKeys,
                    20 => InstructionError::AccountDataSizeChanged,
                    21 => InstructionError::AccountNotExecutable,
                    22 => InstructionError::AccountBorrowFailed,
                    23 => InstructionError::AccountBorrowOutstanding,
                    24 => InstructionError::DuplicateAccountOutOfSync,
                    26 => InstructionError::InvalidError,
                    27 => InstructionError::ExecutableDataModified,
                    28 => InstructionError::ExecutableLamportChange,
                    29 => InstructionError::ExecutableAccountNotRentExempt,
                    30 => InstructionError::UnsupportedProgramId,
                    31 => InstructionError::CallDepth,
                    32 => InstructionError::MissingAccount,
                    33 => InstructionError::ReentrancyNotAllowed,
                    34 => InstructionError::MaxSeedLengthExceeded,
                    35 => InstructionError::InvalidSeeds,
                    36 => InstructionError::InvalidRealloc,
                    37 => InstructionError::ComputationalBudgetExceeded,
                    38 => InstructionError::PrivilegeEscalation,
                    39 => InstructionError::ProgramEnvironmentSetupFailure,
                    40 => InstructionError::ProgramFailedToComplete,
                    41 => InstructionError::ProgramFailedToCompile,
                    42 => InstructionError::Immutable,
                    43 => InstructionError::IncorrectAuthority,
                    44 => InstructionError::BorshIoError(String::new()),
                    45 => InstructionError::AccountNotRentExempt,
                    46 => InstructionError::InvalidAccountOwner,
                    47 => InstructionError::ArithmeticOverflow,
                    48 => InstructionError::UnsupportedSysvar,
                    49 => InstructionError::IllegalOwner,
                    50 => InstructionError::MaxAccountsDataAllocationsExceeded,
                    51 => InstructionError::MaxAccountsExceeded,
                    52 => InstructionError::MaxInstructionTraceLengthExceeded,
                    _ => return Err("Invalid InstructionError"),
                };

                return Ok(TransactionError::InstructionError(
                    instruction_error.index as u8,
                    ie,
                ));
            }
        }

        if let Some(transaction_details) = transaction_error.transaction_details {
            match transaction_error.transaction_error {
                30 => {
                    return Ok(TransactionError::DuplicateInstruction(
                        transaction_details.index as u8,
                    ));
                }
                31 => {
                    return Ok(TransactionError::InsufficientFundsForRent {
                        account_index: transaction_details.index as u8,
                    });
                }
                _ => {}
            }
        }

        Ok(match transaction_error.transaction_error {
            0 => TransactionError::AccountInUse,
            1 => TransactionError::AccountLoadedTwice,
            2 => TransactionError::AccountNotFound,
            3 => TransactionError::ProgramAccountNotFound,
            4 => TransactionError::InsufficientFundsForFee,
            5 => TransactionError::InvalidAccountForFee,
            6 => TransactionError::AlreadyProcessed,
            7 => TransactionError::BlockhashNotFound,
            9 => TransactionError::CallChainTooDeep,
            10 => TransactionError::MissingSignatureForFee,
            11 => TransactionError::InvalidAccountIndex,
            12 => TransactionError::SignatureFailure,
            13 => TransactionError::InvalidProgramForExecution,
            14 => TransactionError::SanitizeFailure,
            15 => TransactionError::ClusterMaintenance,
            16 => TransactionError::AccountBorrowOutstanding,
            17 => TransactionError::WouldExceedMaxBlockCostLimit,
            18 => TransactionError::UnsupportedVersion,
            19 => TransactionError::InvalidWritableAccount,
            20 => TransactionError::WouldExceedMaxAccountCostLimit,
            21 => TransactionError::WouldExceedAccountDataBlockLimit,
            22 => TransactionError::TooManyAccountLocks,
            23 => TransactionError::AddressLookupTableNotFound,
            24 => TransactionError::InvalidAddressLookupTableOwner,
            25 => TransactionError::InvalidAddressLookupTableData,
            26 => TransactionError::InvalidAddressLookupTableIndex,
            27 => TransactionError::InvalidRentPayingAccount,
            28 => TransactionError::WouldExceedMaxVoteCostLimit,
            29 => TransactionError::WouldExceedAccountDataTotalLimit,
<<<<<<< HEAD
            32 => TransactionError::LockedRewardAccountsDuringRewardInterval,
=======
            32 => TransactionError::MaxLoadedAccountsDataSizeExceeded,
            33 => TransactionError::InvalidLoadedAccountsDataSizeLimit,
>>>>>>> 9524c9db
            _ => return Err("Invalid TransactionError"),
        })
    }
}

impl From<TransactionError> for tx_by_addr::TransactionError {
    fn from(transaction_error: TransactionError) -> Self {
        Self {
            transaction_error: match transaction_error {
                TransactionError::AccountInUse => tx_by_addr::TransactionErrorType::AccountInUse,
                TransactionError::AccountLoadedTwice => {
                    tx_by_addr::TransactionErrorType::AccountLoadedTwice
                }
                TransactionError::AccountNotFound => {
                    tx_by_addr::TransactionErrorType::AccountNotFound
                }
                TransactionError::ProgramAccountNotFound => {
                    tx_by_addr::TransactionErrorType::ProgramAccountNotFound
                }
                TransactionError::InsufficientFundsForFee => {
                    tx_by_addr::TransactionErrorType::InsufficientFundsForFee
                }
                TransactionError::InvalidAccountForFee => {
                    tx_by_addr::TransactionErrorType::InvalidAccountForFee
                }
                TransactionError::AlreadyProcessed => {
                    tx_by_addr::TransactionErrorType::AlreadyProcessed
                }
                TransactionError::BlockhashNotFound => {
                    tx_by_addr::TransactionErrorType::BlockhashNotFound
                }
                TransactionError::CallChainTooDeep => {
                    tx_by_addr::TransactionErrorType::CallChainTooDeep
                }
                TransactionError::MissingSignatureForFee => {
                    tx_by_addr::TransactionErrorType::MissingSignatureForFee
                }
                TransactionError::InvalidAccountIndex => {
                    tx_by_addr::TransactionErrorType::InvalidAccountIndex
                }
                TransactionError::SignatureFailure => {
                    tx_by_addr::TransactionErrorType::SignatureFailure
                }
                TransactionError::InvalidProgramForExecution => {
                    tx_by_addr::TransactionErrorType::InvalidProgramForExecution
                }
                TransactionError::SanitizeFailure => {
                    tx_by_addr::TransactionErrorType::SanitizeFailure
                }
                TransactionError::ClusterMaintenance => {
                    tx_by_addr::TransactionErrorType::ClusterMaintenance
                }
                TransactionError::InstructionError(_, _) => {
                    tx_by_addr::TransactionErrorType::InstructionError
                }
                TransactionError::AccountBorrowOutstanding => {
                    tx_by_addr::TransactionErrorType::AccountBorrowOutstandingTx
                }
                TransactionError::WouldExceedMaxBlockCostLimit => {
                    tx_by_addr::TransactionErrorType::WouldExceedMaxBlockCostLimit
                }
                TransactionError::UnsupportedVersion => {
                    tx_by_addr::TransactionErrorType::UnsupportedVersion
                }
                TransactionError::InvalidWritableAccount => {
                    tx_by_addr::TransactionErrorType::InvalidWritableAccount
                }
                TransactionError::WouldExceedMaxAccountCostLimit => {
                    tx_by_addr::TransactionErrorType::WouldExceedMaxAccountCostLimit
                }
                TransactionError::WouldExceedAccountDataBlockLimit => {
                    tx_by_addr::TransactionErrorType::WouldExceedAccountDataBlockLimit
                }
                TransactionError::TooManyAccountLocks => {
                    tx_by_addr::TransactionErrorType::TooManyAccountLocks
                }
                TransactionError::AddressLookupTableNotFound => {
                    tx_by_addr::TransactionErrorType::AddressLookupTableNotFound
                }
                TransactionError::InvalidAddressLookupTableOwner => {
                    tx_by_addr::TransactionErrorType::InvalidAddressLookupTableOwner
                }
                TransactionError::InvalidAddressLookupTableData => {
                    tx_by_addr::TransactionErrorType::InvalidAddressLookupTableData
                }
                TransactionError::InvalidAddressLookupTableIndex => {
                    tx_by_addr::TransactionErrorType::InvalidAddressLookupTableIndex
                }
                TransactionError::InvalidRentPayingAccount => {
                    tx_by_addr::TransactionErrorType::InvalidRentPayingAccount
                }
                TransactionError::WouldExceedMaxVoteCostLimit => {
                    tx_by_addr::TransactionErrorType::WouldExceedMaxVoteCostLimit
                }
                TransactionError::WouldExceedAccountDataTotalLimit => {
                    tx_by_addr::TransactionErrorType::WouldExceedAccountDataTotalLimit
                }
                TransactionError::DuplicateInstruction(_) => {
                    tx_by_addr::TransactionErrorType::DuplicateInstruction
                }
                TransactionError::InsufficientFundsForRent { .. } => {
                    tx_by_addr::TransactionErrorType::InsufficientFundsForRent
                }
<<<<<<< HEAD
                TransactionError::LockedRewardAccountsDuringRewardInterval { .. } => {
                    tx_by_addr::TransactionErrorType::LockedRewardAccountsDuringRewardInterval
=======
                TransactionError::MaxLoadedAccountsDataSizeExceeded => {
                    tx_by_addr::TransactionErrorType::MaxLoadedAccountsDataSizeExceeded
                }
                TransactionError::InvalidLoadedAccountsDataSizeLimit => {
                    tx_by_addr::TransactionErrorType::InvalidLoadedAccountsDataSizeLimit
>>>>>>> 9524c9db
                }
            } as i32,
            instruction_error: match transaction_error {
                TransactionError::InstructionError(index, ref instruction_error) => {
                    Some(tx_by_addr::InstructionError {
                        index: index as u32,
                        error: match instruction_error {
                            InstructionError::GenericError => {
                                tx_by_addr::InstructionErrorType::GenericError
                            }
                            InstructionError::InvalidArgument => {
                                tx_by_addr::InstructionErrorType::InvalidArgument
                            }
                            InstructionError::InvalidInstructionData => {
                                tx_by_addr::InstructionErrorType::InvalidInstructionData
                            }
                            InstructionError::InvalidAccountData => {
                                tx_by_addr::InstructionErrorType::InvalidAccountData
                            }
                            InstructionError::AccountDataTooSmall => {
                                tx_by_addr::InstructionErrorType::AccountDataTooSmall
                            }
                            InstructionError::InsufficientFunds => {
                                tx_by_addr::InstructionErrorType::InsufficientFunds
                            }
                            InstructionError::IncorrectProgramId => {
                                tx_by_addr::InstructionErrorType::IncorrectProgramId
                            }
                            InstructionError::MissingRequiredSignature => {
                                tx_by_addr::InstructionErrorType::MissingRequiredSignature
                            }
                            InstructionError::AccountAlreadyInitialized => {
                                tx_by_addr::InstructionErrorType::AccountAlreadyInitialized
                            }
                            InstructionError::UninitializedAccount => {
                                tx_by_addr::InstructionErrorType::UninitializedAccount
                            }
                            InstructionError::UnbalancedInstruction => {
                                tx_by_addr::InstructionErrorType::UnbalancedInstruction
                            }
                            InstructionError::ModifiedProgramId => {
                                tx_by_addr::InstructionErrorType::ModifiedProgramId
                            }
                            InstructionError::ExternalAccountLamportSpend => {
                                tx_by_addr::InstructionErrorType::ExternalAccountLamportSpend
                            }
                            InstructionError::ExternalAccountDataModified => {
                                tx_by_addr::InstructionErrorType::ExternalAccountDataModified
                            }
                            InstructionError::ReadonlyLamportChange => {
                                tx_by_addr::InstructionErrorType::ReadonlyLamportChange
                            }
                            InstructionError::ReadonlyDataModified => {
                                tx_by_addr::InstructionErrorType::ReadonlyDataModified
                            }
                            InstructionError::DuplicateAccountIndex => {
                                tx_by_addr::InstructionErrorType::DuplicateAccountIndex
                            }
                            InstructionError::ExecutableModified => {
                                tx_by_addr::InstructionErrorType::ExecutableModified
                            }
                            InstructionError::RentEpochModified => {
                                tx_by_addr::InstructionErrorType::RentEpochModified
                            }
                            InstructionError::NotEnoughAccountKeys => {
                                tx_by_addr::InstructionErrorType::NotEnoughAccountKeys
                            }
                            InstructionError::AccountDataSizeChanged => {
                                tx_by_addr::InstructionErrorType::AccountDataSizeChanged
                            }
                            InstructionError::AccountNotExecutable => {
                                tx_by_addr::InstructionErrorType::AccountNotExecutable
                            }
                            InstructionError::AccountBorrowFailed => {
                                tx_by_addr::InstructionErrorType::AccountBorrowFailed
                            }
                            InstructionError::AccountBorrowOutstanding => {
                                tx_by_addr::InstructionErrorType::AccountBorrowOutstanding
                            }
                            InstructionError::DuplicateAccountOutOfSync => {
                                tx_by_addr::InstructionErrorType::DuplicateAccountOutOfSync
                            }
                            InstructionError::Custom(_) => tx_by_addr::InstructionErrorType::Custom,
                            InstructionError::InvalidError => {
                                tx_by_addr::InstructionErrorType::InvalidError
                            }
                            InstructionError::ExecutableDataModified => {
                                tx_by_addr::InstructionErrorType::ExecutableDataModified
                            }
                            InstructionError::ExecutableLamportChange => {
                                tx_by_addr::InstructionErrorType::ExecutableLamportChange
                            }
                            InstructionError::ExecutableAccountNotRentExempt => {
                                tx_by_addr::InstructionErrorType::ExecutableAccountNotRentExempt
                            }
                            InstructionError::UnsupportedProgramId => {
                                tx_by_addr::InstructionErrorType::UnsupportedProgramId
                            }
                            InstructionError::CallDepth => {
                                tx_by_addr::InstructionErrorType::CallDepth
                            }
                            InstructionError::MissingAccount => {
                                tx_by_addr::InstructionErrorType::MissingAccount
                            }
                            InstructionError::ReentrancyNotAllowed => {
                                tx_by_addr::InstructionErrorType::ReentrancyNotAllowed
                            }
                            InstructionError::MaxSeedLengthExceeded => {
                                tx_by_addr::InstructionErrorType::MaxSeedLengthExceeded
                            }
                            InstructionError::InvalidSeeds => {
                                tx_by_addr::InstructionErrorType::InvalidSeeds
                            }
                            InstructionError::InvalidRealloc => {
                                tx_by_addr::InstructionErrorType::InvalidRealloc
                            }
                            InstructionError::ComputationalBudgetExceeded => {
                                tx_by_addr::InstructionErrorType::ComputationalBudgetExceeded
                            }
                            InstructionError::PrivilegeEscalation => {
                                tx_by_addr::InstructionErrorType::PrivilegeEscalation
                            }
                            InstructionError::ProgramEnvironmentSetupFailure => {
                                tx_by_addr::InstructionErrorType::ProgramEnvironmentSetupFailure
                            }
                            InstructionError::ProgramFailedToComplete => {
                                tx_by_addr::InstructionErrorType::ProgramFailedToComplete
                            }
                            InstructionError::ProgramFailedToCompile => {
                                tx_by_addr::InstructionErrorType::ProgramFailedToCompile
                            }
                            InstructionError::Immutable => {
                                tx_by_addr::InstructionErrorType::Immutable
                            }
                            InstructionError::IncorrectAuthority => {
                                tx_by_addr::InstructionErrorType::IncorrectAuthority
                            }
                            InstructionError::BorshIoError(_) => {
                                tx_by_addr::InstructionErrorType::BorshIoError
                            }
                            InstructionError::AccountNotRentExempt => {
                                tx_by_addr::InstructionErrorType::AccountNotRentExempt
                            }
                            InstructionError::InvalidAccountOwner => {
                                tx_by_addr::InstructionErrorType::InvalidAccountOwner
                            }
                            InstructionError::ArithmeticOverflow => {
                                tx_by_addr::InstructionErrorType::ArithmeticOverflow
                            }
                            InstructionError::UnsupportedSysvar => {
                                tx_by_addr::InstructionErrorType::UnsupportedSysvar
                            }
                            InstructionError::IllegalOwner => {
                                tx_by_addr::InstructionErrorType::IllegalOwner
                            }
                            InstructionError::MaxAccountsDataAllocationsExceeded => {
                                tx_by_addr::InstructionErrorType::MaxAccountsDataAllocationsExceeded
                            }
                            InstructionError::MaxAccountsExceeded => {
                                tx_by_addr::InstructionErrorType::MaxAccountsExceeded
                            }
                            InstructionError::MaxInstructionTraceLengthExceeded => {
                                tx_by_addr::InstructionErrorType::MaxInstructionTraceLengthExceeded
                            }
                        } as i32,
                        custom: match instruction_error {
                            InstructionError::Custom(custom) => {
                                Some(tx_by_addr::CustomError { custom: *custom })
                            }
                            _ => None,
                        },
                    })
                }
                _ => None,
            },
            transaction_details: match transaction_error {
                TransactionError::DuplicateInstruction(index) => {
                    Some(tx_by_addr::TransactionDetails {
                        index: index as u32,
                    })
                }
                TransactionError::InsufficientFundsForRent { account_index } => {
                    Some(tx_by_addr::TransactionDetails {
                        index: account_index as u32,
                    })
                }
                _ => None,
            },
        }
    }
}

impl From<TransactionByAddrInfo> for tx_by_addr::TransactionByAddrInfo {
    fn from(by_addr: TransactionByAddrInfo) -> Self {
        let TransactionByAddrInfo {
            signature,
            err,
            index,
            memo,
            block_time,
        } = by_addr;

        Self {
            signature: <Signature as AsRef<[u8]>>::as_ref(&signature).into(),
            err: err.map(|e| e.into()),
            index,
            memo: memo.map(|memo| tx_by_addr::Memo { memo }),
            block_time: block_time.map(|timestamp| tx_by_addr::UnixTimestamp { timestamp }),
        }
    }
}

impl TryFrom<tx_by_addr::TransactionByAddrInfo> for TransactionByAddrInfo {
    type Error = &'static str;

    fn try_from(
        transaction_by_addr: tx_by_addr::TransactionByAddrInfo,
    ) -> Result<Self, Self::Error> {
        let err = transaction_by_addr
            .err
            .map(|err| err.try_into())
            .transpose()?;

        Ok(Self {
            signature: Signature::new(&transaction_by_addr.signature),
            err,
            index: transaction_by_addr.index,
            memo: transaction_by_addr
                .memo
                .map(|tx_by_addr::Memo { memo }| memo),
            block_time: transaction_by_addr
                .block_time
                .map(|tx_by_addr::UnixTimestamp { timestamp }| timestamp),
        })
    }
}

impl TryFrom<tx_by_addr::TransactionByAddr> for Vec<TransactionByAddrInfo> {
    type Error = &'static str;

    fn try_from(collection: tx_by_addr::TransactionByAddr) -> Result<Self, Self::Error> {
        collection
            .tx_by_addrs
            .into_iter()
            .map(|tx_by_addr| tx_by_addr.try_into())
            .collect::<Result<Vec<TransactionByAddrInfo>, Self::Error>>()
    }
}

#[cfg(test)]
mod test {
    use {super::*, enum_iterator::all};

    #[test]
    fn test_reward_type_encode() {
        let mut reward = Reward {
            pubkey: "invalid".to_string(),
            lamports: 123,
            post_balance: 321,
            reward_type: None,
            commission: None,
        };
        let gen_reward: generated::Reward = reward.clone().into();
        assert_eq!(reward, gen_reward.into());

        reward.reward_type = Some(RewardType::Fee);
        let gen_reward: generated::Reward = reward.clone().into();
        assert_eq!(reward, gen_reward.into());

        reward.reward_type = Some(RewardType::Rent);
        let gen_reward: generated::Reward = reward.clone().into();
        assert_eq!(reward, gen_reward.into());

        reward.reward_type = Some(RewardType::Voting);
        let gen_reward: generated::Reward = reward.clone().into();
        assert_eq!(reward, gen_reward.into());

        reward.reward_type = Some(RewardType::Staking);
        let gen_reward: generated::Reward = reward.clone().into();
        assert_eq!(reward, gen_reward.into());
    }

    #[test]
    fn test_transaction_by_addr_encode() {
        let info = TransactionByAddrInfo {
            signature: Signature::new(&bs58::decode("Nfo6rgemG1KLbk1xuNwfrQTsdxaGfLuWURHNRy9LYnDrubG7LFQZaA5obPNas9LQ6DdorJqxh2LxA3PsnWdkSrL").into_vec().unwrap()),
            err: None,
            index: 5,
            memo: Some("string".to_string()),
            block_time: Some(1610674861)
        };

        let tx_by_addr_transaction_info: tx_by_addr::TransactionByAddrInfo = info.clone().into();
        assert_eq!(info, tx_by_addr_transaction_info.try_into().unwrap());
    }

    #[test]
    fn test_transaction_error_encode() {
        let transaction_error = TransactionError::AccountBorrowOutstanding;
        let tx_by_addr_transaction_error: tx_by_addr::TransactionError =
            transaction_error.clone().into();
        assert_eq!(
            transaction_error,
            tx_by_addr_transaction_error.try_into().unwrap()
        );

        let transaction_error = TransactionError::AccountInUse;
        let tx_by_addr_transaction_error: tx_by_addr::TransactionError =
            transaction_error.clone().into();
        assert_eq!(
            transaction_error,
            tx_by_addr_transaction_error.try_into().unwrap()
        );

        let transaction_error = TransactionError::AccountLoadedTwice;
        let tx_by_addr_transaction_error: tx_by_addr::TransactionError =
            transaction_error.clone().into();
        assert_eq!(
            transaction_error,
            tx_by_addr_transaction_error.try_into().unwrap()
        );

        let transaction_error = TransactionError::AccountNotFound;
        let tx_by_addr_transaction_error: tx_by_addr::TransactionError =
            transaction_error.clone().into();
        assert_eq!(
            transaction_error,
            tx_by_addr_transaction_error.try_into().unwrap()
        );

        let transaction_error = TransactionError::AlreadyProcessed;
        let tx_by_addr_transaction_error: tx_by_addr::TransactionError =
            transaction_error.clone().into();
        assert_eq!(
            transaction_error,
            tx_by_addr_transaction_error.try_into().unwrap()
        );

        let transaction_error = TransactionError::BlockhashNotFound;
        let tx_by_addr_transaction_error: tx_by_addr::TransactionError =
            transaction_error.clone().into();
        assert_eq!(
            transaction_error,
            tx_by_addr_transaction_error.try_into().unwrap()
        );

        let transaction_error = TransactionError::CallChainTooDeep;
        let tx_by_addr_transaction_error: tx_by_addr::TransactionError =
            transaction_error.clone().into();
        assert_eq!(
            transaction_error,
            tx_by_addr_transaction_error.try_into().unwrap()
        );

        let transaction_error = TransactionError::ClusterMaintenance;
        let tx_by_addr_transaction_error: tx_by_addr::TransactionError =
            transaction_error.clone().into();
        assert_eq!(
            transaction_error,
            tx_by_addr_transaction_error.try_into().unwrap()
        );

        let transaction_error = TransactionError::InsufficientFundsForFee;
        let tx_by_addr_transaction_error: tx_by_addr::TransactionError =
            transaction_error.clone().into();
        assert_eq!(
            transaction_error,
            tx_by_addr_transaction_error.try_into().unwrap()
        );

        let transaction_error = TransactionError::InvalidAccountForFee;
        let tx_by_addr_transaction_error: tx_by_addr::TransactionError =
            transaction_error.clone().into();
        assert_eq!(
            transaction_error,
            tx_by_addr_transaction_error.try_into().unwrap()
        );

        let transaction_error = TransactionError::InvalidAccountIndex;
        let tx_by_addr_transaction_error: tx_by_addr::TransactionError =
            transaction_error.clone().into();
        assert_eq!(
            transaction_error,
            tx_by_addr_transaction_error.try_into().unwrap()
        );

        let transaction_error = TransactionError::InvalidProgramForExecution;
        let tx_by_addr_transaction_error: tx_by_addr::TransactionError =
            transaction_error.clone().into();
        assert_eq!(
            transaction_error,
            tx_by_addr_transaction_error.try_into().unwrap()
        );

        let transaction_error = TransactionError::MissingSignatureForFee;
        let tx_by_addr_transaction_error: tx_by_addr::TransactionError =
            transaction_error.clone().into();
        assert_eq!(
            transaction_error,
            tx_by_addr_transaction_error.try_into().unwrap()
        );

        let transaction_error = TransactionError::ProgramAccountNotFound;
        let tx_by_addr_transaction_error: tx_by_addr::TransactionError =
            transaction_error.clone().into();
        assert_eq!(
            transaction_error,
            tx_by_addr_transaction_error.try_into().unwrap()
        );

        let transaction_error = TransactionError::SanitizeFailure;
        let tx_by_addr_transaction_error: tx_by_addr::TransactionError =
            transaction_error.clone().into();
        assert_eq!(
            transaction_error,
            tx_by_addr_transaction_error.try_into().unwrap()
        );

        let transaction_error = TransactionError::SignatureFailure;
        let tx_by_addr_transaction_error: tx_by_addr::TransactionError =
            transaction_error.clone().into();
        assert_eq!(
            transaction_error,
            tx_by_addr_transaction_error.try_into().unwrap()
        );

        let transaction_error = TransactionError::WouldExceedMaxBlockCostLimit;
        let tx_by_addr_transaction_error: tx_by_addr::TransactionError =
            transaction_error.clone().into();
        assert_eq!(
            transaction_error,
            tx_by_addr_transaction_error.try_into().unwrap()
        );

        let transaction_error = TransactionError::WouldExceedMaxVoteCostLimit;
        let tx_by_addr_transaction_error: tx_by_addr::TransactionError =
            transaction_error.clone().into();
        assert_eq!(
            transaction_error,
            tx_by_addr_transaction_error.try_into().unwrap()
        );

        let transaction_error = TransactionError::WouldExceedMaxAccountCostLimit;
        let tx_by_addr_transaction_error: tx_by_addr::TransactionError =
            transaction_error.clone().into();
        assert_eq!(
            transaction_error,
            tx_by_addr_transaction_error.try_into().unwrap()
        );

        let transaction_error = TransactionError::UnsupportedVersion;
        let tx_by_addr_transaction_error: tx_by_addr::TransactionError =
            transaction_error.clone().into();
        assert_eq!(
            transaction_error,
            tx_by_addr_transaction_error.try_into().unwrap()
        );

        let transaction_error =
            TransactionError::InstructionError(10, InstructionError::AccountAlreadyInitialized);
        let tx_by_addr_transaction_error: tx_by_addr::TransactionError =
            transaction_error.clone().into();
        assert_eq!(
            transaction_error,
            tx_by_addr_transaction_error.try_into().unwrap()
        );

        let transaction_error =
            TransactionError::InstructionError(10, InstructionError::AccountBorrowFailed);
        let tx_by_addr_transaction_error: tx_by_addr::TransactionError =
            transaction_error.clone().into();
        assert_eq!(
            transaction_error,
            tx_by_addr_transaction_error.try_into().unwrap()
        );

        let transaction_error =
            TransactionError::InstructionError(10, InstructionError::AccountBorrowOutstanding);
        let tx_by_addr_transaction_error: tx_by_addr::TransactionError =
            transaction_error.clone().into();
        assert_eq!(
            transaction_error,
            tx_by_addr_transaction_error.try_into().unwrap()
        );

        let transaction_error =
            TransactionError::InstructionError(10, InstructionError::AccountDataSizeChanged);
        let tx_by_addr_transaction_error: tx_by_addr::TransactionError =
            transaction_error.clone().into();
        assert_eq!(
            transaction_error,
            tx_by_addr_transaction_error.try_into().unwrap()
        );

        let transaction_error =
            TransactionError::InstructionError(10, InstructionError::AccountDataTooSmall);
        let tx_by_addr_transaction_error: tx_by_addr::TransactionError =
            transaction_error.clone().into();
        assert_eq!(
            transaction_error,
            tx_by_addr_transaction_error.try_into().unwrap()
        );

        let transaction_error =
            TransactionError::InstructionError(10, InstructionError::AccountNotExecutable);
        let tx_by_addr_transaction_error: tx_by_addr::TransactionError =
            transaction_error.clone().into();
        assert_eq!(
            transaction_error,
            tx_by_addr_transaction_error.try_into().unwrap()
        );

        let transaction_error = TransactionError::InstructionError(10, InstructionError::CallDepth);
        let tx_by_addr_transaction_error: tx_by_addr::TransactionError =
            transaction_error.clone().into();
        assert_eq!(
            transaction_error,
            tx_by_addr_transaction_error.try_into().unwrap()
        );

        let transaction_error =
            TransactionError::InstructionError(10, InstructionError::ComputationalBudgetExceeded);
        let tx_by_addr_transaction_error: tx_by_addr::TransactionError =
            transaction_error.clone().into();
        assert_eq!(
            transaction_error,
            tx_by_addr_transaction_error.try_into().unwrap()
        );

        let transaction_error =
            TransactionError::InstructionError(10, InstructionError::DuplicateAccountIndex);
        let tx_by_addr_transaction_error: tx_by_addr::TransactionError =
            transaction_error.clone().into();
        assert_eq!(
            transaction_error,
            tx_by_addr_transaction_error.try_into().unwrap()
        );

        let transaction_error =
            TransactionError::InstructionError(10, InstructionError::DuplicateAccountOutOfSync);
        let tx_by_addr_transaction_error: tx_by_addr::TransactionError =
            transaction_error.clone().into();
        assert_eq!(
            transaction_error,
            tx_by_addr_transaction_error.try_into().unwrap()
        );

        let transaction_error = TransactionError::InstructionError(
            10,
            InstructionError::ExecutableAccountNotRentExempt,
        );
        let tx_by_addr_transaction_error: tx_by_addr::TransactionError =
            transaction_error.clone().into();
        assert_eq!(
            transaction_error,
            tx_by_addr_transaction_error.try_into().unwrap()
        );

        let transaction_error =
            TransactionError::InstructionError(10, InstructionError::ExecutableDataModified);
        let tx_by_addr_transaction_error: tx_by_addr::TransactionError =
            transaction_error.clone().into();
        assert_eq!(
            transaction_error,
            tx_by_addr_transaction_error.try_into().unwrap()
        );

        let transaction_error =
            TransactionError::InstructionError(10, InstructionError::ExecutableLamportChange);
        let tx_by_addr_transaction_error: tx_by_addr::TransactionError =
            transaction_error.clone().into();
        assert_eq!(
            transaction_error,
            tx_by_addr_transaction_error.try_into().unwrap()
        );

        let transaction_error =
            TransactionError::InstructionError(10, InstructionError::ExecutableModified);
        let tx_by_addr_transaction_error: tx_by_addr::TransactionError =
            transaction_error.clone().into();
        assert_eq!(
            transaction_error,
            tx_by_addr_transaction_error.try_into().unwrap()
        );

        let transaction_error =
            TransactionError::InstructionError(10, InstructionError::ExternalAccountDataModified);
        let tx_by_addr_transaction_error: tx_by_addr::TransactionError =
            transaction_error.clone().into();
        assert_eq!(
            transaction_error,
            tx_by_addr_transaction_error.try_into().unwrap()
        );

        let transaction_error =
            TransactionError::InstructionError(10, InstructionError::ExternalAccountLamportSpend);
        let tx_by_addr_transaction_error: tx_by_addr::TransactionError =
            transaction_error.clone().into();
        assert_eq!(
            transaction_error,
            tx_by_addr_transaction_error.try_into().unwrap()
        );

        let transaction_error =
            TransactionError::InstructionError(10, InstructionError::GenericError);
        let tx_by_addr_transaction_error: tx_by_addr::TransactionError =
            transaction_error.clone().into();
        assert_eq!(
            transaction_error,
            tx_by_addr_transaction_error.try_into().unwrap()
        );

        let transaction_error = TransactionError::InstructionError(10, InstructionError::Immutable);
        let tx_by_addr_transaction_error: tx_by_addr::TransactionError =
            transaction_error.clone().into();
        assert_eq!(
            transaction_error,
            tx_by_addr_transaction_error.try_into().unwrap()
        );

        let transaction_error =
            TransactionError::InstructionError(10, InstructionError::IncorrectAuthority);
        let tx_by_addr_transaction_error: tx_by_addr::TransactionError =
            transaction_error.clone().into();
        assert_eq!(
            transaction_error,
            tx_by_addr_transaction_error.try_into().unwrap()
        );

        let transaction_error =
            TransactionError::InstructionError(10, InstructionError::IncorrectProgramId);
        let tx_by_addr_transaction_error: tx_by_addr::TransactionError =
            transaction_error.clone().into();
        assert_eq!(
            transaction_error,
            tx_by_addr_transaction_error.try_into().unwrap()
        );

        let transaction_error =
            TransactionError::InstructionError(10, InstructionError::InsufficientFunds);
        let tx_by_addr_transaction_error: tx_by_addr::TransactionError =
            transaction_error.clone().into();
        assert_eq!(
            transaction_error,
            tx_by_addr_transaction_error.try_into().unwrap()
        );

        let transaction_error =
            TransactionError::InstructionError(10, InstructionError::InvalidAccountData);
        let tx_by_addr_transaction_error: tx_by_addr::TransactionError =
            transaction_error.clone().into();
        assert_eq!(
            transaction_error,
            tx_by_addr_transaction_error.try_into().unwrap()
        );

        let transaction_error =
            TransactionError::InstructionError(10, InstructionError::InvalidArgument);
        let tx_by_addr_transaction_error: tx_by_addr::TransactionError =
            transaction_error.clone().into();
        assert_eq!(
            transaction_error,
            tx_by_addr_transaction_error.try_into().unwrap()
        );

        let transaction_error =
            TransactionError::InstructionError(10, InstructionError::InvalidError);
        let tx_by_addr_transaction_error: tx_by_addr::TransactionError =
            transaction_error.clone().into();
        assert_eq!(
            transaction_error,
            tx_by_addr_transaction_error.try_into().unwrap()
        );

        let transaction_error =
            TransactionError::InstructionError(10, InstructionError::InvalidInstructionData);
        let tx_by_addr_transaction_error: tx_by_addr::TransactionError =
            transaction_error.clone().into();
        assert_eq!(
            transaction_error,
            tx_by_addr_transaction_error.try_into().unwrap()
        );

        let transaction_error =
            TransactionError::InstructionError(10, InstructionError::InvalidRealloc);
        let tx_by_addr_transaction_error: tx_by_addr::TransactionError =
            transaction_error.clone().into();
        assert_eq!(
            transaction_error,
            tx_by_addr_transaction_error.try_into().unwrap()
        );

        let transaction_error =
            TransactionError::InstructionError(10, InstructionError::InvalidSeeds);
        let tx_by_addr_transaction_error: tx_by_addr::TransactionError =
            transaction_error.clone().into();
        assert_eq!(
            transaction_error,
            tx_by_addr_transaction_error.try_into().unwrap()
        );

        let transaction_error =
            TransactionError::InstructionError(10, InstructionError::MaxSeedLengthExceeded);
        let tx_by_addr_transaction_error: tx_by_addr::TransactionError =
            transaction_error.clone().into();
        assert_eq!(
            transaction_error,
            tx_by_addr_transaction_error.try_into().unwrap()
        );

        let transaction_error =
            TransactionError::InstructionError(10, InstructionError::MissingAccount);
        let tx_by_addr_transaction_error: tx_by_addr::TransactionError =
            transaction_error.clone().into();
        assert_eq!(
            transaction_error,
            tx_by_addr_transaction_error.try_into().unwrap()
        );

        let transaction_error =
            TransactionError::InstructionError(10, InstructionError::MissingRequiredSignature);
        let tx_by_addr_transaction_error: tx_by_addr::TransactionError =
            transaction_error.clone().into();
        assert_eq!(
            transaction_error,
            tx_by_addr_transaction_error.try_into().unwrap()
        );

        let transaction_error =
            TransactionError::InstructionError(10, InstructionError::ModifiedProgramId);
        let tx_by_addr_transaction_error: tx_by_addr::TransactionError =
            transaction_error.clone().into();
        assert_eq!(
            transaction_error,
            tx_by_addr_transaction_error.try_into().unwrap()
        );

        let transaction_error =
            TransactionError::InstructionError(10, InstructionError::NotEnoughAccountKeys);
        let tx_by_addr_transaction_error: tx_by_addr::TransactionError =
            transaction_error.clone().into();
        assert_eq!(
            transaction_error,
            tx_by_addr_transaction_error.try_into().unwrap()
        );

        let transaction_error =
            TransactionError::InstructionError(10, InstructionError::PrivilegeEscalation);
        let tx_by_addr_transaction_error: tx_by_addr::TransactionError =
            transaction_error.clone().into();
        assert_eq!(
            transaction_error,
            tx_by_addr_transaction_error.try_into().unwrap()
        );

        let transaction_error = TransactionError::InstructionError(
            10,
            InstructionError::ProgramEnvironmentSetupFailure,
        );
        let tx_by_addr_transaction_error: tx_by_addr::TransactionError =
            transaction_error.clone().into();
        assert_eq!(
            transaction_error,
            tx_by_addr_transaction_error.try_into().unwrap()
        );

        let transaction_error =
            TransactionError::InstructionError(10, InstructionError::ProgramFailedToCompile);
        let tx_by_addr_transaction_error: tx_by_addr::TransactionError =
            transaction_error.clone().into();
        assert_eq!(
            transaction_error,
            tx_by_addr_transaction_error.try_into().unwrap()
        );

        let transaction_error =
            TransactionError::InstructionError(10, InstructionError::ProgramFailedToComplete);
        let tx_by_addr_transaction_error: tx_by_addr::TransactionError =
            transaction_error.clone().into();
        assert_eq!(
            transaction_error,
            tx_by_addr_transaction_error.try_into().unwrap()
        );

        let transaction_error =
            TransactionError::InstructionError(10, InstructionError::ReadonlyDataModified);
        let tx_by_addr_transaction_error: tx_by_addr::TransactionError =
            transaction_error.clone().into();
        assert_eq!(
            transaction_error,
            tx_by_addr_transaction_error.try_into().unwrap()
        );

        let transaction_error =
            TransactionError::InstructionError(10, InstructionError::ReadonlyLamportChange);
        let tx_by_addr_transaction_error: tx_by_addr::TransactionError =
            transaction_error.clone().into();
        assert_eq!(
            transaction_error,
            tx_by_addr_transaction_error.try_into().unwrap()
        );

        let transaction_error =
            TransactionError::InstructionError(10, InstructionError::ReentrancyNotAllowed);
        let tx_by_addr_transaction_error: tx_by_addr::TransactionError =
            transaction_error.clone().into();
        assert_eq!(
            transaction_error,
            tx_by_addr_transaction_error.try_into().unwrap()
        );

        let transaction_error =
            TransactionError::InstructionError(10, InstructionError::RentEpochModified);
        let tx_by_addr_transaction_error: tx_by_addr::TransactionError =
            transaction_error.clone().into();
        assert_eq!(
            transaction_error,
            tx_by_addr_transaction_error.try_into().unwrap()
        );

        let transaction_error =
            TransactionError::InstructionError(10, InstructionError::UnbalancedInstruction);
        let tx_by_addr_transaction_error: tx_by_addr::TransactionError =
            transaction_error.clone().into();
        assert_eq!(
            transaction_error,
            tx_by_addr_transaction_error.try_into().unwrap()
        );

        let transaction_error =
            TransactionError::InstructionError(10, InstructionError::UninitializedAccount);
        let tx_by_addr_transaction_error: tx_by_addr::TransactionError =
            transaction_error.clone().into();
        assert_eq!(
            transaction_error,
            tx_by_addr_transaction_error.try_into().unwrap()
        );

        let transaction_error =
            TransactionError::InstructionError(10, InstructionError::UnsupportedProgramId);
        let tx_by_addr_transaction_error: tx_by_addr::TransactionError =
            transaction_error.clone().into();
        assert_eq!(
            transaction_error,
            tx_by_addr_transaction_error.try_into().unwrap()
        );

        let transaction_error =
            TransactionError::InstructionError(10, InstructionError::Custom(10));
        let tx_by_addr_transaction_error: tx_by_addr::TransactionError =
            transaction_error.clone().into();
        assert_eq!(
            transaction_error,
            tx_by_addr_transaction_error.try_into().unwrap()
        );

        let transaction_error = TransactionError::DuplicateInstruction(10);
        let tx_by_addr_transaction_error: tx_by_addr::TransactionError =
            transaction_error.clone().into();
        assert_eq!(
            transaction_error,
            tx_by_addr_transaction_error.try_into().unwrap()
        );

        let transaction_error = TransactionError::InsufficientFundsForRent { account_index: 10 };
        let tx_by_addr_transaction_error: tx_by_addr::TransactionError =
            transaction_error.clone().into();
        assert_eq!(
            transaction_error,
            tx_by_addr_transaction_error.try_into().unwrap()
        );
    }

    #[test]
    fn test_error_enums() {
        let ix_index = 1;
        let custom_error = 42;
        for error in all::<tx_by_addr::TransactionErrorType>() {
            match error {
                tx_by_addr::TransactionErrorType::DuplicateInstruction
                | tx_by_addr::TransactionErrorType::InsufficientFundsForRent => {
                    let tx_by_addr_error = tx_by_addr::TransactionError {
                        transaction_error: error as i32,
                        instruction_error: None,
                        transaction_details: Some(tx_by_addr::TransactionDetails {
                            index: ix_index,
                        }),
                    };
                    let transaction_error: TransactionError = tx_by_addr_error
                        .clone()
                        .try_into()
                        .unwrap_or_else(|_| panic!("{error:?} conversion implemented?"));
                    assert_eq!(tx_by_addr_error, transaction_error.into());
                }
                tx_by_addr::TransactionErrorType::InstructionError => {
                    for ix_error in all::<tx_by_addr::InstructionErrorType>() {
                        if ix_error != tx_by_addr::InstructionErrorType::Custom {
                            let tx_by_addr_error = tx_by_addr::TransactionError {
                                transaction_error: error as i32,
                                instruction_error: Some(tx_by_addr::InstructionError {
                                    index: ix_index,
                                    error: ix_error as i32,
                                    custom: None,
                                }),
                                transaction_details: None,
                            };
                            let transaction_error: TransactionError = tx_by_addr_error
                                .clone()
                                .try_into()
                                .unwrap_or_else(|_| panic!("{ix_error:?} conversion implemented?"));
                            assert_eq!(tx_by_addr_error, transaction_error.into());
                        } else {
                            let tx_by_addr_error = tx_by_addr::TransactionError {
                                transaction_error: error as i32,
                                instruction_error: Some(tx_by_addr::InstructionError {
                                    index: ix_index,
                                    error: ix_error as i32,
                                    custom: Some(tx_by_addr::CustomError {
                                        custom: custom_error,
                                    }),
                                }),
                                transaction_details: None,
                            };
                            let transaction_error: TransactionError =
                                tx_by_addr_error.clone().try_into().unwrap();
                            assert_eq!(tx_by_addr_error, transaction_error.into());
                        }
                    }
                }
                _ => {
                    let tx_by_addr_error = tx_by_addr::TransactionError {
                        transaction_error: error as i32,
                        instruction_error: None,
                        transaction_details: None,
                    };
                    let transaction_error: TransactionError = tx_by_addr_error
                        .clone()
                        .try_into()
                        .unwrap_or_else(|_| panic!("{error:?} conversion implemented?"));
                    assert_eq!(tx_by_addr_error, transaction_error.into());
                }
            }
        }
    }
}<|MERGE_RESOLUTION|>--- conflicted
+++ resolved
@@ -793,12 +793,9 @@
             27 => TransactionError::InvalidRentPayingAccount,
             28 => TransactionError::WouldExceedMaxVoteCostLimit,
             29 => TransactionError::WouldExceedAccountDataTotalLimit,
-<<<<<<< HEAD
-            32 => TransactionError::LockedRewardAccountsDuringRewardInterval,
-=======
             32 => TransactionError::MaxLoadedAccountsDataSizeExceeded,
             33 => TransactionError::InvalidLoadedAccountsDataSizeLimit,
->>>>>>> 9524c9db
+            34 => TransactionError::LockedRewardAccountsDuringRewardInterval,
             _ => return Err("Invalid TransactionError"),
         })
     }
@@ -902,16 +899,14 @@
                 TransactionError::InsufficientFundsForRent { .. } => {
                     tx_by_addr::TransactionErrorType::InsufficientFundsForRent
                 }
-<<<<<<< HEAD
+                TransactionError::MaxLoadedAccountsDataSizeExceeded => {
+                    tx_by_addr::TransactionErrorType::MaxLoadedAccountsDataSizeExceeded
+                }
+                TransactionError::InvalidLoadedAccountsDataSizeLimit => {
+                    tx_by_addr::TransactionErrorType::InvalidLoadedAccountsDataSizeLimit
+                }
                 TransactionError::LockedRewardAccountsDuringRewardInterval { .. } => {
                     tx_by_addr::TransactionErrorType::LockedRewardAccountsDuringRewardInterval
-=======
-                TransactionError::MaxLoadedAccountsDataSizeExceeded => {
-                    tx_by_addr::TransactionErrorType::MaxLoadedAccountsDataSizeExceeded
-                }
-                TransactionError::InvalidLoadedAccountsDataSizeLimit => {
-                    tx_by_addr::TransactionErrorType::InvalidLoadedAccountsDataSizeLimit
->>>>>>> 9524c9db
                 }
             } as i32,
             instruction_error: match transaction_error {
