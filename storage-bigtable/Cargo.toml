[package]
name = "solana-storage-bigtable"
version = "1.10.0"
description = "Solana Storage BigTable"
authors = ["Solana Maintainers <maintainers@solana.com>"]
repository = "https://github.com/solana-labs/solana"
license = "Apache-2.0"
homepage = "https://solana.com/"
documentation = "https://docs.rs/solana-storage-bigtable"
edition = "2021"

[dependencies]
backoff = { version = "0.4.0", features = ["tokio"] }
bincode = "1.3.3"
bzip2 = "0.4.3"
enum-iterator = "0.7.0"
flate2 = "1.0.22"
goauth = "0.11.1"
log = "0.4.14"
prost = "0.9.0"
prost-types = "0.9.0"
serde = "1.0.136"
serde_derive = "1.0.103"
smpl_jwt = "0.6.1"
solana-metrics = { path = "../metrics", version = "=1.10.0" }
solana-sdk = { path = "../sdk", version = "=1.10.0" }
solana-storage-proto = { path = "../storage-proto", version = "=1.10.0" }
solana-transaction-status = { path = "../transaction-status", version = "=1.10.0" }
thiserror = "1.0"
tonic = { version = "0.6.2", features = ["tls", "transport"] }
<<<<<<< HEAD
zstd = "0.9.2"
rayon = "1.5.1"
rand = "0.7.0"
=======
zstd = "0.10.0"
>>>>>>> 2e3eafaa

# openssl is a dependency of the goauth and smpl_jwt crates, but explicitly
# declare it here as well to activate the "vendored" feature that builds OpenSSL
# statically...
[target."cfg(not(windows))".dependencies]
openssl = { version = "0.10", features = ["vendored"] }
# ...except on Windows to avoid having to deal with getting CI past a build-time
# Perl dependency
[target."cfg(windows)".dependencies]
openssl = { version = "0.10", features = [] }

[lib]
crate-type = ["lib"]
name = "solana_storage_bigtable"

[package.metadata.docs.rs]
targets = ["x86_64-unknown-linux-gnu"]<|MERGE_RESOLUTION|>--- conflicted
+++ resolved
@@ -28,14 +28,9 @@
 solana-transaction-status = { path = "../transaction-status", version = "=1.10.0" }
 thiserror = "1.0"
 tonic = { version = "0.6.2", features = ["tls", "transport"] }
-<<<<<<< HEAD
-zstd = "0.9.2"
+zstd = "0.10.0"
 rayon = "1.5.1"
 rand = "0.7.0"
-=======
-zstd = "0.10.0"
->>>>>>> 2e3eafaa
-
 # openssl is a dependency of the goauth and smpl_jwt crates, but explicitly
 # declare it here as well to activate the "vendored" feature that builds OpenSSL
 # statically...
