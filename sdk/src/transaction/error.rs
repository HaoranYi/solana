use {
    crate::{
        instruction::InstructionError,
        message::{AddressLoaderError, SanitizeMessageError},
        sanitize::SanitizeError,
    },
    serde::Serialize,
    thiserror::Error,
};

/// Reasons a transaction might be rejected.
#[derive(
    Error, Serialize, Deserialize, Debug, PartialEq, Eq, Clone, AbiExample, AbiEnumVisitor,
)]
pub enum TransactionError {
    /// An account is already being processed in another transaction in a way
    /// that does not support parallelism
    #[error("Account in use")]
    AccountInUse,

    /// A `Pubkey` appears twice in the transaction's `account_keys`.  Instructions can reference
    /// `Pubkey`s more than once but the message must contain a list with no duplicate keys
    #[error("Account loaded twice")]
    AccountLoadedTwice,

    /// Attempt to debit an account but found no record of a prior credit.
    #[error("Attempt to debit an account but found no record of a prior credit.")]
    AccountNotFound,

    /// Attempt to load a program that does not exist
    #[error("Attempt to load a program that does not exist")]
    ProgramAccountNotFound,

    /// The from `Pubkey` does not have sufficient balance to pay the fee to schedule the transaction
    #[error("Insufficient funds for fee")]
    InsufficientFundsForFee,

    /// This account may not be used to pay transaction fees
    #[error("This account may not be used to pay transaction fees")]
    InvalidAccountForFee,

    /// The bank has seen this transaction before. This can occur under normal operation
    /// when a UDP packet is duplicated, as a user error from a client not updating
    /// its `recent_blockhash`, or as a double-spend attack.
    #[error("This transaction has already been processed")]
    AlreadyProcessed,

    /// The bank has not seen the given `recent_blockhash` or the transaction is too old and
    /// the `recent_blockhash` has been discarded.
    #[error("Blockhash not found")]
    BlockhashNotFound,

    /// An error occurred while processing an instruction. The first element of the tuple
    /// indicates the instruction index in which the error occurred.
    #[error("Error processing Instruction {0}: {1}")]
    InstructionError(u8, InstructionError),

    /// Loader call chain is too deep
    #[error("Loader call chain is too deep")]
    CallChainTooDeep,

    /// Transaction requires a fee but has no signature present
    #[error("Transaction requires a fee but has no signature present")]
    MissingSignatureForFee,

    /// Transaction contains an invalid account reference
    #[error("Transaction contains an invalid account reference")]
    InvalidAccountIndex,

    /// Transaction did not pass signature verification
    #[error("Transaction did not pass signature verification")]
    SignatureFailure,

    /// This program may not be used for executing instructions
    #[error("This program may not be used for executing instructions")]
    InvalidProgramForExecution,

    /// Transaction failed to sanitize accounts offsets correctly
    /// implies that account locks are not taken for this TX, and should
    /// not be unlocked.
    #[error("Transaction failed to sanitize accounts offsets correctly")]
    SanitizeFailure,

    #[error("Transactions are currently disabled due to cluster maintenance")]
    ClusterMaintenance,

    /// Transaction processing left an account with an outstanding borrowed reference
    #[error("Transaction processing left an account with an outstanding borrowed reference")]
    AccountBorrowOutstanding,

    /// Transaction would exceed max Block Cost Limit
    #[error("Transaction would exceed max Block Cost Limit")]
    WouldExceedMaxBlockCostLimit,

    /// Transaction version is unsupported
    #[error("Transaction version is unsupported")]
    UnsupportedVersion,

    /// Transaction loads a writable account that cannot be written
    #[error("Transaction loads a writable account that cannot be written")]
    InvalidWritableAccount,

    /// Transaction would exceed max account limit within the block
    #[error("Transaction would exceed max account limit within the block")]
    WouldExceedMaxAccountCostLimit,

    /// Transaction would exceed account data limit within the block
    #[error("Transaction would exceed account data limit within the block")]
    WouldExceedAccountDataBlockLimit,

    /// Transaction locked too many accounts
    #[error("Transaction locked too many accounts")]
    TooManyAccountLocks,

    /// Address lookup table not found
    #[error("Transaction loads an address table account that doesn't exist")]
    AddressLookupTableNotFound,

    /// Attempted to lookup addresses from an account owned by the wrong program
    #[error("Transaction loads an address table account with an invalid owner")]
    InvalidAddressLookupTableOwner,

    /// Attempted to lookup addresses from an invalid account
    #[error("Transaction loads an address table account with invalid data")]
    InvalidAddressLookupTableData,

    /// Address table lookup uses an invalid index
    #[error("Transaction address table lookup uses an invalid index")]
    InvalidAddressLookupTableIndex,

    /// Transaction leaves an account with a lower balance than rent-exempt minimum
    #[error("Transaction leaves an account with a lower balance than rent-exempt minimum")]
    InvalidRentPayingAccount,

    /// Transaction would exceed max Vote Cost Limit
    #[error("Transaction would exceed max Vote Cost Limit")]
    WouldExceedMaxVoteCostLimit,

    /// Transaction would exceed total account data limit
    #[error("Transaction would exceed total account data limit")]
    WouldExceedAccountDataTotalLimit,

    /// Transaction contains a duplicate instruction that is not allowed
    #[error("Transaction contains a duplicate instruction ({0}) that is not allowed")]
    DuplicateInstruction(u8),

    /// Transaction results in an account with insufficient funds for rent
    #[error(
        "Transaction results in an account ({account_index}) with insufficient funds for rent"
    )]
    InsufficientFundsForRent { account_index: u8 },

<<<<<<< HEAD
    /// Transaction results in an account with insufficient funds for rent
    #[error("Transaction writes to locked stake accounts during reward interval")]
    LockedRewardAccountsDuringRewardInterval,
=======
    /// Transaction exceeded max loaded accounts data size capped by requested compute units
    #[error(
        "Transaction exceeded max loaded accounts data size capped by requested compute units"
    )]
    MaxLoadedAccountsDataSizeExceeded,

    /// LoadedAccountsDataSizeLimit set for transaction must be greater than 0.
    #[error("LoadedAccountsDataSizeLimit set for transaction must be greater than 0.")]
    InvalidLoadedAccountsDataSizeLimit,
>>>>>>> 9524c9db
}

impl From<SanitizeError> for TransactionError {
    fn from(_: SanitizeError) -> Self {
        Self::SanitizeFailure
    }
}

impl From<SanitizeMessageError> for TransactionError {
    fn from(err: SanitizeMessageError) -> Self {
        match err {
            SanitizeMessageError::AddressLoaderError(err) => Self::from(err),
            _ => Self::SanitizeFailure,
        }
    }
}

impl From<AddressLoaderError> for TransactionError {
    fn from(err: AddressLoaderError) -> Self {
        match err {
            AddressLoaderError::Disabled => Self::UnsupportedVersion,
            AddressLoaderError::SlotHashesSysvarNotFound => Self::AccountNotFound,
            AddressLoaderError::LookupTableAccountNotFound => Self::AddressLookupTableNotFound,
            AddressLoaderError::InvalidAccountOwner => Self::InvalidAddressLookupTableOwner,
            AddressLoaderError::InvalidAccountData => Self::InvalidAddressLookupTableData,
            AddressLoaderError::InvalidLookupIndex => Self::InvalidAddressLookupTableIndex,
        }
    }
}<|MERGE_RESOLUTION|>--- conflicted
+++ resolved
@@ -150,11 +150,6 @@
     )]
     InsufficientFundsForRent { account_index: u8 },
 
-<<<<<<< HEAD
-    /// Transaction results in an account with insufficient funds for rent
-    #[error("Transaction writes to locked stake accounts during reward interval")]
-    LockedRewardAccountsDuringRewardInterval,
-=======
     /// Transaction exceeded max loaded accounts data size capped by requested compute units
     #[error(
         "Transaction exceeded max loaded accounts data size capped by requested compute units"
@@ -164,7 +159,10 @@
     /// LoadedAccountsDataSizeLimit set for transaction must be greater than 0.
     #[error("LoadedAccountsDataSizeLimit set for transaction must be greater than 0.")]
     InvalidLoadedAccountsDataSizeLimit,
->>>>>>> 9524c9db
+
+    /// Transaction writes to locked stake accounts during reward interval
+    #[error("Transaction writes to locked stake accounts during reward interval")]
+    LockedRewardAccountsDuringRewardInterval,
 }
 
 impl From<SanitizeError> for TransactionError {
