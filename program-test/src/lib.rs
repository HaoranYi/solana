--- conflicted
+++ resolved
@@ -1175,7 +1175,6 @@
         Ok(())
     }
 
-<<<<<<< HEAD
     /// Force reward interval end
     ///
     /// Advance one more slot and mark the reward interval end
@@ -1214,7 +1213,8 @@
         let bank = bank_forks.working_bank();
         self.last_blockhash = bank.last_blockhash();
         Ok(())
-=======
+    }
+
     /// Get a new latest blockhash, similar in spirit to RpcClient::get_latest_blockhash()
     pub async fn get_new_latest_blockhash(&mut self) -> io::Result<Hash> {
         let blockhash = self
@@ -1223,6 +1223,5 @@
             .await?;
         self.last_blockhash = blockhash;
         Ok(blockhash)
->>>>>>> 9524c9db
     }
 }