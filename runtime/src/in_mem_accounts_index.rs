--- conflicted
+++ resolved
@@ -290,36 +290,33 @@
     /// the idx has been told to update in_mem. But, we haven't checked disk yet to see if there is already an entry for the pubkey.
     /// Now, we know there is something on disk, so we need to merge disk into what was done in memory.
     fn merge_slot_lists(in_mem: &AccountMapEntryInner<T>, disk: Arc<AccountMapEntryInner<T>>) {
-<<<<<<< HEAD
         in_mem.push_slot_list_writer("runtime/src/in_mem_accounts_index.rs:296");
         disk.push_slot_list_writer("runtime/src/in_mem_accounts_index.rs:297");
 
-        let mut slot_list = in_mem.slot_list.write().unwrap();
-=======
         let mut i = 0;
         loop {
-        let lock = in_mem.slot_list.try_write();
-
-        if lock.is_err() {
-            i += 1;
-            if i % 100000 == 0 {
-                use log::*;error!("deadlocked");
-            }
-            continue;
-        }
-        let mut slot_list = lock.unwrap();
->>>>>>> 8cccd1af
-        let slot_list2 = disk.slot_list.write().unwrap();
-
-        for (slot, new_entry) in slot_list2.iter().copied() {
-            if !slot_list.iter().map(|x| x.0.to_owned()).any(|x| x == slot) {
-                slot_list.push((slot, new_entry));
-            }
-        }
-
-        in_mem.pop_slot_list_writer("runtime/src/in_mem_accounts_index.rs:296");
-        disk.pop_slot_list_writer("runtime/src/in_mem_accounts_index.rs:297");
-    }
+            let lock = in_mem.slot_list.try_write();
+
+            if lock.is_err() {
+                i += 1;
+                if i % 100000 == 0 {
+                    use log::*;
+                    error!("deadlocked");
+                }
+                continue;
+            }
+            let mut slot_list = lock.unwrap();
+            let slot_list2 = disk.slot_list.write().unwrap();
+
+            for (slot, new_entry) in slot_list2.iter().copied() {
+                if !slot_list.iter().map(|x| x.0.to_owned()).any(|x| x == slot) {
+                    slot_list.push((slot, new_entry));
+                }
+            }
+
+            in_mem.pop_slot_list_writer("runtime/src/in_mem_accounts_index.rs:296");
+            disk.pop_slot_list_writer("runtime/src/in_mem_accounts_index.rs:297");
+        }
     }
 
     fn remove_if_slot_list_empty_value(&self, slot_list: SlotSlice<T>) -> bool {
@@ -460,90 +457,95 @@
                 let mut m = Measure::start("entry");
                 let mut i = 0;
                 loop {
-                let lock = self.map_internal.try_write();
-
-                if lock.is_err() {
-                    i += 1;
-                    if i % 100000 == 0 {
-                        use log::*;error!("deadlocked on {}", pubkey);
-                    }
-                    continue;
-                }
-                let mut map = lock.unwrap();
-                let entry = map.entry(*pubkey);
-                m.stop();
-                let found = matches!(entry, Entry::Occupied(_));
-                match entry {
-                    Entry::Occupied(mut occupied) => {
-                        let current = occupied.get_mut();
-                        Self::lock_and_update_slot_list(
-                            current,
-                            new_value.into(),
-                            other_slot,
-                            reclaims,
-                            reclaim,
-                        );
-                        current.set_age(self.storage.future_age_to_flush());
-                    }
-                    Entry::Vacant(vacant) => {
-                        // not in cache, look on disk
-                        updated_in_mem = false;
-
-                        // desired to be this for filler accounts: self.storage.get_startup();
-                        // but, this has proven to be far too slow at high account counts
-                        let directly_to_disk = false;
-
-                        let enable_lazy_disk_load = true;
-
-                        let previous_slot_entry_was_cached =
-                            reclaim == UpsertReclaim::PreviousSlotEntryWasCached;
-
-                        if directly_to_disk {
-                            // We may like this to always run, but it is unclear.
-                            // If disk bucket needs to resize, then this call can stall for a long time.
-                            // Right now, we know it is safe during startup.
-                            let already_existed = self
-                                .upsert_on_disk(vacant, new_value, other_slot, reclaims, reclaim);
-                            if !already_existed {
+                    let lock = self.map_internal.try_write();
+
+                    if lock.is_err() {
+                        i += 1;
+                        if i % 100000 == 0 {
+                            use log::*;
+                            error!("deadlocked on {}", pubkey);
+                        }
+                        continue;
+                    }
+                    let mut map = lock.unwrap();
+                    let entry = map.entry(*pubkey);
+                    m.stop();
+                    let found = matches!(entry, Entry::Occupied(_));
+                    match entry {
+                        Entry::Occupied(mut occupied) => {
+                            let current = occupied.get_mut();
+                            Self::lock_and_update_slot_list(
+                                current,
+                                new_value.into(),
+                                other_slot,
+                                reclaims,
+                                reclaim,
+                            );
+                            current.set_age(self.storage.future_age_to_flush());
+                        }
+                        Entry::Vacant(vacant) => {
+                            // not in cache, look on disk
+                            updated_in_mem = false;
+
+                            // desired to be this for filler accounts: self.storage.get_startup();
+                            // but, this has proven to be far too slow at high account counts
+                            let directly_to_disk = false;
+
+                            let enable_lazy_disk_load = true;
+
+                            let previous_slot_entry_was_cached =
+                                reclaim == UpsertReclaim::PreviousSlotEntryWasCached;
+
+                            if directly_to_disk {
+                                // We may like this to always run, but it is unclear.
+                                // If disk bucket needs to resize, then this call can stall for a long time.
+                                // Right now, we know it is safe during startup.
+                                let already_existed = self.upsert_on_disk(
+                                    vacant, new_value, other_slot, reclaims, reclaim,
+                                );
+                                if !already_existed {
+                                    self.stats().inc_insert();
+                                }
+                            } else if enable_lazy_disk_load && previous_slot_entry_was_cached {
+                                // skip checking the disk
                                 self.stats().inc_insert();
+                                let entry = new_value.into_account_map_entry(&self.storage);
+                                entry.set_lazy_disk_load();
+                                assert!(entry.dirty());
+                                vacant.insert(entry);
+                                self.stats().inc_mem_count(self.bin);
+                                Self::update_stat(
+                                    &self.stats().lazy_disk_index_lookup_set_count,
+                                    1,
+                                );
+                            } else {
+                                // go to in-mem cache first
+                                let disk_entry = self.load_account_entry_from_disk(vacant.key());
+                                let new_value = if let Some(disk_entry) = disk_entry {
+                                    // on disk, so merge new_value with what was on disk
+                                    Self::lock_and_update_slot_list(
+                                        &disk_entry,
+                                        new_value.into(),
+                                        other_slot,
+                                        reclaims,
+                                        reclaim,
+                                    );
+                                    disk_entry
+                                } else {
+                                    // not on disk, so insert new thing
+                                    self.stats().inc_insert();
+                                    new_value.into_account_map_entry(&self.storage)
+                                };
+                                assert!(new_value.dirty());
+                                vacant.insert(new_value);
+                                self.stats().inc_mem_count(self.bin);
                             }
-                        } else if enable_lazy_disk_load && previous_slot_entry_was_cached {
-                            // skip checking the disk
-                            self.stats().inc_insert();
-                            let entry = new_value.into_account_map_entry(&self.storage);
-                            entry.set_lazy_disk_load();
-                            assert!(entry.dirty());
-                            vacant.insert(entry);
-                            self.stats().inc_mem_count(self.bin);
-                            Self::update_stat(&self.stats().lazy_disk_index_lookup_set_count, 1);
-                        } else {
-                            // go to in-mem cache first
-                            let disk_entry = self.load_account_entry_from_disk(vacant.key());
-                            let new_value = if let Some(disk_entry) = disk_entry {
-                                // on disk, so merge new_value with what was on disk
-                                Self::lock_and_update_slot_list(
-                                    &disk_entry,
-                                    new_value.into(),
-                                    other_slot,
-                                    reclaims,
-                                    reclaim,
-                                );
-                                disk_entry
-                            } else {
-                                // not on disk, so insert new thing
-                                self.stats().inc_insert();
-                                new_value.into_account_map_entry(&self.storage)
-                            };
-                            assert!(new_value.dirty());
-                            vacant.insert(new_value);
-                            self.stats().inc_mem_count(self.bin);
                         }
                     }
-                }
-                drop(map);
-                self.update_entry_stats(m, found);
-                break;
-            }
+                    drop(map);
+                    self.update_entry_stats(m, found);
+                    break;
+                }
             };
         });
         if updated_in_mem {
