use {
    crate::{
        accounts_index::{DiskIndexValue, IndexValue},
        bucket_map_holder::BucketMapHolder,
    },
    solana_sdk::timing::AtomicInterval,
    std::{
        fmt::Debug,
        sync::atomic::{AtomicBool, AtomicU64, AtomicU8, AtomicUsize, Ordering},
    },
};

// stats logged every 10 s
const STATS_INTERVAL_MS: u64 = 10_000;

#[derive(Debug, Default)]
pub struct BucketMapHeldInMemStats {
    pub ref_count: AtomicU64,
    pub slot_list_len: AtomicU64,
    pub slot_list_cached: AtomicU64,
}

#[derive(Debug, Default)]
pub struct BucketMapHolderStats {
    pub held_in_mem: BucketMapHeldInMemStats,
    pub get_mem_us: AtomicU64,
    pub gets_from_mem: AtomicU64,
    pub get_missing_us: AtomicU64,
    pub gets_missing: AtomicU64,
    pub flush_evict_remove_us: AtomicU64,
    pub entry_mem_us: AtomicU64,
    pub entries_from_mem: AtomicU64,
    pub entry_missing_us: AtomicU64,
    pub entries_missing: AtomicU64,
    pub load_disk_found_count: AtomicU64,
    pub load_disk_found_us: AtomicU64,
    pub load_disk_missing_count: AtomicU64,
    pub load_disk_missing_us: AtomicU64,
    pub updates_in_mem: AtomicU64,
    pub items: AtomicU64,
    pub items_us: AtomicU64,
    pub failed_to_evict: AtomicU64,
    pub keys: AtomicU64,
    pub deletes: AtomicU64,
    pub buckets_scanned: AtomicU64,
    pub inserts: AtomicU64,
    count: AtomicUsize,
    pub bg_waiting_us: AtomicU64,
    pub bg_throttling_wait_us: AtomicU64,
    pub count_in_mem: AtomicUsize,
    pub per_bucket_count: Vec<AtomicUsize>,
    pub flush_entries_updated_on_disk: AtomicU64,
    pub flush_entries_evicted_from_mem: AtomicU64,
    pub active_threads: AtomicU64,
<<<<<<< HEAD
=======
    pub upsert_found_in_mem_read_lock: AtomicU64,
    pub upsert_found_in_mem_write_lock: AtomicU64,
    pub upsert_disk_lookup_us: AtomicU64,
    pub upsert_missing_disk: AtomicU64,
    pub upsert_found_disk: AtomicU64,
    pub upsert_second_lookup_us: AtomicU64,
    pub read_lock_wait_us: AtomicU64,
>>>>>>> a6e98ef2
    pub scan_missing_us: AtomicU64,
    pub get_range_us: AtomicU64,
    last_age: AtomicU8,
    last_ages_flushed: AtomicU64,
    pub flush_scan_us: AtomicU64,
    pub flush_update_us: AtomicU64,
    pub flush_evict_us: AtomicU64,
    pub flush_grow_us: AtomicU64,
    last_was_startup: AtomicBool,
    last_time: AtomicInterval,
    bins: u64,
    pub estimate_mem: AtomicU64,
    pub flush_should_evict_us: AtomicU64,
    pub lazy_disk_index_lookup_set_count: AtomicU64,
    pub lazy_disk_index_lookup_clear_count: AtomicU64,
}

impl BucketMapHolderStats {
    pub fn new(bins: usize) -> BucketMapHolderStats {
        BucketMapHolderStats {
            bins: bins as u64,
            per_bucket_count: (0..bins).map(|_| AtomicUsize::default()).collect(),
            ..BucketMapHolderStats::default()
        }
    }

    pub fn inc_insert(&self) {
        self.inc_insert_count(1);
    }

    pub fn inc_insert_count(&self, count: u64) {
        self.inserts.fetch_add(count, Ordering::Relaxed);
        self.count.fetch_add(count as usize, Ordering::Relaxed);
    }

    pub fn inc_delete(&self) {
        self.deletes.fetch_add(1, Ordering::Relaxed);
        self.count.fetch_sub(1, Ordering::Relaxed);
    }

    pub fn inc_mem_count(&self, bin: usize) {
        self.add_mem_count(bin, 1);
    }

    pub fn dec_mem_count(&self, bin: usize) {
        self.sub_mem_count(bin, 1);
    }

    pub fn add_mem_count(&self, bin: usize, count: usize) {
        let per_bucket = self.per_bucket_count.get(bin);
        self.count_in_mem.fetch_add(count, Ordering::Relaxed);
        per_bucket.map(|stat| stat.fetch_add(count, Ordering::Relaxed));
    }

    pub fn sub_mem_count(&self, bin: usize, count: usize) {
        let per_bucket = self.per_bucket_count.get(bin);
        self.count_in_mem.fetch_sub(count, Ordering::Relaxed);
        per_bucket.map(|stat| stat.fetch_sub(count, Ordering::Relaxed));
    }

    fn ms_per_age<T: IndexValue, U: DiskIndexValue + From<T> + Into<T>>(
        &self,
        storage: &BucketMapHolder<T, U>,
        elapsed_ms: u64,
    ) -> u64 {
        let age_now = storage.current_age();
        let ages_flushed = storage.count_buckets_flushed() as u64;
        let last_age = self.last_age.swap(age_now, Ordering::Relaxed) as u64;
        let last_ages_flushed = self.last_ages_flushed.swap(ages_flushed, Ordering::Relaxed);
        let mut age_now = age_now as u64;
        if last_age > age_now {
            // age wrapped
            age_now += u8::MAX as u64 + 1;
        }
        let age_delta = age_now.saturating_sub(last_age);
        if age_delta > 0 {
            return elapsed_ms / age_delta;
        } else {
            // did not advance an age, but probably did partial work, so report that
            let bin_delta = ages_flushed.saturating_sub(last_ages_flushed);
            if bin_delta > 0 {
                return elapsed_ms * self.bins / bin_delta;
            }
        }
        0 // avoid crazy numbers
    }

    pub fn remaining_until_next_interval(&self) -> u64 {
        self.last_time
            .remaining_until_next_interval(STATS_INTERVAL_MS)
    }

    /// return min, max, sum, median of data
    fn get_stats(mut data: Vec<usize>) -> (usize, usize, usize, usize) {
        if data.is_empty() {
            (0, 0, 0, 0)
        } else {
            data.sort_unstable();
            (
                *data.first().unwrap(),
                *data.last().unwrap(),
                data.iter().sum(),
                data[data.len() / 2],
            )
        }
    }

    fn calc_percent(ms: u64, elapsed_ms: u64) -> f32 {
        if elapsed_ms == 0 {
            0.0
        } else {
            (ms as f32 / elapsed_ms as f32) * 100.0
        }
    }

    pub fn total_count(&self) -> usize {
        self.count.load(Ordering::Relaxed)
    }

    pub fn count_in_bucket(&self, bucket: usize) -> usize {
        if bucket < self.per_bucket_count.len() {
            self.per_bucket_count[bucket].load(Ordering::Relaxed)
        } else {
            0
        }
    }

    /// This is an estimate of the # of items in mem that are awaiting flushing to disk.
    /// returns (# items in mem) - (# items we intend to hold in mem for performance heuristics)
    /// The result is also an estimate because 'held_in_mem' is based on a stat that is swapped out when stats are reported.
    pub fn get_remaining_items_to_flush_estimate(&self) -> usize {
        let in_mem = self.count_in_mem.load(Ordering::Relaxed) as u64;
        let held_in_mem = self.held_in_mem.slot_list_cached.load(Ordering::Relaxed)
            + self.held_in_mem.slot_list_len.load(Ordering::Relaxed)
            + self.held_in_mem.ref_count.load(Ordering::Relaxed);
        in_mem.saturating_sub(held_in_mem) as usize
    }

    pub fn report_stats<T: IndexValue, U: DiskIndexValue + From<T> + Into<T>>(
        &self,
        storage: &BucketMapHolder<T, U>,
    ) {
        let elapsed_ms = self.last_time.elapsed_ms();
        if elapsed_ms < STATS_INTERVAL_MS {
            return;
        }

        if !self.last_time.should_update(STATS_INTERVAL_MS) {
            return;
        }

        let ms_per_age = self.ms_per_age(storage, elapsed_ms);

        let in_mem_per_bucket_counts = self
            .per_bucket_count
            .iter()
            .map(|count| count.load(Ordering::Relaxed))
            .collect::<Vec<_>>();
        let disk = storage.disk.as_ref();
        let disk_per_bucket_counts = disk
            .map(|disk| {
                (0..self.bins)
                    .map(|i| disk.get_bucket_from_index(i as usize).bucket_len() as usize)
                    .collect::<Vec<_>>()
            })
            .unwrap_or_default();
        let in_mem_stats = Self::get_stats(in_mem_per_bucket_counts);
        let disk_stats = Self::get_stats(disk_per_bucket_counts);

        const US_PER_MS: u64 = 1_000;

        // all metrics during startup are written to a different data point
        let startup = storage.get_startup();
        let was_startup = self.last_was_startup.swap(startup, Ordering::Relaxed);

        // sum of elapsed time in each thread
        let mut thread_time_elapsed_ms = elapsed_ms * storage.threads as u64;
        if disk.is_some() {
            datapoint_info!(
                if startup || was_startup {
                    thread_time_elapsed_ms *= 2; // more threads are allocated during startup
                    "accounts_index_startup"
                } else {
                    "accounts_index"
                },
                (
                    "estimate_mem_bytes",
                    self.estimate_mem.load(Ordering::Relaxed),
                    i64
                ),
                (
                    "flush_should_evict_us",
                    self.flush_should_evict_us.swap(0, Ordering::Relaxed),
                    i64
                ),
                (
                    "count_in_mem",
                    self.count_in_mem.load(Ordering::Relaxed),
                    i64
                ),
                ("count", self.total_count(), i64),
                (
                    "bg_waiting_percent",
                    Self::calc_percent(
                        self.bg_waiting_us.swap(0, Ordering::Relaxed) / US_PER_MS,
                        thread_time_elapsed_ms
                    ),
                    f64
                ),
                (
                    "bg_throttling_wait_percent",
                    Self::calc_percent(
                        self.bg_throttling_wait_us.swap(0, Ordering::Relaxed) / US_PER_MS,
                        thread_time_elapsed_ms
                    ),
                    f64
                ),
                (
                    "slot_list_len",
                    self.held_in_mem.slot_list_len.swap(0, Ordering::Relaxed),
                    i64
                ),
                (
                    "ref_count",
                    self.held_in_mem.ref_count.swap(0, Ordering::Relaxed),
                    i64
                ),
                (
                    "slot_list_cached",
                    self.held_in_mem.slot_list_cached.swap(0, Ordering::Relaxed),
                    i64
                ),
                ("min_in_bin_mem", in_mem_stats.0, i64),
                ("max_in_bin_mem", in_mem_stats.1, i64),
                ("count_from_bins_mem", in_mem_stats.2, i64),
                ("median_from_bins_mem", in_mem_stats.3, i64),
                ("min_in_bin_disk", disk_stats.0, i64),
                ("max_in_bin_disk", disk_stats.1, i64),
                ("count_from_bins_disk", disk_stats.2, i64),
                ("median_from_bins_disk", disk_stats.3, i64),
                (
                    "gets_from_mem",
                    self.gets_from_mem.swap(0, Ordering::Relaxed),
                    i64
                ),
                (
                    "get_mem_us",
                    self.get_mem_us.swap(0, Ordering::Relaxed),
                    i64
                ),
                (
                    "gets_missing",
                    self.gets_missing.swap(0, Ordering::Relaxed),
                    i64
                ),
                (
                    "flush_evict_remove_us",
                    self.flush_evict_remove_us.swap(0, Ordering::Relaxed),
                    i64
                ),
                (
                    "get_missing_us",
                    self.get_missing_us.swap(0, Ordering::Relaxed),
                    i64
                ),
                (
                    "entries_from_mem",
                    self.entries_from_mem.swap(0, Ordering::Relaxed),
                    i64
                ),
                (
                    "entry_mem_us",
                    self.entry_mem_us.swap(0, Ordering::Relaxed),
                    i64
                ),
                (
                    "load_disk_found_count",
                    self.load_disk_found_count.swap(0, Ordering::Relaxed),
                    i64
                ),
                (
                    "load_disk_found_us",
                    self.load_disk_found_us.swap(0, Ordering::Relaxed),
                    i64
                ),
                (
                    "load_disk_missing_count",
                    self.load_disk_missing_count.swap(0, Ordering::Relaxed),
                    i64
                ),
                (
                    "load_disk_missing_us",
                    self.load_disk_missing_us.swap(0, Ordering::Relaxed),
                    i64
                ),
                (
                    "entries_missing",
                    self.entries_missing.swap(0, Ordering::Relaxed),
                    i64
                ),
                (
                    "entry_missing_us",
                    self.entry_missing_us.swap(0, Ordering::Relaxed),
                    i64
                ),
                (
                    "failed_to_evict",
                    self.failed_to_evict.swap(0, Ordering::Relaxed),
                    i64
                ),
                (
                    "updates_in_mem",
                    self.updates_in_mem.swap(0, Ordering::Relaxed),
                    i64
                ),
                (
                    "get_range_us",
                    self.get_range_us.swap(0, Ordering::Relaxed),
                    i64
                ),
                ("inserts", self.inserts.swap(0, Ordering::Relaxed), i64),
                ("deletes", self.deletes.swap(0, Ordering::Relaxed), i64),
                (
<<<<<<< HEAD
                    "get_missing_us",
                    self.scan_missing_us.load(Ordering::Relaxed),
=======
                    "scan_missing_us",
                    self.scan_missing_us.swap(0, Ordering::Relaxed),
>>>>>>> a6e98ef2
                    i64
                ),
                (
                    "active_threads",
                    self.active_threads.load(Ordering::Relaxed),
                    i64
                ),
                (
                    "upsert_found_in_mem_read_lock",
                    self.upsert_found_in_mem_read_lock
                        .swap(0, Ordering::Relaxed),
                    i64
                ),
                (
                    "upsert_found_in_mem_write_lock",
                    self.upsert_found_in_mem_write_lock
                        .swap(0, Ordering::Relaxed),
                    i64
                ),
                (
                    "upsert_disk_lookup_us",
                    self.upsert_disk_lookup_us.swap(0, Ordering::Relaxed),
                    i64
                ),
                (
                    "upsert_found_disk",
                    self.upsert_found_disk.swap(0, Ordering::Relaxed),
                    i64
                ),
                (
                    "upsert_missing_disk",
                    self.upsert_missing_disk.swap(0, Ordering::Relaxed),
                    i64
                ),
                (
                    "upsert_second_lookup_us",
                    self.upsert_second_lookup_us.swap(0, Ordering::Relaxed),
                    i64
                ),
                (
                    "read_lock_wait_us",
                    self.read_lock_wait_us.swap(0, Ordering::Relaxed),
                    i64
                ),
                ("items", self.items.swap(0, Ordering::Relaxed), i64),
                ("keys", self.keys.swap(0, Ordering::Relaxed), i64),
                ("ms_per_age", ms_per_age, i64),
                (
                    "buckets_scanned",
                    self.buckets_scanned.swap(0, Ordering::Relaxed),
                    i64
                ),
                (
                    "flush_scan_us",
                    self.flush_scan_us.swap(0, Ordering::Relaxed),
                    i64
                ),
                (
                    "flush_update_us",
                    self.flush_update_us.swap(0, Ordering::Relaxed),
                    i64
                ),
                (
                    "flush_grow_us",
                    self.flush_grow_us.swap(0, Ordering::Relaxed),
                    i64
                ),
                (
                    "flush_evict_us",
                    self.flush_evict_us.swap(0, Ordering::Relaxed),
                    i64
                ),
                (
                    "disk_index_resizes",
                    disk.map(|disk| disk.stats.index.resizes.swap(0, Ordering::Relaxed))
                        .unwrap_or_default(),
                    i64
                ),
                (
                    "disk_index_failed_resizes",
                    disk.map(|disk| disk.stats.index.failed_resizes.swap(0, Ordering::Relaxed))
                        .unwrap_or_default(),
                    i64
                ),
                (
                    "disk_index_max_size",
                    disk.map(|disk| { disk.stats.index.max_size.swap(0, Ordering::Relaxed) })
                        .unwrap_or_default(),
                    i64
                ),
                (
                    "disk_data_copy_us",
                    disk.map(|disk| disk.stats.data.copy_us.swap(0, Ordering::Relaxed))
                        .unwrap_or_default(),
                    i64
                ),
                (
                    "disk_index_new_file_us",
                    disk.map(|disk| disk.stats.index.new_file_us.swap(0, Ordering::Relaxed))
                        .unwrap_or_default(),
                    i64
                ),
                (
                    "disk_index_resize_us",
                    disk.map(|disk| disk.stats.index.resize_us.swap(0, Ordering::Relaxed))
                        .unwrap_or_default(),
                    i64
                ),
                (
                    "disk_index_flush_file_us",
                    disk.map(|disk| disk.stats.index.flush_file_us.swap(0, Ordering::Relaxed))
                        .unwrap_or_default(),
                    i64
                ),
                (
                    "disk_index_index_file_size",
                    disk.map(|disk| disk.stats.index.total_file_size.load(Ordering::Relaxed))
                        .unwrap_or_default(),
                    i64
                ),
                (
                    "disk_index_data_file_size",
                    disk.map(|disk| disk.stats.data.total_file_size.load(Ordering::Relaxed))
                        .unwrap_or_default(),
                    i64
                ),
                (
                    "disk_index_data_file_count",
                    disk.map(|disk| disk.stats.data.file_count.load(Ordering::Relaxed))
                        .unwrap_or_default(),
                    i64
                ),
                (
                    "disk_index_find_index_entry_mut_us",
                    disk.map(|disk| disk
                        .stats
                        .index
                        .find_index_entry_mut_us
                        .swap(0, Ordering::Relaxed))
                        .unwrap_or_default(),
                    i64
                ),
                (
                    "disk_index_flush_mmap_us",
                    disk.map(|disk| disk.stats.index.mmap_us.swap(0, Ordering::Relaxed))
                        .unwrap_or_default(),
                    i64
                ),
                (
                    "disk_data_resizes",
                    disk.map(|disk| disk.stats.data.resizes.swap(0, Ordering::Relaxed))
                        .unwrap_or_default(),
                    i64
                ),
                (
                    "disk_data_max_size",
                    disk.map(|disk| { disk.stats.data.max_size.swap(0, Ordering::Relaxed) })
                        .unwrap_or_default(),
                    i64
                ),
                (
                    "disk_data_new_file_us",
                    disk.map(|disk| disk.stats.data.new_file_us.swap(0, Ordering::Relaxed))
                        .unwrap_or_default(),
                    i64
                ),
                (
                    "disk_data_resize_us",
                    disk.map(|disk| disk.stats.data.resize_us.swap(0, Ordering::Relaxed))
                        .unwrap_or_default(),
                    i64
                ),
                (
                    "disk_data_flush_file_us",
                    disk.map(|disk| disk.stats.data.flush_file_us.swap(0, Ordering::Relaxed))
                        .unwrap_or_default(),
                    i64
                ),
                (
                    "disk_data_flush_mmap_us",
                    disk.map(|disk| disk.stats.data.mmap_us.swap(0, Ordering::Relaxed))
                        .unwrap_or_default(),
                    i64
                ),
                (
                    "flush_entries_updated_on_disk",
                    self.flush_entries_updated_on_disk
                        .swap(0, Ordering::Relaxed),
                    i64
                ),
                (
                    "flush_entries_evicted_from_mem",
                    self.flush_entries_evicted_from_mem
                        .swap(0, Ordering::Relaxed),
                    i64
                ),
                (
                    "lazy_disk_index_lookup_set_count",
                    self.lazy_disk_index_lookup_set_count
                        .swap(0, Ordering::Relaxed),
                    i64
                ),
                (
                    "lazy_disk_index_lookup_clear_count",
                    self.lazy_disk_index_lookup_clear_count
                        .swap(0, Ordering::Relaxed),
                    i64
                )
            );
        } else {
            datapoint_info!(
                if startup || was_startup {
                    thread_time_elapsed_ms *= 2; // more threads are allocated during startup
                    "accounts_index_startup"
                } else {
                    "accounts_index"
                },
                (
                    "count_in_mem",
                    self.count_in_mem.load(Ordering::Relaxed),
                    i64
                ),
                ("count", self.total_count(), i64),
                (
                    "bg_waiting_percent",
                    Self::calc_percent(
                        self.bg_waiting_us.swap(0, Ordering::Relaxed) / US_PER_MS,
                        thread_time_elapsed_ms
                    ),
                    f64
                ),
                (
                    "bg_throttling_wait_percent",
                    Self::calc_percent(
                        self.bg_throttling_wait_us.swap(0, Ordering::Relaxed) / US_PER_MS,
                        thread_time_elapsed_ms
                    ),
                    f64
                ),
                ("min_in_bin_mem", in_mem_stats.0, i64),
                ("max_in_bin_mem", in_mem_stats.1, i64),
                ("count_from_bins_mem", in_mem_stats.2, i64),
                ("median_from_bins_mem", in_mem_stats.3, i64),
                (
                    "gets_from_mem",
                    self.gets_from_mem.swap(0, Ordering::Relaxed),
                    i64
                ),
                (
                    "get_mem_us",
                    self.get_mem_us.swap(0, Ordering::Relaxed),
                    i64
                ),
                (
                    "gets_missing",
                    self.gets_missing.swap(0, Ordering::Relaxed),
                    i64
                ),
                (
                    "get_missing_us",
                    self.get_missing_us.swap(0, Ordering::Relaxed),
                    i64
                ),
                (
                    "entries_from_mem",
                    self.entries_from_mem.swap(0, Ordering::Relaxed),
                    i64
                ),
                (
                    "entry_mem_us",
                    self.entry_mem_us.swap(0, Ordering::Relaxed),
                    i64
                ),
                (
                    "entries_missing",
                    self.entries_missing.swap(0, Ordering::Relaxed),
                    i64
                ),
                (
                    "entry_missing_us",
                    self.entry_missing_us.swap(0, Ordering::Relaxed),
                    i64
                ),
                (
                    "updates_in_mem",
                    self.updates_in_mem.swap(0, Ordering::Relaxed),
                    i64
                ),
                (
                    "get_range_us",
                    self.get_range_us.swap(0, Ordering::Relaxed),
                    i64
                ),
                ("inserts", self.inserts.swap(0, Ordering::Relaxed), i64),
                ("deletes", self.deletes.swap(0, Ordering::Relaxed), i64),
                (
                    "active_threads",
                    self.active_threads.load(Ordering::Relaxed),
                    i64
                ),
                ("items", self.items.swap(0, Ordering::Relaxed), i64),
                ("items_us", self.items_us.swap(0, Ordering::Relaxed), i64),
                ("keys", self.keys.swap(0, Ordering::Relaxed), i64),
            );
        }
    }
}<|MERGE_RESOLUTION|>--- conflicted
+++ resolved
@@ -52,8 +52,6 @@
     pub flush_entries_updated_on_disk: AtomicU64,
     pub flush_entries_evicted_from_mem: AtomicU64,
     pub active_threads: AtomicU64,
-<<<<<<< HEAD
-=======
     pub upsert_found_in_mem_read_lock: AtomicU64,
     pub upsert_found_in_mem_write_lock: AtomicU64,
     pub upsert_disk_lookup_us: AtomicU64,
@@ -61,7 +59,6 @@
     pub upsert_found_disk: AtomicU64,
     pub upsert_second_lookup_us: AtomicU64,
     pub read_lock_wait_us: AtomicU64,
->>>>>>> a6e98ef2
     pub scan_missing_us: AtomicU64,
     pub get_range_us: AtomicU64,
     last_age: AtomicU8,
@@ -385,13 +382,8 @@
                 ("inserts", self.inserts.swap(0, Ordering::Relaxed), i64),
                 ("deletes", self.deletes.swap(0, Ordering::Relaxed), i64),
                 (
-<<<<<<< HEAD
-                    "get_missing_us",
-                    self.scan_missing_us.load(Ordering::Relaxed),
-=======
                     "scan_missing_us",
                     self.scan_missing_us.swap(0, Ordering::Relaxed),
->>>>>>> a6e98ef2
                     i64
                 ),
                 (
