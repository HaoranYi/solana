--- conflicted
+++ resolved
@@ -1628,14 +1628,9 @@
         rent_collector.clone_with_epoch(epoch)
     }
 
-<<<<<<< HEAD
-    pub fn partitioned_rewards_enabled(&self) -> bool {
+    fn partitioned_rewards_feature_enabled(&self) -> bool {
         true || self
             .feature_set
-=======
-    fn partitioned_rewards_feature_enabled(&self) -> bool {
-        self.feature_set
->>>>>>> 3b7bab02
             .is_active(&enable_partitioned_epoch_reward::id())
     }
 
@@ -1972,15 +1967,8 @@
 
         let (_, update_rewards_with_thread_pool_time) = measure!(
             {
-<<<<<<< HEAD
-                if self.partitioned_rewards_enabled() {
+                if self.partitioned_rewards_feature_enabled() {
                     warn!("run partitioned rewards");
-
-                    self.epoch_reward_status = EpochRewardStatus::Active(SlotBlockHeight {
-                        slot: parent_slot,
-                        block_height: parent_height,
-=======
-                if self.partitioned_rewards_feature_enabled() {
                     self.epoch_reward_progress.activate(SlotBlockHeight {
                         // jwash: why is this parent_slot?
                         // [hyi] Again from the legacy design. Storing the parent_slot, we could possible reuse the reward computation results during forks.
@@ -1994,7 +1982,6 @@
                         // Store parent_slot will leave room for future optimization if needed.
                         start_slot: parent_slot,
                         start_block_height: parent_height,
->>>>>>> 3b7bab02
                     });
 
                     datapoint_warn!(
