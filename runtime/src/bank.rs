//! The `bank` module tracks client accounts and the progress of on-chain
//! programs.
//!
//! A single bank relates to a block produced by a single leader and each bank
//! except for the genesis bank points back to a parent bank.
//!
//! The bank is the main entrypoint for processing verified transactions with the function
//! `Bank::process_transactions`
//!
//! It does this by loading the accounts using the reference it holds on the account store,
//! and then passing those to an InvokeContext which handles loading the programs specified
//! by the Transaction and executing it.
//!
//! The bank then stores the results to the accounts store.
//!
//! It then has APIs for retrieving if a transaction has been processed and it's status.
//! See `get_signature_status` et al.
//!
//! Bank lifecycle:
//!
//! A bank is newly created and open to transactions. Transactions are applied
//! until either the bank reached the tick count when the node is the leader for that slot, or the
//! node has applied all transactions present in all `Entry`s in the slot.
//!
//! Once it is complete, the bank can then be frozen. After frozen, no more transactions can
//! be applied or state changes made. At the frozen step, rent will be applied and various
//! sysvar special accounts update to the new state of the system.
//!
//! After frozen, and the bank has had the appropriate number of votes on it, then it can become
//! rooted. At this point, it will not be able to be removed from the chain and the
//! state is finalized.
//!
//! It offers a high-level API that signs transactions
//! on behalf of the caller, and a low-level API for when they have
//! already been signed and verified.
#[allow(deprecated)]
use solana_sdk::recent_blockhashes_account;
pub use solana_sdk::reward_type::RewardType;
use {
    crate::{
        account_overrides::AccountOverrides,
        account_rent_state::RentState,
        accounts::{
            AccountAddressFilter, Accounts, LoadedTransaction, PubkeyAccountSlot,
            TransactionLoadResult,
        },
        accounts_db::{
            AccountShrinkThreshold, AccountStorageEntry, AccountsDbConfig,
            CalcAccountsHashDataSource, IncludeSlotInHash, VerifyAccountsHashAndLamportsConfig,
            ACCOUNTS_DB_CONFIG_FOR_BENCHMARKS, ACCOUNTS_DB_CONFIG_FOR_TESTING,
        },
        accounts_hash::{AccountsHash, CalcAccountsHashConfig, HashStats, IncrementalAccountsHash},
        accounts_index::{AccountSecondaryIndexes, IndexKey, ScanConfig, ScanResult, ZeroLamport},
        accounts_partition::{self, Partition, PartitionIndex},
        accounts_update_notifier_interface::AccountsUpdateNotifier,
        ancestors::{Ancestors, AncestorsForSerialization},
        bank::metrics::*,
        blockhash_queue::BlockhashQueue,
        builtins::{self, BuiltinFeatureTransition, Builtins},
        cost_tracker::CostTracker,
        epoch_accounts_hash::{self, EpochAccountsHash},
        epoch_stakes::{EpochStakes, NodeVoteAccounts},
        inline_spl_associated_token_account, inline_spl_token,
        message_processor::MessageProcessor,
        rent_collector::{CollectedInfo, RentCollector},
        rent_debits::RentDebits,
        runtime_config::RuntimeConfig,
        serde_snapshot::BankIncrementalSnapshotPersistence,
        snapshot_hash::SnapshotHash,
        sorted_storages::SortedStorages,
        stake_account::{self, StakeAccount},
        stake_history::StakeHistory,
        stake_weighted_timestamp::{
            calculate_stake_weighted_timestamp, MaxAllowableDrift,
            MAX_ALLOWABLE_DRIFT_PERCENTAGE_FAST, MAX_ALLOWABLE_DRIFT_PERCENTAGE_SLOW_V2,
        },
        stakes::{InvalidCacheEntryReason, Stakes, StakesCache, StakesEnum},
        status_cache::{SlotDelta, StatusCache},
        storable_accounts::StorableAccounts,
        transaction_batch::TransactionBatch,
        transaction_error_metrics::TransactionErrorMetrics,
        vote_account::{VoteAccount, VoteAccounts, VoteAccountsHashMap},
    },
    byteorder::{ByteOrder, LittleEndian},
    dashmap::{DashMap, DashSet},
    log::*,
    percentage::Percentage,
    rand::seq::SliceRandom,
    rand_chacha::{rand_core::SeedableRng, ChaChaRng},
    rayon::{
        iter::{IntoParallelIterator, IntoParallelRefIterator, ParallelIterator},
        ThreadPool, ThreadPoolBuilder,
    },
    solana_measure::{measure, measure::Measure, measure_us},
    solana_perf::perf_libs,
    solana_program_runtime::{
        accounts_data_meter::MAX_ACCOUNTS_DATA_LEN,
        builtin_program::BuiltinPrograms,
        compute_budget::{self, ComputeBudget},
        loaded_programs::{
            LoadedProgram, LoadedProgramMatchCriteria, LoadedProgramType, LoadedPrograms,
            LoadedProgramsForTxBatch, WorkingSlot,
        },
        log_collector::LogCollector,
        sysvar_cache::SysvarCache,
        timings::{ExecuteDetailsTimings, ExecuteTimingType, ExecuteTimings},
    },
    solana_sdk::{
        account::{
            create_account_shared_data_with_fields as create_account, from_account, Account,
            AccountSharedData, InheritableAccountFields, ReadableAccount, WritableAccount,
        },
        account_utils::StateMut,
        bpf_loader, bpf_loader_deprecated,
        bpf_loader_upgradeable::{self, UpgradeableLoaderState},
        clock::{
            BankId, Epoch, Slot, SlotCount, SlotIndex, UnixTimestamp, DEFAULT_HASHES_PER_TICK,
            DEFAULT_TICKS_PER_SECOND, INITIAL_RENT_EPOCH, MAX_PROCESSING_AGE,
            MAX_TRANSACTION_FORWARDING_DELAY, MAX_TRANSACTION_FORWARDING_DELAY_GPU,
            SECONDS_PER_DAY,
        },
        ed25519_program,
        epoch_info::EpochInfo,
        epoch_schedule::EpochSchedule,
        feature,
        feature_set::{
            self, add_set_tx_loaded_accounts_data_size_instruction, disable_fee_calculator,
            enable_early_verification_of_account_modifications, enable_partitioned_epoch_reward,
            enable_request_heap_frame_ix, include_loaded_accounts_data_size_in_fee_calculation,
            remove_congestion_multiplier_from_fee_calculation, remove_deprecated_request_unit_ix,
            use_default_units_in_fee_calculation, FeatureSet,
        },
        fee::FeeStructure,
        fee_calculator::{FeeCalculator, FeeRateGovernor},
        genesis_config::{ClusterType, GenesisConfig},
        hard_forks::HardForks,
        hash::{extend_and_hash, hashv, Hash},
        incinerator,
        inflation::Inflation,
        instruction::{CompiledInstruction, TRANSACTION_LEVEL_STACK_HEIGHT},
        lamports::LamportsError,
        loader_v4,
        message::{AccountKeys, SanitizedMessage},
        native_loader,
        native_token::{sol_to_lamports, LAMPORTS_PER_SOL},
        nonce::{self, state::DurableNonce, NONCED_TX_MARKER_IX_INDEX},
        nonce_account,
        packet::PACKET_DATA_SIZE,
        precompiles::get_precompiles,
        pubkey::Pubkey,
        saturating_add_assign, secp256k1_program,
        signature::{Keypair, Signature},
        slot_hashes::SlotHashes,
        slot_history::{Check, SlotHistory},
        stake::state::Delegation,
        system_transaction,
        sysvar::{self, Sysvar, SysvarId},
        timing::years_as_slots,
        transaction::{
            self, MessageHash, Result, SanitizedTransaction, Transaction, TransactionError,
            TransactionVerificationMode, VersionedTransaction, MAX_TX_ACCOUNT_LOCKS,
        },
        transaction_context::{
            ExecutionRecord, TransactionAccount, TransactionContext, TransactionReturnData,
        },
    },
    solana_stake_program::stake_state::{
        self, InflationPointCalculationEvent, PointValue, StakeState,
    },
    solana_system_program::{get_system_account_kind, SystemAccountKind},
    solana_vote_program::vote_state::{VoteState, VoteStateVersions},
    std::{
        borrow::Cow,
        cell::RefCell,
        collections::{HashMap, HashSet},
        convert::{TryFrom, TryInto},
        fmt, mem,
        ops::{AddAssign, Range, RangeInclusive},
        path::PathBuf,
        rc::Rc,
        sync::{
            atomic::{
                AtomicBool, AtomicI64, AtomicU64, AtomicUsize,
                Ordering::{AcqRel, Acquire, Relaxed},
            },
            Arc, LockResult, RwLock, RwLockReadGuard, RwLockWriteGuard,
        },
        thread::Builder,
        time::{Duration, Instant},
    },
};

/// params to `verify_accounts_hash`
struct VerifyAccountsHashConfig {
    test_hash_calculation: bool,
    ignore_mismatch: bool,
    require_rooted_bank: bool,
    run_in_background: bool,
    store_hash_raw_data_for_debug: bool,
}

mod address_lookup_table;
mod builtin_programs;
mod metrics;
mod sysvar_cache;
#[cfg(test)]
mod tests;
mod transaction_account_state_info;

pub const SECONDS_PER_YEAR: f64 = 365.25 * 24.0 * 60.0 * 60.0;

pub const MAX_LEADER_SCHEDULE_STAKES: Epoch = 5;

#[derive(Default)]
struct RentMetrics {
    hold_range_us: AtomicU64,
    load_us: AtomicU64,
    collect_us: AtomicU64,
    hash_us: AtomicU64,
    store_us: AtomicU64,
    count: AtomicUsize,
}

pub type BankStatusCache = StatusCache<Result<()>>;
#[frozen_abi(digest = "BzMfUBpuJsPJRaBW3YFz3J4cKKtnDuvQSChcHTPqtoUu")]
pub type BankSlotDelta = SlotDelta<Result<()>>;

#[derive(Default, Copy, Clone, Debug, PartialEq, Eq)]
pub struct SquashTiming {
    pub squash_accounts_ms: u64,
    pub squash_accounts_cache_ms: u64,
    pub squash_accounts_index_ms: u64,
    pub squash_accounts_store_ms: u64,

    pub squash_cache_ms: u64,
}

impl AddAssign for SquashTiming {
    fn add_assign(&mut self, rhs: Self) {
        self.squash_accounts_ms += rhs.squash_accounts_ms;
        self.squash_accounts_cache_ms += rhs.squash_accounts_cache_ms;
        self.squash_accounts_index_ms += rhs.squash_accounts_index_ms;
        self.squash_accounts_store_ms += rhs.squash_accounts_store_ms;
        self.squash_cache_ms += rhs.squash_cache_ms;
    }
}

#[derive(Debug)]
pub struct BankRc {
    /// where all the Accounts are stored
    pub accounts: Arc<Accounts>,

    /// Previous checkpoint of this bank
    pub(crate) parent: RwLock<Option<Arc<Bank>>>,

    /// Current slot
    pub(crate) slot: Slot,

    pub(crate) bank_id_generator: Arc<AtomicU64>,
}

#[cfg(RUSTC_WITH_SPECIALIZATION)]
use solana_frozen_abi::abi_example::AbiExample;

#[cfg(RUSTC_WITH_SPECIALIZATION)]
impl AbiExample for BankRc {
    fn example() -> Self {
        BankRc {
            // Set parent to None to cut the recursion into another Bank
            parent: RwLock::new(None),
            // AbiExample for Accounts is specially implemented to contain a storage example
            accounts: AbiExample::example(),
            slot: AbiExample::example(),
            bank_id_generator: Arc::new(AtomicU64::new(0)),
        }
    }
}

impl BankRc {
    pub(crate) fn new(accounts: Accounts, slot: Slot) -> Self {
        Self {
            accounts: Arc::new(accounts),
            parent: RwLock::new(None),
            slot,
            bank_id_generator: Arc::new(AtomicU64::new(0)),
        }
    }
}

pub type TransactionCheckResult = (Result<()>, Option<NoncePartial>);

pub struct TransactionResults {
    pub fee_collection_results: Vec<Result<()>>,
    pub execution_results: Vec<TransactionExecutionResult>,
    pub rent_debits: Vec<RentDebits>,
}

#[derive(Debug, Clone)]
pub struct TransactionExecutionDetails {
    pub status: Result<()>,
    pub log_messages: Option<Vec<String>>,
    pub inner_instructions: Option<InnerInstructionsList>,
    pub durable_nonce_fee: Option<DurableNonceFee>,
    pub return_data: Option<TransactionReturnData>,
    pub executed_units: u64,
    /// The change in accounts data len for this transaction.
    /// NOTE: This value is valid IFF `status` is `Ok`.
    pub accounts_data_len_delta: i64,
}

/// Type safe representation of a transaction execution attempt which
/// differentiates between a transaction that was executed (will be
/// committed to the ledger) and a transaction which wasn't executed
/// and will be dropped.
///
/// Note: `Result<TransactionExecutionDetails, TransactionError>` is not
/// used because it's easy to forget that the inner `details.status` field
/// is what should be checked to detect a successful transaction. This
/// enum provides a convenience method `Self::was_executed_successfully` to
/// make such checks hard to do incorrectly.
#[derive(Debug, Clone)]
pub enum TransactionExecutionResult {
    Executed {
        details: TransactionExecutionDetails,
        programs_modified_by_tx: Rc<RefCell<LoadedProgramsForTxBatch>>,
        programs_updated_only_for_global_cache: Rc<RefCell<LoadedProgramsForTxBatch>>,
    },
    NotExecuted(TransactionError),
}

impl TransactionExecutionResult {
    pub fn was_executed_successfully(&self) -> bool {
        match self {
            Self::Executed { details, .. } => details.status.is_ok(),
            Self::NotExecuted { .. } => false,
        }
    }

    pub fn was_executed(&self) -> bool {
        match self {
            Self::Executed { .. } => true,
            Self::NotExecuted(_) => false,
        }
    }

    pub fn details(&self) -> Option<&TransactionExecutionDetails> {
        match self {
            Self::Executed { details, .. } => Some(details),
            Self::NotExecuted(_) => None,
        }
    }

    pub fn flattened_result(&self) -> Result<()> {
        match self {
            Self::Executed { details, .. } => details.status.clone(),
            Self::NotExecuted(err) => Err(err.clone()),
        }
    }
}

pub struct LoadAndExecuteTransactionsOutput {
    pub loaded_transactions: Vec<TransactionLoadResult>,
    // Vector of results indicating whether a transaction was executed or could not
    // be executed. Note executed transactions can still have failed!
    pub execution_results: Vec<TransactionExecutionResult>,
    pub retryable_transaction_indexes: Vec<usize>,
    // Total number of transactions that were executed
    pub executed_transactions_count: usize,
    // Number of non-vote transactions that were executed
    pub executed_non_vote_transactions_count: usize,
    // Total number of the executed transactions that returned success/not
    // an error.
    pub executed_with_successful_result_count: usize,
    pub signature_count: u64,
    pub error_counters: TransactionErrorMetrics,
}

#[derive(Debug, Clone)]
pub enum DurableNonceFee {
    Valid(u64),
    Invalid,
}

impl From<&NonceFull> for DurableNonceFee {
    fn from(nonce: &NonceFull) -> Self {
        match nonce.lamports_per_signature() {
            Some(lamports_per_signature) => Self::Valid(lamports_per_signature),
            None => Self::Invalid,
        }
    }
}

impl DurableNonceFee {
    pub fn lamports_per_signature(&self) -> Option<u64> {
        match self {
            Self::Valid(lamports_per_signature) => Some(*lamports_per_signature),
            Self::Invalid => None,
        }
    }
}

pub struct TransactionSimulationResult {
    pub result: Result<()>,
    pub logs: TransactionLogMessages,
    pub post_simulation_accounts: Vec<TransactionAccount>,
    pub units_consumed: u64,
    pub return_data: Option<TransactionReturnData>,
}
pub struct TransactionBalancesSet {
    pub pre_balances: TransactionBalances,
    pub post_balances: TransactionBalances,
}

impl TransactionBalancesSet {
    pub fn new(pre_balances: TransactionBalances, post_balances: TransactionBalances) -> Self {
        assert_eq!(pre_balances.len(), post_balances.len());
        Self {
            pre_balances,
            post_balances,
        }
    }
}
pub type TransactionBalances = Vec<Vec<u64>>;

/// An ordered list of compiled instructions that were invoked during a
/// transaction instruction
pub type InnerInstructions = Vec<InnerInstruction>;

#[derive(Clone, Debug, PartialEq, Eq)]
pub struct InnerInstruction {
    pub instruction: CompiledInstruction,
    /// Invocation stack height of this instruction. Instruction stack height
    /// starts at 1 for transaction instructions.
    pub stack_height: u8,
}

/// A list of compiled instructions that were invoked during each instruction of
/// a transaction
pub type InnerInstructionsList = Vec<InnerInstructions>;

/// Extract the InnerInstructionsList from a TransactionContext
pub fn inner_instructions_list_from_instruction_trace(
    transaction_context: &TransactionContext,
) -> InnerInstructionsList {
    debug_assert!(transaction_context
        .get_instruction_context_at_index_in_trace(0)
        .map(|instruction_context| instruction_context.get_stack_height()
            == TRANSACTION_LEVEL_STACK_HEIGHT)
        .unwrap_or(true));
    let mut outer_instructions = Vec::new();
    for index_in_trace in 0..transaction_context.get_instruction_trace_length() {
        if let Ok(instruction_context) =
            transaction_context.get_instruction_context_at_index_in_trace(index_in_trace)
        {
            let stack_height = instruction_context.get_stack_height();
            if stack_height == TRANSACTION_LEVEL_STACK_HEIGHT {
                outer_instructions.push(Vec::new());
            } else if let Some(inner_instructions) = outer_instructions.last_mut() {
                let stack_height = u8::try_from(stack_height).unwrap_or(u8::MAX);
                let instruction = CompiledInstruction::new_from_raw_parts(
                    instruction_context
                        .get_index_of_program_account_in_transaction(
                            instruction_context
                                .get_number_of_program_accounts()
                                .saturating_sub(1),
                        )
                        .unwrap_or_default() as u8,
                    instruction_context.get_instruction_data().to_vec(),
                    (0..instruction_context.get_number_of_instruction_accounts())
                        .map(|instruction_account_index| {
                            instruction_context
                                .get_index_of_instruction_account_in_transaction(
                                    instruction_account_index,
                                )
                                .unwrap_or_default() as u8
                        })
                        .collect(),
                );
                inner_instructions.push(InnerInstruction {
                    instruction,
                    stack_height,
                });
            } else {
                debug_assert!(false);
            }
        } else {
            debug_assert!(false);
        }
    }
    outer_instructions
}

/// A list of log messages emitted during a transaction
pub type TransactionLogMessages = Vec<String>;

#[derive(Serialize, Deserialize, AbiExample, AbiEnumVisitor, Debug, PartialEq, Eq)]
pub enum TransactionLogCollectorFilter {
    All,
    AllWithVotes,
    None,
    OnlyMentionedAddresses,
}

impl Default for TransactionLogCollectorFilter {
    fn default() -> Self {
        Self::None
    }
}

#[derive(AbiExample, Debug, Default)]
pub struct TransactionLogCollectorConfig {
    pub mentioned_addresses: HashSet<Pubkey>,
    pub filter: TransactionLogCollectorFilter,
}

#[derive(AbiExample, Clone, Debug, PartialEq, Eq)]
pub struct TransactionLogInfo {
    pub signature: Signature,
    pub result: Result<()>,
    pub is_vote: bool,
    pub log_messages: TransactionLogMessages,
}

#[derive(AbiExample, Default, Debug)]
pub struct TransactionLogCollector {
    // All the logs collected for from this Bank.  Exact contents depend on the
    // active `TransactionLogCollectorFilter`
    pub logs: Vec<TransactionLogInfo>,

    // For each `mentioned_addresses`, maintain a list of indices into `logs` to easily
    // locate the logs from transactions that included the mentioned addresses.
    pub mentioned_address_map: HashMap<Pubkey, Vec<usize>>,
}

impl TransactionLogCollector {
    pub fn get_logs_for_address(
        &self,
        address: Option<&Pubkey>,
    ) -> Option<Vec<TransactionLogInfo>> {
        match address {
            None => Some(self.logs.clone()),
            Some(address) => self.mentioned_address_map.get(address).map(|log_indices| {
                log_indices
                    .iter()
                    .filter_map(|i| self.logs.get(*i).cloned())
                    .collect()
            }),
        }
    }
}

pub trait NonceInfo {
    fn address(&self) -> &Pubkey;
    fn account(&self) -> &AccountSharedData;
    fn lamports_per_signature(&self) -> Option<u64>;
    fn fee_payer_account(&self) -> Option<&AccountSharedData>;
}

/// Holds limited nonce info available during transaction checks
#[derive(Clone, Debug, Default, PartialEq, Eq)]
pub struct NoncePartial {
    address: Pubkey,
    account: AccountSharedData,
}
impl NoncePartial {
    pub fn new(address: Pubkey, account: AccountSharedData) -> Self {
        Self { address, account }
    }
}
impl NonceInfo for NoncePartial {
    fn address(&self) -> &Pubkey {
        &self.address
    }
    fn account(&self) -> &AccountSharedData {
        &self.account
    }
    fn lamports_per_signature(&self) -> Option<u64> {
        nonce_account::lamports_per_signature_of(&self.account)
    }
    fn fee_payer_account(&self) -> Option<&AccountSharedData> {
        None
    }
}

/// Holds fee subtracted nonce info
#[derive(Clone, Debug, Default, PartialEq, Eq)]
pub struct NonceFull {
    address: Pubkey,
    account: AccountSharedData,
    fee_payer_account: Option<AccountSharedData>,
}
impl NonceFull {
    pub fn new(
        address: Pubkey,
        account: AccountSharedData,
        fee_payer_account: Option<AccountSharedData>,
    ) -> Self {
        Self {
            address,
            account,
            fee_payer_account,
        }
    }
    pub fn from_partial(
        partial: NoncePartial,
        message: &SanitizedMessage,
        accounts: &[TransactionAccount],
        rent_debits: &RentDebits,
    ) -> Result<Self> {
        let fee_payer = (0..message.account_keys().len()).find_map(|i| {
            if let Some((k, a)) = &accounts.get(i) {
                if message.is_non_loader_key(i) {
                    return Some((k, a));
                }
            }
            None
        });

        if let Some((fee_payer_address, fee_payer_account)) = fee_payer {
            let mut fee_payer_account = fee_payer_account.clone();
            let rent_debit = rent_debits.get_account_rent_debit(fee_payer_address);
            fee_payer_account.set_lamports(fee_payer_account.lamports().saturating_add(rent_debit));

            let nonce_address = *partial.address();
            if *fee_payer_address == nonce_address {
                Ok(Self::new(nonce_address, fee_payer_account, None))
            } else {
                Ok(Self::new(
                    nonce_address,
                    partial.account().clone(),
                    Some(fee_payer_account),
                ))
            }
        } else {
            Err(TransactionError::AccountNotFound)
        }
    }
}
impl NonceInfo for NonceFull {
    fn address(&self) -> &Pubkey {
        &self.address
    }
    fn account(&self) -> &AccountSharedData {
        &self.account
    }
    fn lamports_per_signature(&self) -> Option<u64> {
        nonce_account::lamports_per_signature_of(&self.account)
    }
    fn fee_payer_account(&self) -> Option<&AccountSharedData> {
        self.fee_payer_account.as_ref()
    }
}

// Bank's common fields shared by all supported snapshot versions for deserialization.
// Sync fields with BankFieldsToSerialize! This is paired with it.
// All members are made public to remain Bank's members private and to make versioned deserializer workable on this
#[derive(Clone, Debug, Default, PartialEq)]
pub struct BankFieldsToDeserialize {
    pub(crate) blockhash_queue: BlockhashQueue,
    pub(crate) ancestors: AncestorsForSerialization,
    pub(crate) hash: Hash,
    pub(crate) parent_hash: Hash,
    pub(crate) parent_slot: Slot,
    pub(crate) hard_forks: HardForks,
    pub(crate) transaction_count: u64,
    pub(crate) tick_height: u64,
    pub(crate) signature_count: u64,
    pub(crate) capitalization: u64,
    pub(crate) max_tick_height: u64,
    pub(crate) hashes_per_tick: Option<u64>,
    pub(crate) ticks_per_slot: u64,
    pub(crate) ns_per_slot: u128,
    pub(crate) genesis_creation_time: UnixTimestamp,
    pub(crate) slots_per_year: f64,
    pub(crate) slot: Slot,
    pub(crate) epoch: Epoch,
    pub(crate) block_height: u64,
    pub(crate) collector_id: Pubkey,
    pub(crate) collector_fees: u64,
    pub(crate) fee_calculator: FeeCalculator,
    pub(crate) fee_rate_governor: FeeRateGovernor,
    pub(crate) collected_rent: u64,
    pub(crate) rent_collector: RentCollector,
    pub(crate) epoch_schedule: EpochSchedule,
    pub(crate) inflation: Inflation,
    pub(crate) stakes: Stakes<Delegation>,
    pub(crate) epoch_stakes: HashMap<Epoch, EpochStakes>,
    pub(crate) is_delta: bool,
    pub(crate) accounts_data_len: u64,
    pub(crate) incremental_snapshot_persistence: Option<BankIncrementalSnapshotPersistence>,
    pub(crate) epoch_accounts_hash: Option<Hash>,
    pub(crate) epoch_reward_status: EpochRewardStatus,
}

// Bank's common fields shared by all supported snapshot versions for serialization.
// This is separated from BankFieldsToDeserialize to avoid cloning by using refs.
// So, sync fields with BankFieldsToDeserialize!
// all members are made public to keep Bank private and to make versioned serializer workable on this
#[derive(Debug)]
pub(crate) struct BankFieldsToSerialize<'a> {
    pub(crate) blockhash_queue: &'a RwLock<BlockhashQueue>,
    pub(crate) ancestors: &'a AncestorsForSerialization,
    pub(crate) hash: Hash,
    pub(crate) parent_hash: Hash,
    pub(crate) parent_slot: Slot,
    pub(crate) hard_forks: &'a RwLock<HardForks>,
    pub(crate) transaction_count: u64,
    pub(crate) tick_height: u64,
    pub(crate) signature_count: u64,
    pub(crate) capitalization: u64,
    pub(crate) max_tick_height: u64,
    pub(crate) hashes_per_tick: Option<u64>,
    pub(crate) ticks_per_slot: u64,
    pub(crate) ns_per_slot: u128,
    pub(crate) genesis_creation_time: UnixTimestamp,
    pub(crate) slots_per_year: f64,
    pub(crate) slot: Slot,
    pub(crate) epoch: Epoch,
    pub(crate) block_height: u64,
    pub(crate) collector_id: Pubkey,
    pub(crate) collector_fees: u64,
    pub(crate) fee_calculator: FeeCalculator,
    pub(crate) fee_rate_governor: FeeRateGovernor,
    pub(crate) collected_rent: u64,
    pub(crate) rent_collector: RentCollector,
    pub(crate) epoch_schedule: EpochSchedule,
    pub(crate) inflation: Inflation,
    pub(crate) stakes: &'a StakesCache,
    pub(crate) epoch_stakes: &'a HashMap<Epoch, EpochStakes>,
    pub(crate) is_delta: bool,
    pub(crate) accounts_data_len: u64,
}

// Can't derive PartialEq because RwLock doesn't implement PartialEq
impl PartialEq for Bank {
    fn eq(&self, other: &Self) -> bool {
        if std::ptr::eq(self, other) {
            return true;
        }
        let Self {
            bank_freeze_or_destruction_incremented: _,
            rc: _,
            status_cache: _,
            blockhash_queue,
            ancestors,
            hash,
            parent_hash,
            parent_slot,
            hard_forks,
            transaction_count,
            non_vote_transaction_count_since_restart: _,
            transaction_error_count: _,
            transaction_entries_count: _,
            transactions_per_entry_max: _,
            tick_height,
            signature_count,
            capitalization,
            max_tick_height,
            hashes_per_tick,
            ticks_per_slot,
            ns_per_slot,
            genesis_creation_time,
            slots_per_year,
            slot,
            bank_id: _,
            epoch,
            block_height,
            collector_id,
            collector_fees,
            fee_calculator,
            fee_rate_governor,
            collected_rent,
            rent_collector,
            epoch_schedule,
            inflation,
            stakes_cache,
            epoch_stakes,
            is_delta,
            // TODO: Confirm if all these fields are intentionally ignored!
            builtin_programs: _,
            runtime_config: _,
            builtin_feature_transitions: _,
            rewards: _,
            cluster_type: _,
            lazy_rent_collection: _,
            rewards_pool_pubkeys: _,
            transaction_debug_keys: _,
            transaction_log_collector_config: _,
            transaction_log_collector: _,
            feature_set: _,
            drop_callback: _,
            freeze_started: _,
            vote_only_bank: _,
            cost_tracker: _,
            sysvar_cache: _,
            accounts_data_size_initial: _,
            accounts_data_size_delta_on_chain: _,
            accounts_data_size_delta_off_chain: _,
            fee_structure: _,
            incremental_snapshot_persistence: _,
            loaded_programs_cache: _,
            check_program_modification_slot: _,
            epoch_reward_status: _,
            // Ignore new fields explicitly if they do not impact PartialEq.
            // Adding ".." will remove compile-time checks that if a new field
            // is added to the struct, this PartialEq is accordingly updated.
        } = self;
        *blockhash_queue.read().unwrap() == *other.blockhash_queue.read().unwrap()
            && ancestors == &other.ancestors
            && *hash.read().unwrap() == *other.hash.read().unwrap()
            && parent_hash == &other.parent_hash
            && parent_slot == &other.parent_slot
            && *hard_forks.read().unwrap() == *other.hard_forks.read().unwrap()
            && transaction_count.load(Relaxed) == other.transaction_count.load(Relaxed)
            && tick_height.load(Relaxed) == other.tick_height.load(Relaxed)
            && signature_count.load(Relaxed) == other.signature_count.load(Relaxed)
            && capitalization.load(Relaxed) == other.capitalization.load(Relaxed)
            && max_tick_height == &other.max_tick_height
            && hashes_per_tick == &other.hashes_per_tick
            && ticks_per_slot == &other.ticks_per_slot
            && ns_per_slot == &other.ns_per_slot
            && genesis_creation_time == &other.genesis_creation_time
            && slots_per_year == &other.slots_per_year
            && slot == &other.slot
            && epoch == &other.epoch
            && block_height == &other.block_height
            && collector_id == &other.collector_id
            && collector_fees.load(Relaxed) == other.collector_fees.load(Relaxed)
            && fee_calculator == &other.fee_calculator
            && fee_rate_governor == &other.fee_rate_governor
            && collected_rent.load(Relaxed) == other.collected_rent.load(Relaxed)
            && rent_collector == &other.rent_collector
            && epoch_schedule == &other.epoch_schedule
            && *inflation.read().unwrap() == *other.inflation.read().unwrap()
            && *stakes_cache.stakes() == *other.stakes_cache.stakes()
            && epoch_stakes == &other.epoch_stakes
            && is_delta.load(Relaxed) == other.is_delta.load(Relaxed)
    }
}

#[derive(Debug)]
pub enum RewardCalculationEvent<'a, 'b> {
    Staking(&'a Pubkey, &'b InflationPointCalculationEvent),
}

/// type alias is not supported for trait in rust yet. As a workaround, we define the
/// `RewardCalcTracer` trait explicitly and implement it on any type that implement
/// `Fn(&RewardCalculationEvent) + Send + Sync`.
pub trait RewardCalcTracer: Fn(&RewardCalculationEvent) + Send + Sync {}

impl<T: Fn(&RewardCalculationEvent) + Send + Sync> RewardCalcTracer for T {}

fn null_tracer() -> Option<impl RewardCalcTracer> {
    None::<fn(&RewardCalculationEvent)>
}

pub trait DropCallback: fmt::Debug {
    fn callback(&self, b: &Bank);
    fn clone_box(&self) -> Box<dyn DropCallback + Send + Sync>;
}

#[derive(Debug, PartialEq, Eq, Serialize, Deserialize, AbiExample, Clone, Copy)]
pub struct RewardInfo {
    pub reward_type: RewardType,
    pub lamports: i64,          // Reward amount
    pub post_balance: u64,      // Account balance in lamports after `lamports` was applied
    pub commission: Option<u8>, // Vote account commission when the reward was credited, only present for voting and staking rewards
}

#[derive(Debug, Default)]
pub struct OptionalDropCallback(Option<Box<dyn DropCallback + Send + Sync>>);

#[cfg(RUSTC_WITH_SPECIALIZATION)]
impl AbiExample for OptionalDropCallback {
    fn example() -> Self {
        Self(None)
    }
}

#[derive(AbiExample, Debug, Clone, PartialEq, Serialize, Deserialize)]
pub struct StartBlockHeightAndRewards {
    /// the block height of the parent of the slot at which rewards distribution began
    pub(crate) parent_start_block_height: u64,
    /// calculated epoch rewards pending distribution
    pub(crate) calculated_epoch_stake_rewards: Arc<StakeRewards>,
}

/// Represent whether bank is in the reward phase or not.
#[derive(AbiExample, AbiEnumVisitor, Debug, Clone, PartialEq, Serialize, Deserialize, Default)]
pub enum EpochRewardStatus {
    /// this bank is in the reward phase.
    /// Contents are the start point for epoch reward calculation,
    /// i.e. parent_slot and parent_block height for the starting
    /// block of the current epoch.
    Active(StartBlockHeightAndRewards),
    /// this bank is outside of the rewarding phase.
    #[default]
    Inactive,
}

/// Manager for the state of all accounts and programs after processing its entries.
/// AbiExample is needed even without Serialize/Deserialize; actual (de-)serialization
/// are implemented elsewhere for versioning
#[derive(AbiExample, Debug)]
pub struct Bank {
    /// References to accounts, parent and signature status
    pub rc: BankRc,

    /// A cache of signature statuses
    pub status_cache: Arc<RwLock<BankStatusCache>>,

    /// FIFO queue of `recent_blockhash` items
    blockhash_queue: RwLock<BlockhashQueue>,

    /// The set of parents including this bank
    pub ancestors: Ancestors,

    /// Hash of this Bank's state. Only meaningful after freezing.
    hash: RwLock<Hash>,

    /// Hash of this Bank's parent's state
    parent_hash: Hash,

    /// parent's slot
    parent_slot: Slot,

    /// slots to hard fork at
    hard_forks: Arc<RwLock<HardForks>>,

    /// The number of transactions processed without error
    transaction_count: AtomicU64,

    /// The number of non-vote transactions processed without error since the most recent boot from
    /// snapshot or genesis. This value is not shared though the network, nor retained within
    /// snapshots, but is preserved in `Bank::new_from_parent`.
    non_vote_transaction_count_since_restart: AtomicU64,

    /// The number of transaction errors in this slot
    transaction_error_count: AtomicU64,

    /// The number of transaction entries in this slot
    transaction_entries_count: AtomicU64,

    /// The max number of transaction in an entry in this slot
    transactions_per_entry_max: AtomicU64,

    /// Bank tick height
    tick_height: AtomicU64,

    /// The number of signatures from valid transactions in this slot
    signature_count: AtomicU64,

    /// Total capitalization, used to calculate inflation
    capitalization: AtomicU64,

    // Bank max_tick_height
    max_tick_height: u64,

    /// The number of hashes in each tick. None value means hashing is disabled.
    hashes_per_tick: Option<u64>,

    /// The number of ticks in each slot.
    ticks_per_slot: u64,

    /// length of a slot in ns
    pub ns_per_slot: u128,

    /// genesis time, used for computed clock
    genesis_creation_time: UnixTimestamp,

    /// The number of slots per year, used for inflation
    slots_per_year: f64,

    /// Bank slot (i.e. block)
    slot: Slot,

    bank_id: BankId,

    /// Bank epoch
    epoch: Epoch,

    /// Bank block_height
    block_height: u64,

    /// The pubkey to send transactions fees to.
    collector_id: Pubkey,

    /// Fees that have been collected
    collector_fees: AtomicU64,

    /// Deprecated, do not use
    /// Latest transaction fees for transactions processed by this bank
    pub(crate) fee_calculator: FeeCalculator,

    /// Track cluster signature throughput and adjust fee rate
    pub(crate) fee_rate_governor: FeeRateGovernor,

    /// Rent that has been collected
    collected_rent: AtomicU64,

    /// latest rent collector, knows the epoch
    rent_collector: RentCollector,

    /// initialized from genesis
    epoch_schedule: EpochSchedule,

    /// inflation specs
    inflation: Arc<RwLock<Inflation>>,

    /// cache of vote_account and stake_account state for this fork
    stakes_cache: StakesCache,

    /// staked nodes on epoch boundaries, saved off when a bank.slot() is at
    ///   a leader schedule calculation boundary
    epoch_stakes: HashMap<Epoch, EpochStakes>,

    /// A boolean reflecting whether any entries were recorded into the PoH
    /// stream for the slot == self.slot
    is_delta: AtomicBool,

    /// The builtin programs
    builtin_programs: BuiltinPrograms,

    /// Optional config parameters that can override runtime behavior
    runtime_config: Arc<RuntimeConfig>,

    /// Dynamic feature transitions for builtin programs
    #[allow(clippy::rc_buffer)]
    builtin_feature_transitions: Arc<Vec<BuiltinFeatureTransition>>,

    /// Protocol-level rewards that were distributed by this bank
    pub rewards: RwLock<Vec<(Pubkey, RewardInfo)>>,

    pub cluster_type: Option<ClusterType>,

    pub lazy_rent_collection: AtomicBool,

    // this is temporary field only to remove rewards_pool entirely
    pub rewards_pool_pubkeys: Arc<HashSet<Pubkey>>,

    transaction_debug_keys: Option<Arc<HashSet<Pubkey>>>,

    // Global configuration for how transaction logs should be collected across all banks
    pub transaction_log_collector_config: Arc<RwLock<TransactionLogCollectorConfig>>,

    // Logs from transactions that this Bank executed collected according to the criteria in
    // `transaction_log_collector_config`
    pub transaction_log_collector: Arc<RwLock<TransactionLogCollector>>,

    pub feature_set: Arc<FeatureSet>,

    /// callback function only to be called when dropping and should only be called once
    pub drop_callback: RwLock<OptionalDropCallback>,

    pub freeze_started: AtomicBool,

    vote_only_bank: bool,

    cost_tracker: RwLock<CostTracker>,

    sysvar_cache: RwLock<SysvarCache>,

    /// The initial accounts data size at the start of this Bank, before processing any transactions/etc
    accounts_data_size_initial: u64,
    /// The change to accounts data size in this Bank, due on-chain events (i.e. transactions)
    accounts_data_size_delta_on_chain: AtomicI64,
    /// The change to accounts data size in this Bank, due to off-chain events (i.e. rent collection)
    accounts_data_size_delta_off_chain: AtomicI64,

    /// Transaction fee structure
    pub fee_structure: FeeStructure,

    pub incremental_snapshot_persistence: Option<BankIncrementalSnapshotPersistence>,

    pub loaded_programs_cache: Arc<RwLock<LoadedPrograms>>,

    pub check_program_modification_slot: bool,

    /// true when the bank's freezing or destruction has completed
    bank_freeze_or_destruction_incremented: AtomicBool,

    // Track epoch reward progress
    epoch_reward_status: EpochRewardStatus,
}

struct VoteWithStakeDelegations {
    vote_state: Arc<VoteState>,
    vote_account: AccountSharedData,
    // TODO: use StakeAccount<Delegation> once the old code is deleted.
    delegations: Vec<(Pubkey, StakeAccount<()>)>,
}

type VoteWithStakeDelegationsMap = DashMap<Pubkey, VoteWithStakeDelegations>;

type InvalidCacheKeyMap = DashMap<Pubkey, InvalidCacheEntryReason>;

struct LoadVoteAndStakeAccountsResult {
    vote_with_stake_delegations_map: VoteWithStakeDelegationsMap,
    invalid_stake_keys: InvalidCacheKeyMap,
    invalid_vote_keys: InvalidCacheKeyMap,
    invalid_cached_vote_accounts: usize,
    invalid_cached_stake_accounts: usize,
    invalid_cached_stake_accounts_rent_epoch: usize,
    vote_accounts_cache_miss_count: usize,
}

struct VoteReward {
    vote_account: AccountSharedData,
    commission: u8,
    vote_rewards: u64,
    vote_needs_store: bool,
}

type VoteRewards = DashMap<Pubkey, VoteReward>;
type StakeRewards = Vec<StakeReward>;
type VoteRewardsAccounts = Vec<(
    Option<(Pubkey, RewardInfo)>,
    Option<(Pubkey, AccountSharedData)>,
)>;

struct EpochRewardCalculateParamInfo<'a> {
    stake_history: StakeHistory,
    stake_delegations: Vec<(&'a Pubkey, &'a StakeAccount<Delegation>)>,
    cached_vote_accounts: &'a VoteAccounts,
}

#[derive(Debug, Default)]
pub struct NewBankOptions {
    pub vote_only_bank: bool,
}

#[derive(Debug, Default)]
pub struct BankTestConfig {
    pub secondary_indexes: AccountSecondaryIndexes,
}

#[derive(Debug)]
struct PrevEpochInflationRewards {
    validator_rewards: u64,
    prev_epoch_duration_in_years: f64,
    validator_rate: f64,
    foundation_rate: f64,
}

pub struct CommitTransactionCounts {
    pub committed_transactions_count: u64,
    pub committed_non_vote_transactions_count: u64,
    pub committed_with_failure_result_count: u64,
    pub signature_count: u64,
}

#[derive(AbiExample, Debug, Serialize, Deserialize, Clone, PartialEq)]
pub(crate) struct StakeReward {
    stake_pubkey: Pubkey,
    stake_reward_info: RewardInfo,
    stake_account: AccountSharedData,
}

impl StakeReward {
    fn get_stake_reward(&self) -> i64 {
        self.stake_reward_info.lamports
    }

    fn get_stake_account(&self) -> &AccountSharedData {
        &self.stake_account
    }
}

/// allow [StakeReward] to be passed to `StoreAccounts` directly without copies or vec construction
impl<'a> StorableAccounts<'a, AccountSharedData> for (Slot, &'a [StakeReward], IncludeSlotInHash) {
    fn pubkey(&self, index: usize) -> &Pubkey {
        &self.1[index].stake_pubkey
    }
    fn account(&self, index: usize) -> &AccountSharedData {
        &self.1[index].stake_account
    }
    fn slot(&self, _index: usize) -> Slot {
        // per-index slot is not unique per slot when per-account slot is not included in the source data
        self.target_slot()
    }
    fn target_slot(&self) -> Slot {
        self.0
    }
    fn len(&self) -> usize {
        self.1.len()
    }
    fn include_slot_in_hash(&self) -> IncludeSlotInHash {
        self.2
    }
}

impl WorkingSlot for Bank {
    fn current_slot(&self) -> Slot {
        self.slot
    }

    fn is_ancestor(&self, other: Slot) -> bool {
        self.ancestors.contains_key(&other)
    }
}

#[derive(Default)]
struct RewardCalculationResult {
    stake_rewards: Option<StakeRewards>,
    total_rewards: u64,
}

struct DistributedRewardsSum {
    num_rewards: usize,
    /// total distributed rewards in lamports
    total_rewards_in_lamports: i64,
}

impl Bank {
    /// reward calculation happens synchronously during the first block of the epoch boundary.
    /// So, # blocks for reward calculation is 1.
    const REWARD_CALCULATION_NUM_BLOCKS: u64 = 1;

    pub fn default_for_tests() -> Self {
        Self::default_with_accounts(Accounts::default_for_tests())
    }

    pub fn new_for_benches(genesis_config: &GenesisConfig) -> Self {
        Self::new_with_paths_for_benches(genesis_config, Vec::new())
    }

    pub fn new_for_tests(genesis_config: &GenesisConfig) -> Self {
        Self::new_for_tests_with_config(genesis_config, BankTestConfig::default())
    }

    pub fn new_for_tests_with_config(
        genesis_config: &GenesisConfig,
        test_config: BankTestConfig,
    ) -> Self {
        Self::new_with_config_for_tests(
            genesis_config,
            test_config.secondary_indexes,
            AccountShrinkThreshold::default(),
        )
    }

    pub fn new_with_runtime_config_for_tests(
        genesis_config: &GenesisConfig,
        runtime_config: Arc<RuntimeConfig>,
    ) -> Self {
        Self::new_with_paths_for_tests(
            genesis_config,
            runtime_config,
            Vec::new(),
            AccountSecondaryIndexes::default(),
            AccountShrinkThreshold::default(),
        )
    }

    pub fn new_no_wallclock_throttle_for_tests(genesis_config: &GenesisConfig) -> Self {
        let mut bank = Self::new_for_tests(genesis_config);

        bank.ns_per_slot = std::u128::MAX;
        bank
    }

    pub(crate) fn new_with_config_for_tests(
        genesis_config: &GenesisConfig,
        account_indexes: AccountSecondaryIndexes,
        shrink_ratio: AccountShrinkThreshold,
    ) -> Self {
        Self::new_with_paths_for_tests(
            genesis_config,
            Arc::new(RuntimeConfig::default()),
            Vec::new(),
            account_indexes,
            shrink_ratio,
        )
    }

    fn default_with_accounts(accounts: Accounts) -> Self {
        let mut bank = Self {
            bank_freeze_or_destruction_incremented: AtomicBool::default(),
            incremental_snapshot_persistence: None,
            rc: BankRc::new(accounts, Slot::default()),
            status_cache: Arc::<RwLock<BankStatusCache>>::default(),
            blockhash_queue: RwLock::<BlockhashQueue>::default(),
            ancestors: Ancestors::default(),
            hash: RwLock::<Hash>::default(),
            parent_hash: Hash::default(),
            parent_slot: Slot::default(),
            hard_forks: Arc::<RwLock<HardForks>>::default(),
            transaction_count: AtomicU64::default(),
            non_vote_transaction_count_since_restart: AtomicU64::default(),
            transaction_error_count: AtomicU64::default(),
            transaction_entries_count: AtomicU64::default(),
            transactions_per_entry_max: AtomicU64::default(),
            tick_height: AtomicU64::default(),
            signature_count: AtomicU64::default(),
            capitalization: AtomicU64::default(),
            max_tick_height: u64::default(),
            hashes_per_tick: Option::<u64>::default(),
            ticks_per_slot: u64::default(),
            ns_per_slot: u128::default(),
            genesis_creation_time: UnixTimestamp::default(),
            slots_per_year: f64::default(),
            slot: Slot::default(),
            bank_id: BankId::default(),
            epoch: Epoch::default(),
            block_height: u64::default(),
            collector_id: Pubkey::default(),
            collector_fees: AtomicU64::default(),
            fee_calculator: FeeCalculator::default(),
            fee_rate_governor: FeeRateGovernor::default(),
            collected_rent: AtomicU64::default(),
            rent_collector: RentCollector::default(),
            epoch_schedule: EpochSchedule::default(),
            inflation: Arc::<RwLock<Inflation>>::default(),
            stakes_cache: StakesCache::default(),
            epoch_stakes: HashMap::<Epoch, EpochStakes>::default(),
            is_delta: AtomicBool::default(),
            builtin_programs: BuiltinPrograms::default(),
            runtime_config: Arc::<RuntimeConfig>::default(),
            builtin_feature_transitions: Arc::<Vec<BuiltinFeatureTransition>>::default(),
            rewards: RwLock::<Vec<(Pubkey, RewardInfo)>>::default(),
            cluster_type: Option::<ClusterType>::default(),
            lazy_rent_collection: AtomicBool::default(),
            rewards_pool_pubkeys: Arc::<HashSet<Pubkey>>::default(),
            transaction_debug_keys: Option::<Arc<HashSet<Pubkey>>>::default(),
            transaction_log_collector_config: Arc::<RwLock<TransactionLogCollectorConfig>>::default(
            ),
            transaction_log_collector: Arc::<RwLock<TransactionLogCollector>>::default(),
            feature_set: Arc::<FeatureSet>::default(),
            drop_callback: RwLock::new(OptionalDropCallback(None)),
            freeze_started: AtomicBool::default(),
            vote_only_bank: false,
            cost_tracker: RwLock::<CostTracker>::default(),
            sysvar_cache: RwLock::<SysvarCache>::default(),
            accounts_data_size_initial: 0,
            accounts_data_size_delta_on_chain: AtomicI64::new(0),
            accounts_data_size_delta_off_chain: AtomicI64::new(0),
            fee_structure: FeeStructure::default(),
            loaded_programs_cache: Arc::<RwLock<LoadedPrograms>>::default(),
            check_program_modification_slot: false,
            epoch_reward_status: EpochRewardStatus::default(),
        };

        bank.bank_created();
        let accounts_data_size_initial = bank.get_total_accounts_stats().unwrap().data_len as u64;
        bank.accounts_data_size_initial = accounts_data_size_initial;

        bank
    }

    pub fn new_with_paths_for_tests(
        genesis_config: &GenesisConfig,
        runtime_config: Arc<RuntimeConfig>,
        paths: Vec<PathBuf>,
        account_indexes: AccountSecondaryIndexes,
        shrink_ratio: AccountShrinkThreshold,
    ) -> Self {
        Self::new_with_paths(
            genesis_config,
            runtime_config,
            paths,
            None,
            None,
            account_indexes,
            shrink_ratio,
            false,
            Some(ACCOUNTS_DB_CONFIG_FOR_TESTING),
            None,
            &Arc::default(),
        )
    }

    pub fn new_with_paths_for_benches(genesis_config: &GenesisConfig, paths: Vec<PathBuf>) -> Self {
        Self::new_with_paths(
            genesis_config,
            Arc::<RuntimeConfig>::default(),
            paths,
            None,
            None,
            AccountSecondaryIndexes::default(),
            AccountShrinkThreshold::default(),
            false,
            Some(ACCOUNTS_DB_CONFIG_FOR_BENCHMARKS),
            None,
            &Arc::default(),
        )
    }

    #[allow(clippy::too_many_arguments)]
    pub fn new_with_paths(
        genesis_config: &GenesisConfig,
        runtime_config: Arc<RuntimeConfig>,
        paths: Vec<PathBuf>,
        debug_keys: Option<Arc<HashSet<Pubkey>>>,
        additional_builtins: Option<&Builtins>,
        account_indexes: AccountSecondaryIndexes,
        shrink_ratio: AccountShrinkThreshold,
        debug_do_not_add_builtins: bool,
        accounts_db_config: Option<AccountsDbConfig>,
        accounts_update_notifier: Option<AccountsUpdateNotifier>,
        exit: &Arc<AtomicBool>,
    ) -> Self {
        let accounts = Accounts::new_with_config(
            paths,
            &genesis_config.cluster_type,
            account_indexes,
            shrink_ratio,
            accounts_db_config,
            accounts_update_notifier,
            exit,
        );
        let mut bank = Self::default_with_accounts(accounts);
        bank.ancestors = Ancestors::from(vec![bank.slot()]);
        bank.transaction_debug_keys = debug_keys;
        bank.runtime_config = runtime_config;
        bank.cluster_type = Some(genesis_config.cluster_type);

        bank.process_genesis_config(genesis_config);
        bank.finish_init(
            genesis_config,
            additional_builtins,
            debug_do_not_add_builtins,
        );

        // genesis needs stakes for all epochs up to the epoch implied by
        //  slot = 0 and genesis configuration
        {
            let stakes = bank.stakes_cache.stakes().clone();
            let stakes = Arc::new(StakesEnum::from(stakes));
            for epoch in 0..=bank.get_leader_schedule_epoch(bank.slot) {
                bank.epoch_stakes
                    .insert(epoch, EpochStakes::new(stakes.clone(), epoch));
            }
            bank.update_stake_history(None);
        }
        bank.update_clock(None);
        bank.update_rent();
        bank.update_epoch_schedule();
        bank.update_recent_blockhashes();
        bank.fill_missing_sysvar_cache_entries();
        bank
    }

    /// Create a new bank that points to an immutable checkpoint of another bank.
    pub fn new_from_parent(parent: &Arc<Bank>, collector_id: &Pubkey, slot: Slot) -> Self {
        Self::_new_from_parent(
            parent,
            collector_id,
            slot,
            null_tracer(),
            NewBankOptions::default(),
        )
    }

    pub fn new_from_parent_with_options(
        parent: &Arc<Bank>,
        collector_id: &Pubkey,
        slot: Slot,
        new_bank_options: NewBankOptions,
    ) -> Self {
        Self::_new_from_parent(parent, collector_id, slot, null_tracer(), new_bank_options)
    }

    pub fn new_from_parent_with_tracer(
        parent: &Arc<Bank>,
        collector_id: &Pubkey,
        slot: Slot,
        reward_calc_tracer: impl RewardCalcTracer,
    ) -> Self {
        Self::_new_from_parent(
            parent,
            collector_id,
            slot,
            Some(reward_calc_tracer),
            NewBankOptions::default(),
        )
    }

    fn get_rent_collector_from(rent_collector: &RentCollector, epoch: Epoch) -> RentCollector {
        rent_collector.clone_with_epoch(epoch)
    }

    fn partitioned_rewards_feature_enabled(&self) -> bool {
        //self.feature_set
        //    .is_active(&enable_partitioned_epoch_reward::id())
        true
    }

    #[cfg(test)]
    pub(crate) fn set_partitioned_rewards_feature_enabled_for_tests(&mut self, enable: bool) {
        if enable {
            self.activate_feature(&enable_partitioned_epoch_reward::id())
        } else {
            self.deactivate_feature(&enable_partitioned_epoch_reward::id())
        }
    }

    #[cfg(test)]
    pub(crate) fn set_epoch_reward_status_active_for_test(
        &mut self,
        parent_height: u64,
        stake_rewards: StakeRewards,
    ) {
        self.epoch_reward_status = EpochRewardStatus::Active(StartBlockHeightAndRewards {
            parent_start_block_height: parent_height,
            calculated_epoch_stake_rewards: Arc::new(stake_rewards),
        });
    }

    #[cfg(test)]
    pub(crate) fn get_epoch_reward_status_for_test(&self) -> &EpochRewardStatus {
        &self.epoch_reward_status
    }

    /// Target to store 64 rewards per entry/tick in a block. A block has a minimal of 64
    /// entries/ticks. This gives 4096 total rewards to store in one block.
    /// This constant affects consensus.
    const PARTITION_REWARDS_STORES_PER_BLOCK: u64 = 1;

    /// Calculate the number of blocks required to store rewards in all accounts.
    fn get_reward_credit_num_blocks(&self) -> u64 {
        //if self.epoch_schedule.warmup && self.epoch < self.first_normal_epoch() {
        //    1
        //} else {
        let num_chunks = if let EpochRewardStatus::Active(StartBlockHeightAndRewards {
            parent_start_block_height: _parent_start_block_height,
            calculated_epoch_stake_rewards: ref stake_rewards,
        }) = self.epoch_reward_status
        {
            crate::accounts_hash::AccountsHasher::div_ceil(
                stake_rewards.len(),
                Self::PARTITION_REWARDS_STORES_PER_BLOCK as usize,
            ) as u64
        } else {
            // To be consistent to the meaning of `num_chunks`. When stake_rewards is none. num_chunks = 0
            // yeah. clamp to 1. Make sure that there is at least one block for reward credit.
            // when we have sysvar account, we will need to do something after all rewards are distributed.
            // Maybe we don't need to do anything. If that's the case, we can change to clamp to 0.
            0
        };

        // Limit the reward credit interval to 5% of the total number of slots in a epoch
        num_chunks.clamp(1, (self.epoch_schedule.slots_per_epoch / 20).max(1))
        //}
    }

    /// Return the total number of blocks in reward interval (including both calculation and crediting).
    fn get_reward_total_num_blocks(&self) -> u64 {
        Self::REWARD_CALCULATION_NUM_BLOCKS + self.get_reward_credit_num_blocks()
    }

    /// Return true if the current bank falls in epoch reward interval
    fn in_reward_interval(&self) -> bool {
        matches!(self.epoch_reward_status, EpochRewardStatus::Active(_))
    }

    /// For testing only
    pub fn force_reward_interval_end_for_tests(&mut self) {
        self.epoch_reward_status = EpochRewardStatus::Inactive;
    }

    fn _new_from_parent(
        parent: &Arc<Bank>,
        collector_id: &Pubkey,
        slot: Slot,
        reward_calc_tracer: Option<impl RewardCalcTracer>,
        new_bank_options: NewBankOptions,
    ) -> Self {
        let mut time = Measure::start("bank::new_from_parent");
        let NewBankOptions { vote_only_bank } = new_bank_options;

        parent.freeze();
        assert_ne!(slot, parent.slot());

        let epoch_schedule = parent.epoch_schedule;
        let epoch = epoch_schedule.get_epoch(slot);

        let (rc, bank_rc_creation_time_us) = measure_us!({
            let accounts_db = Arc::clone(&parent.rc.accounts.accounts_db);
            accounts_db.insert_default_bank_hash_stats(slot, parent.slot());
            BankRc {
                accounts: Arc::new(Accounts::new(accounts_db)),
                parent: RwLock::new(Some(Arc::clone(parent))),
                slot,
                bank_id_generator: Arc::clone(&parent.rc.bank_id_generator),
            }
        });

        let (status_cache, status_cache_time_us) = measure_us!(Arc::clone(&parent.status_cache));

        let ((fee_rate_governor, fee_calculator), fee_components_time_us) = measure_us!({
            let fee_rate_governor =
                FeeRateGovernor::new_derived(&parent.fee_rate_governor, parent.signature_count());

            let fee_calculator = if parent.feature_set.is_active(&disable_fee_calculator::id()) {
                FeeCalculator::default()
            } else {
                fee_rate_governor.create_fee_calculator()
            };
            (fee_rate_governor, fee_calculator)
        });

        let bank_id = rc.bank_id_generator.fetch_add(1, Relaxed) + 1;
        let (blockhash_queue, blockhash_queue_time_us) =
            measure_us!(RwLock::new(parent.blockhash_queue.read().unwrap().clone()));

        let (stakes_cache, stakes_cache_time_us) =
            measure_us!(StakesCache::new(parent.stakes_cache.stakes().clone()));

        let (epoch_stakes, epoch_stakes_time_us) = measure_us!(parent.epoch_stakes.clone());

        let (builtin_programs, builtin_programs_time_us) =
            measure_us!(parent.builtin_programs.clone());

        let (rewards_pool_pubkeys, rewards_pool_pubkeys_time_us) =
            measure_us!(parent.rewards_pool_pubkeys.clone());

        let (transaction_debug_keys, transaction_debug_keys_time_us) =
            measure_us!(parent.transaction_debug_keys.clone());

        let (transaction_log_collector_config, transaction_log_collector_config_time_us) =
            measure_us!(parent.transaction_log_collector_config.clone());

        let (feature_set, feature_set_time_us) = measure_us!(parent.feature_set.clone());

        let accounts_data_size_initial = parent.load_accounts_data_size();
        parent.bank_created();
        let mut new = Self {
            bank_freeze_or_destruction_incremented: AtomicBool::default(),
            incremental_snapshot_persistence: None,
            rc,
            status_cache,
            slot,
            bank_id,
            epoch,
            blockhash_queue,

            // TODO: clean this up, so much special-case copying...
            hashes_per_tick: parent.hashes_per_tick,
            ticks_per_slot: parent.ticks_per_slot,
            ns_per_slot: parent.ns_per_slot,
            genesis_creation_time: parent.genesis_creation_time,
            slots_per_year: parent.slots_per_year,
            epoch_schedule,
            collected_rent: AtomicU64::new(0),
            rent_collector: Self::get_rent_collector_from(&parent.rent_collector, epoch),
            max_tick_height: (slot + 1) * parent.ticks_per_slot,
            block_height: parent.block_height + 1,
            fee_calculator,
            fee_rate_governor,
            capitalization: AtomicU64::new(parent.capitalization()),
            vote_only_bank,
            inflation: parent.inflation.clone(),
            transaction_count: AtomicU64::new(parent.transaction_count()),
            non_vote_transaction_count_since_restart: AtomicU64::new(
                parent.non_vote_transaction_count_since_restart(),
            ),
            transaction_error_count: AtomicU64::new(0),
            transaction_entries_count: AtomicU64::new(0),
            transactions_per_entry_max: AtomicU64::new(0),
            // we will .clone_with_epoch() this soon after stake data update; so just .clone() for now
            stakes_cache,
            epoch_stakes,
            parent_hash: parent.hash(),
            parent_slot: parent.slot(),
            collector_id: *collector_id,
            collector_fees: AtomicU64::new(0),
            ancestors: Ancestors::default(),
            hash: RwLock::new(Hash::default()),
            is_delta: AtomicBool::new(false),
            tick_height: AtomicU64::new(parent.tick_height.load(Relaxed)),
            signature_count: AtomicU64::new(0),
            builtin_programs,
            runtime_config: parent.runtime_config.clone(),
            builtin_feature_transitions: parent.builtin_feature_transitions.clone(),
            hard_forks: parent.hard_forks.clone(),
            rewards: RwLock::new(vec![]),
            cluster_type: parent.cluster_type,
            lazy_rent_collection: AtomicBool::new(parent.lazy_rent_collection.load(Relaxed)),
            rewards_pool_pubkeys,
            transaction_debug_keys,
            transaction_log_collector_config,
            transaction_log_collector: Arc::new(RwLock::new(TransactionLogCollector::default())),
            feature_set: Arc::clone(&feature_set),
            drop_callback: RwLock::new(OptionalDropCallback(
                parent
                    .drop_callback
                    .read()
                    .unwrap()
                    .0
                    .as_ref()
                    .map(|drop_callback| drop_callback.clone_box()),
            )),
            freeze_started: AtomicBool::new(false),
            cost_tracker: RwLock::new(CostTracker::new_with_account_data_size_limit(
                feature_set
                    .is_active(&feature_set::cap_accounts_data_len::id())
                    .then(|| {
                        parent
                            .accounts_data_size_limit()
                            .saturating_sub(accounts_data_size_initial)
                    }),
            )),
            sysvar_cache: RwLock::new(SysvarCache::default()),
            accounts_data_size_initial,
            accounts_data_size_delta_on_chain: AtomicI64::new(0),
            accounts_data_size_delta_off_chain: AtomicI64::new(0),
            fee_structure: parent.fee_structure.clone(),
            loaded_programs_cache: parent.loaded_programs_cache.clone(),
            check_program_modification_slot: false,
            epoch_reward_status: parent.epoch_reward_status.clone(),
        };

        let (_, ancestors_time_us) = measure_us!({
            let mut ancestors = Vec::with_capacity(1 + new.parents().len());
            ancestors.push(new.slot());
            new.parents().iter().for_each(|p| {
                ancestors.push(p.slot());
            });
            new.ancestors = Ancestors::from(ancestors);
        });

        // Following code may touch AccountsDb, requiring proper ancestors
        let parent_epoch = parent.epoch();
        let (_, update_epoch_time_us) = measure_us!({
            if parent_epoch < new.epoch() {
                new.process_new_epoch(
                    parent_epoch,
                    parent.slot(),
                    parent.block_height(),
                    reward_calc_tracer,
                );
            } else {
                // Save a snapshot of stakes for use in consensus and stake weighted networking
                let leader_schedule_epoch = epoch_schedule.get_leader_schedule_epoch(slot);
                new.update_epoch_stakes(leader_schedule_epoch);

                assert!(new.epoch_schedule.slots_per_epoch > new.get_reward_total_num_blocks());

                // Start partitioned reward distribution.
                if new.partitioned_rewards_feature_enabled() {
                    new.distribute_epoch_rewards();
                }
            }
        });

        // Update sysvars before processing transactions
        let (_, update_sysvars_time_us) = measure_us!({
            new.update_slot_hashes();
            new.update_stake_history(Some(parent_epoch));
            new.update_clock(Some(parent_epoch));
            new.update_fees();
        });

        let (_, fill_sysvar_cache_time_us) = measure_us!(new.fill_missing_sysvar_cache_entries());
        time.stop();

        report_new_bank_metrics(
            slot,
            parent.slot(),
            new.block_height,
            NewBankTimings {
                bank_rc_creation_time_us,
                total_elapsed_time_us: time.as_us(),
                status_cache_time_us,
                fee_components_time_us,
                blockhash_queue_time_us,
                stakes_cache_time_us,
                epoch_stakes_time_us,
                builtin_programs_time_us,
                rewards_pool_pubkeys_time_us,
                executor_cache_time_us: 0,
                transaction_debug_keys_time_us,
                transaction_log_collector_config_time_us,
                feature_set_time_us,
                ancestors_time_us,
                update_epoch_time_us,
                update_sysvars_time_us,
                fill_sysvar_cache_time_us,
            },
        );

        parent
            .loaded_programs_cache
            .read()
            .unwrap()
            .stats
            .submit(parent.slot());

        new
    }

    /// process for the start of a new epoch
    fn process_new_epoch(
        &mut self,
        parent_epoch: Epoch,
        parent_slot: Slot,
        parent_height: u64,
        reward_calc_tracer: Option<impl RewardCalcTracer>,
    ) {
        let epoch = self.epoch();
        let slot = self.slot();
        let (thread_pool, thread_pool_time) = measure!(
            ThreadPoolBuilder::new().build().unwrap(),
            "thread_pool_creation",
        );

        let (_, apply_feature_activations_time) = measure!(
            self.apply_feature_activations(ApplyFeatureActivationsCaller::NewFromParent, false),
            "apply_feature_activation",
        );

        // Add new entry to stakes.stake_history, set appropriate epoch and
        // update vote accounts with warmed up stakes before saving a
        // snapshot of stakes in epoch stakes
        let (_, activate_epoch_time) = measure!(
            self.stakes_cache.activate_epoch(epoch, &thread_pool),
            "activate_epoch",
        );

        // Save a snapshot of stakes for use in consensus and stake weighted networking
        let leader_schedule_epoch = self.epoch_schedule.get_leader_schedule_epoch(slot);
        let (_, update_epoch_stakes_time) = measure!(
            self.update_epoch_stakes(leader_schedule_epoch),
            "update_epoch_stakes",
        );

        let mut rewards_metrics = RewardsMetrics::default();
        // After saving a snapshot of stakes, apply stake rewards and commission
        let (_, update_rewards_with_thread_pool_time) = measure!(
            {
                if self.partitioned_rewards_feature_enabled() {
                    self.begin_partitioned_rewards(
                        parent_epoch,
                        reward_calc_tracer,
                        &thread_pool,
                        parent_slot,
                        parent_height,
                        &mut rewards_metrics,
                    );
                } else {
                    self.update_rewards_with_thread_pool(
                        parent_epoch,
                        reward_calc_tracer,
                        &thread_pool,
                        &mut rewards_metrics,
                    )
                }
            },
            "update_rewards_with_thread_pool",
        );

        report_new_epoch_metrics(
            epoch,
            slot,
            parent_slot,
            NewEpochTimings {
                thread_pool_time_us: thread_pool_time.as_us(),
                apply_feature_activations_time_us: apply_feature_activations_time.as_us(),
                activate_epoch_time_us: activate_epoch_time.as_us(),
                update_epoch_stakes_time_us: update_epoch_stakes_time.as_us(),
                update_rewards_with_thread_pool_time_us: update_rewards_with_thread_pool_time
                    .as_us(),
            },
            rewards_metrics,
        );
    }

    /// Begin the process of calculating and distributing rewards.
    /// This process can take multiple slots.
    fn begin_partitioned_rewards(
        &mut self,
        parent_epoch: Epoch,
        reward_calc_tracer: Option<impl Fn(&RewardCalculationEvent) + Send + Sync>,
        thread_pool: &ThreadPool,
        parent_slot: Slot,
        parent_height: u64,
        rewards_metrics: &mut RewardsMetrics,
    ) {
        let (total_rewards, distributed_rewards, stake_rewards) = self
            .calculate_rewards_and_distribute_vote_rewards_with_thread_pool(
                parent_epoch,
                reward_calc_tracer,
                thread_pool,
                rewards_metrics,
            );

        self.epoch_reward_status = EpochRewardStatus::Active(StartBlockHeightAndRewards {
            // Use the parent slot/block height here. Storing the parent_slot, we could possible reuse the reward computation results during forks.
            //  N1
            //   \ --> N2
            //   \ --> N3
            //   \ --> N4
            // Let's say there are 3 forks at the epoch boundaries, where N2/N3/N4 are the start blocks in the current epoch and N1 is the parent of these three in previous epoch.
            // Then the rewards computed from N2,N3,N4 should all be the same.
            // To avoid redundant computation, we could store the calculated rewards in a map indexed by parent block N1's slot number, then computation from N3 and N4 can be avoided.
            // This optimization is also applicable for the current design in theory, i.e. change `calculated_rewards` into a map of parent_slot->StakeRewards, to avoid repeated computation in forks.
            parent_start_block_height: parent_height,
            calculated_epoch_stake_rewards: Arc::new(stake_rewards),
        });

        datapoint_warn!(
            "reward-status-update",
            ("slot", self.slot(), i64),
            ("activate", 1, i64),
            ("parent_start_slot", parent_slot, i64),
            ("parent_start_height", parent_height, i64),
        );

        let credit_start = parent_slot + Self::REWARD_CALCULATION_NUM_BLOCKS + 1;
        let credit_end_exclusive = credit_start + self.get_reward_credit_num_blocks();

        // create EpochRewards sysvar that holds the balance of undistributed rewards with
        // (total_rewards, distributed_rewards, credit_end_exclusive), total capital will increase by (total-rewards - distributed_rewards)
        info!("EpochRewards Start: {total_rewards} {distributed_rewards} {credit_end_exclusive}");
        self.create_epoch_rewards(total_rewards, distributed_rewards, credit_end_exclusive);
    }

    /// Process reward distribution for the block if it is inside reward interval.
    fn distribute_epoch_rewards(&mut self) {
        if let EpochRewardStatus::Active(status) = &self.epoch_reward_status {
            let height = self.block_height();
            // + 1 because parent_start_block_height is the parent block of the current epoch.
            let credit_start =
                status.parent_start_block_height + 1 + Self::REWARD_CALCULATION_NUM_BLOCKS;
            let credit_end_exclusive = credit_start + self.get_reward_credit_num_blocks();

            if height >= credit_start && height < credit_end_exclusive {
                let partition_index = height - credit_start;
                self.credit_epoch_rewards_in_partition(partition_index);
            }

            if height >= credit_end_exclusive {
                self.epoch_reward_status = EpochRewardStatus::Inactive;
                datapoint_warn!(
                    "reward-status-update",
                    ("slot", self.slot(), i64),
                    ("activate", 0, i64),
                );

                if let Some(account) = self.get_account(&sysvar::epoch_rewards::id()) {
                    if account.lamports() > 0 {
                        warn!(
                            "burn {} extra lamports in EpochReward sysvar account at slot {}",
                            account.lamports(),
                            self.slot()
                        );
                    }
                    self.burn_and_purge_account(&sysvar::epoch_rewards::id(), account);
                }
            }
        }
    }

    pub fn byte_limit_for_scans(&self) -> Option<usize> {
        self.rc
            .accounts
            .accounts_db
            .accounts_index
            .scan_results_limit_bytes
    }

    pub fn proper_ancestors_set(&self) -> HashSet<Slot> {
        HashSet::from_iter(self.proper_ancestors())
    }

    /// Returns all ancestors excluding self.slot.
    pub(crate) fn proper_ancestors(&self) -> impl Iterator<Item = Slot> + '_ {
        self.ancestors
            .keys()
            .into_iter()
            .filter(move |slot| *slot != self.slot)
    }

    pub fn set_callback(&self, callback: Option<Box<dyn DropCallback + Send + Sync>>) {
        *self.drop_callback.write().unwrap() = OptionalDropCallback(callback);
    }

    pub fn vote_only_bank(&self) -> bool {
        self.vote_only_bank
    }

    fn bank_created(&self) {
        self.rc
            .accounts
            .accounts_db
            .bank_progress
            .increment_bank_creation_count();
    }

    fn bank_frozen_or_destroyed(&self) {
        if !self
            .bank_freeze_or_destruction_incremented
            .swap(true, AcqRel)
        {
            self.rc
                .accounts
                .accounts_db
                .bank_progress
                .increment_bank_frozen_or_destroyed();
        }
    }

    /// Like `new_from_parent` but additionally:
    /// * Doesn't assume that the parent is anywhere near `slot`, parent could be millions of slots
    /// in the past
    /// * Adjusts the new bank's tick height to avoid having to run PoH for millions of slots
    /// * Freezes the new bank, assuming that the user will `Bank::new_from_parent` from this bank
    /// * Calculates and sets the epoch accounts hash from the parent
    pub fn warp_from_parent(
        parent: &Arc<Bank>,
        collector_id: &Pubkey,
        slot: Slot,
        data_source: CalcAccountsHashDataSource,
    ) -> Self {
        parent.freeze();
        parent
            .rc
            .accounts
            .accounts_db
            .epoch_accounts_hash_manager
            .set_in_flight(parent.slot());
        let accounts_hash = parent.update_accounts_hash(data_source, false, true);
        let epoch_accounts_hash = accounts_hash.into();
        parent
            .rc
            .accounts
            .accounts_db
            .epoch_accounts_hash_manager
            .set_valid(epoch_accounts_hash, parent.slot());

        let parent_timestamp = parent.clock().unix_timestamp;
        let mut new = Bank::new_from_parent(parent, collector_id, slot);
        new.apply_feature_activations(ApplyFeatureActivationsCaller::WarpFromParent, false);
        new.update_epoch_stakes(new.epoch_schedule().get_epoch(slot));
        new.tick_height.store(new.max_tick_height(), Relaxed);

        let mut clock = new.clock();
        clock.epoch_start_timestamp = parent_timestamp;
        clock.unix_timestamp = parent_timestamp;
        new.update_sysvar_account(&sysvar::clock::id(), |account| {
            create_account(
                &clock,
                new.inherit_specially_retained_account_fields(account),
            )
        });
        new.fill_missing_sysvar_cache_entries();
        new.freeze();
        new
    }

    /// Create a bank from explicit arguments and deserialized fields from snapshot
    #[allow(clippy::float_cmp)]
    pub(crate) fn new_from_fields(
        bank_rc: BankRc,
        genesis_config: &GenesisConfig,
        runtime_config: Arc<RuntimeConfig>,
        fields: BankFieldsToDeserialize,
        debug_keys: Option<Arc<HashSet<Pubkey>>>,
        additional_builtins: Option<&Builtins>,
        debug_do_not_add_builtins: bool,
        accounts_data_size_initial: u64,
    ) -> Self {
        let now = Instant::now();
        let ancestors = Ancestors::from(&fields.ancestors);
        // For backward compatibility, we can only serialize and deserialize
        // Stakes<Delegation> in BankFieldsTo{Serialize,Deserialize}. But Bank
        // caches Stakes<StakeAccount>. Below Stakes<StakeAccount> is obtained
        // from Stakes<Delegation> by reading the full account state from
        // accounts-db. Note that it is crucial that these accounts are loaded
        // at the right slot and match precisely with serialized Delegations.
        let stakes = Stakes::new(&fields.stakes, |pubkey| {
            let (account, _slot) = bank_rc.accounts.load_with_fixed_root(&ancestors, pubkey)?;
            Some(account)
        })
        .expect(
            "Stakes cache is inconsistent with accounts-db. This can indicate \
            a corrupted snapshot or bugs in cached accounts or accounts-db.",
        );
        let stakes_accounts_load_duration = now.elapsed();
        fn new<T: Default>() -> T {
            T::default()
        }
        let feature_set = new();
        let mut bank = Self {
            incremental_snapshot_persistence: fields.incremental_snapshot_persistence,
            bank_freeze_or_destruction_incremented: AtomicBool::default(),
            rc: bank_rc,
            status_cache: new(),
            blockhash_queue: RwLock::new(fields.blockhash_queue),
            ancestors,
            hash: RwLock::new(fields.hash),
            parent_hash: fields.parent_hash,
            parent_slot: fields.parent_slot,
            hard_forks: Arc::new(RwLock::new(fields.hard_forks)),
            transaction_count: AtomicU64::new(fields.transaction_count),
            non_vote_transaction_count_since_restart: new(),
            transaction_error_count: new(),
            transaction_entries_count: new(),
            transactions_per_entry_max: new(),
            tick_height: AtomicU64::new(fields.tick_height),
            signature_count: AtomicU64::new(fields.signature_count),
            capitalization: AtomicU64::new(fields.capitalization),
            max_tick_height: fields.max_tick_height,
            hashes_per_tick: fields.hashes_per_tick,
            ticks_per_slot: fields.ticks_per_slot,
            ns_per_slot: fields.ns_per_slot,
            genesis_creation_time: fields.genesis_creation_time,
            slots_per_year: fields.slots_per_year,
            slot: fields.slot,
            bank_id: 0,
            epoch: fields.epoch,
            block_height: fields.block_height,
            collector_id: fields.collector_id,
            collector_fees: AtomicU64::new(fields.collector_fees),
            fee_calculator: fields.fee_calculator,
            fee_rate_governor: fields.fee_rate_governor,
            collected_rent: AtomicU64::new(fields.collected_rent),
            // clone()-ing is needed to consider a gated behavior in rent_collector
            rent_collector: Self::get_rent_collector_from(&fields.rent_collector, fields.epoch),
            epoch_schedule: fields.epoch_schedule,
            inflation: Arc::new(RwLock::new(fields.inflation)),
            stakes_cache: StakesCache::new(stakes),
            epoch_stakes: fields.epoch_stakes,
            is_delta: AtomicBool::new(fields.is_delta),
            builtin_programs: new(),
            runtime_config,
            builtin_feature_transitions: new(),
            rewards: new(),
            cluster_type: Some(genesis_config.cluster_type),
            lazy_rent_collection: new(),
            rewards_pool_pubkeys: new(),
            transaction_debug_keys: debug_keys,
            transaction_log_collector_config: new(),
            transaction_log_collector: new(),
            feature_set: Arc::clone(&feature_set),
            drop_callback: RwLock::new(OptionalDropCallback(None)),
            freeze_started: AtomicBool::new(fields.hash != Hash::default()),
            vote_only_bank: false,
            cost_tracker: RwLock::new(CostTracker::default()),
            sysvar_cache: RwLock::new(SysvarCache::default()),
            accounts_data_size_initial,
            accounts_data_size_delta_on_chain: AtomicI64::new(0),
            accounts_data_size_delta_off_chain: AtomicI64::new(0),
            fee_structure: FeeStructure::default(),
            loaded_programs_cache: Arc::<RwLock<LoadedPrograms>>::default(),
            check_program_modification_slot: false,
            epoch_reward_status: EpochRewardStatus::default(),
        };
        bank.bank_created();

        bank.finish_init(
            genesis_config,
            additional_builtins,
            debug_do_not_add_builtins,
        );
        bank.fill_missing_sysvar_cache_entries();

        // Sanity assertions between bank snapshot and genesis config
        // Consider removing from serializable bank state
        // (BankFieldsToSerialize/BankFieldsToDeserialize) and initializing
        // from the passed in genesis_config instead (as new()/new_with_paths() already do)
        assert_eq!(
            bank.genesis_creation_time, genesis_config.creation_time,
            "Bank snapshot genesis creation time does not match genesis.bin creation time.\
             The snapshot and genesis.bin might pertain to different clusters"
        );
        assert_eq!(bank.ticks_per_slot, genesis_config.ticks_per_slot);
        assert_eq!(
            bank.ns_per_slot,
            genesis_config.poh_config.target_tick_duration.as_nanos()
                * genesis_config.ticks_per_slot as u128
        );
        assert_eq!(bank.max_tick_height, (bank.slot + 1) * bank.ticks_per_slot);
        assert_eq!(
            bank.slots_per_year,
            years_as_slots(
                1.0,
                &genesis_config.poh_config.target_tick_duration,
                bank.ticks_per_slot,
            )
        );
        assert_eq!(bank.epoch_schedule, genesis_config.epoch_schedule);
        assert_eq!(bank.epoch, bank.epoch_schedule.get_epoch(bank.slot));
        if !bank.feature_set.is_active(&disable_fee_calculator::id()) {
            bank.fee_rate_governor.lamports_per_signature =
                bank.fee_calculator.lamports_per_signature;
            assert_eq!(
                bank.fee_rate_governor.create_fee_calculator(),
                bank.fee_calculator
            );
        }

        datapoint_info!(
            "bank-new-from-fields",
            (
                "accounts_data_len-from-snapshot",
                fields.accounts_data_len as i64,
                i64
            ),
            (
                "accounts_data_len-from-generate_index",
                accounts_data_size_initial as i64,
                i64
            ),
            (
                "stakes_accounts_load_duration_us",
                stakes_accounts_load_duration.as_micros(),
                i64
            ),
        );
        bank
    }

    /// Return subset of bank fields representing serializable state
    pub(crate) fn get_fields_to_serialize<'a>(
        &'a self,
        ancestors: &'a HashMap<Slot, usize>,
    ) -> BankFieldsToSerialize<'a> {
        BankFieldsToSerialize {
            blockhash_queue: &self.blockhash_queue,
            ancestors,
            hash: *self.hash.read().unwrap(),
            parent_hash: self.parent_hash,
            parent_slot: self.parent_slot,
            hard_forks: &self.hard_forks,
            transaction_count: self.transaction_count.load(Relaxed),
            tick_height: self.tick_height.load(Relaxed),
            signature_count: self.signature_count.load(Relaxed),
            capitalization: self.capitalization.load(Relaxed),
            max_tick_height: self.max_tick_height,
            hashes_per_tick: self.hashes_per_tick,
            ticks_per_slot: self.ticks_per_slot,
            ns_per_slot: self.ns_per_slot,
            genesis_creation_time: self.genesis_creation_time,
            slots_per_year: self.slots_per_year,
            slot: self.slot,
            epoch: self.epoch,
            block_height: self.block_height,
            collector_id: self.collector_id,
            collector_fees: self.collector_fees.load(Relaxed),
            fee_calculator: self.fee_calculator,
            fee_rate_governor: self.fee_rate_governor.clone(),
            collected_rent: self.collected_rent.load(Relaxed),
            rent_collector: self.rent_collector.clone(),
            epoch_schedule: self.epoch_schedule,
            inflation: *self.inflation.read().unwrap(),
            stakes: &self.stakes_cache,
            epoch_stakes: &self.epoch_stakes,
            is_delta: self.is_delta.load(Relaxed),
            accounts_data_len: self.load_accounts_data_size(),
        }
    }

    pub fn collector_id(&self) -> &Pubkey {
        &self.collector_id
    }

    pub fn genesis_creation_time(&self) -> UnixTimestamp {
        self.genesis_creation_time
    }

    pub fn slot(&self) -> Slot {
        self.slot
    }

    pub fn bank_id(&self) -> BankId {
        self.bank_id
    }

    pub fn epoch(&self) -> Epoch {
        self.epoch
    }

    pub fn first_normal_epoch(&self) -> Epoch {
        self.epoch_schedule().first_normal_epoch
    }

    pub fn freeze_lock(&self) -> RwLockReadGuard<Hash> {
        self.hash.read().unwrap()
    }

    pub fn hash(&self) -> Hash {
        *self.hash.read().unwrap()
    }

    pub fn is_frozen(&self) -> bool {
        *self.hash.read().unwrap() != Hash::default()
    }

    pub fn freeze_started(&self) -> bool {
        self.freeze_started.load(Relaxed)
    }

    pub fn status_cache_ancestors(&self) -> Vec<u64> {
        let mut roots = self.status_cache.read().unwrap().roots().clone();
        let min = roots.iter().min().cloned().unwrap_or(0);
        for ancestor in self.ancestors.keys() {
            if ancestor >= min {
                roots.insert(ancestor);
            }
        }

        let mut ancestors: Vec<_> = roots.into_iter().collect();
        #[allow(clippy::stable_sort_primitive)]
        ancestors.sort();
        ancestors
    }

    /// computed unix_timestamp at this slot height
    pub fn unix_timestamp_from_genesis(&self) -> i64 {
        self.genesis_creation_time + ((self.slot as u128 * self.ns_per_slot) / 1_000_000_000) as i64
    }

    fn update_sysvar_account<F>(&self, pubkey: &Pubkey, updater: F)
    where
        F: Fn(&Option<AccountSharedData>) -> AccountSharedData,
    {
        let old_account = self.get_account_with_fixed_root(pubkey);
        let mut new_account = updater(&old_account);

        // When new sysvar comes into existence (with RENT_UNADJUSTED_INITIAL_BALANCE lamports),
        // this code ensures that the sysvar's balance is adjusted to be rent-exempt.
        //
        // More generally, this code always re-calculates for possible sysvar data size change,
        // although there is no such sysvars currently.
        self.adjust_sysvar_balance_for_rent(&mut new_account);
        self.store_account_and_update_capitalization(pubkey, &new_account);
    }

    fn inherit_specially_retained_account_fields(
        &self,
        old_account: &Option<AccountSharedData>,
    ) -> InheritableAccountFields {
        const RENT_UNADJUSTED_INITIAL_BALANCE: u64 = 1;

        (
            old_account
                .as_ref()
                .map(|a| a.lamports())
                .unwrap_or(RENT_UNADJUSTED_INITIAL_BALANCE),
            old_account
                .as_ref()
                .map(|a| a.rent_epoch())
                .unwrap_or(INITIAL_RENT_EPOCH),
        )
    }

    pub fn clock(&self) -> sysvar::clock::Clock {
        from_account(&self.get_account(&sysvar::clock::id()).unwrap_or_default())
            .unwrap_or_default()
    }

    fn update_clock(&self, parent_epoch: Option<Epoch>) {
        let mut unix_timestamp = self.clock().unix_timestamp;
        // set epoch_start_timestamp to None to warp timestamp
        let epoch_start_timestamp = {
            let epoch = if let Some(epoch) = parent_epoch {
                epoch
            } else {
                self.epoch()
            };
            let first_slot_in_epoch = self.epoch_schedule().get_first_slot_in_epoch(epoch);
            Some((first_slot_in_epoch, self.clock().epoch_start_timestamp))
        };
        let max_allowable_drift = MaxAllowableDrift {
            fast: MAX_ALLOWABLE_DRIFT_PERCENTAGE_FAST,
            slow: MAX_ALLOWABLE_DRIFT_PERCENTAGE_SLOW_V2,
        };

        let ancestor_timestamp = self.clock().unix_timestamp;
        if let Some(timestamp_estimate) =
            self.get_timestamp_estimate(max_allowable_drift, epoch_start_timestamp)
        {
            unix_timestamp = timestamp_estimate;
            if timestamp_estimate < ancestor_timestamp {
                unix_timestamp = ancestor_timestamp;
            }
        }
        datapoint_info!(
            "bank-timestamp-correction",
            ("slot", self.slot(), i64),
            ("from_genesis", self.unix_timestamp_from_genesis(), i64),
            ("corrected", unix_timestamp, i64),
            ("ancestor_timestamp", ancestor_timestamp, i64),
        );
        let mut epoch_start_timestamp =
            // On epoch boundaries, update epoch_start_timestamp
            if parent_epoch.is_some() && parent_epoch.unwrap() != self.epoch() {
                unix_timestamp
            } else {
                self.clock().epoch_start_timestamp
            };
        if self.slot == 0 {
            unix_timestamp = self.unix_timestamp_from_genesis();
            epoch_start_timestamp = self.unix_timestamp_from_genesis();
        }
        let clock = sysvar::clock::Clock {
            slot: self.slot,
            epoch_start_timestamp,
            epoch: self.epoch_schedule().get_epoch(self.slot),
            leader_schedule_epoch: self.epoch_schedule().get_leader_schedule_epoch(self.slot),
            unix_timestamp,
        };
        self.update_sysvar_account(&sysvar::clock::id(), |account| {
            create_account(
                &clock,
                self.inherit_specially_retained_account_fields(account),
            )
        });
    }

    pub fn set_sysvar_for_tests<T>(&self, sysvar: &T)
    where
        T: Sysvar + SysvarId,
    {
        self.update_sysvar_account(&T::id(), |account| {
            create_account(
                sysvar,
                self.inherit_specially_retained_account_fields(account),
            )
        });
        // Simply force fill sysvar cache rather than checking which sysvar was
        // actually updated since tests don't need to be optimized for performance.
        self.reset_sysvar_cache();
        self.fill_missing_sysvar_cache_entries();
    }

    fn update_slot_history(&self) {
        self.update_sysvar_account(&sysvar::slot_history::id(), |account| {
            let mut slot_history = account
                .as_ref()
                .map(|account| from_account::<SlotHistory, _>(account).unwrap())
                .unwrap_or_default();
            slot_history.add(self.slot());
            create_account(
                &slot_history,
                self.inherit_specially_retained_account_fields(account),
            )
        });
    }

    fn update_slot_hashes(&self) {
        self.update_sysvar_account(&sysvar::slot_hashes::id(), |account| {
            let mut slot_hashes = account
                .as_ref()
                .map(|account| from_account::<SlotHashes, _>(account).unwrap())
                .unwrap_or_default();
            slot_hashes.add(self.parent_slot, self.parent_hash);
            create_account(
                &slot_hashes,
                self.inherit_specially_retained_account_fields(account),
            )
        });
    }

    pub fn get_slot_history(&self) -> SlotHistory {
        from_account(&self.get_account(&sysvar::slot_history::id()).unwrap()).unwrap()
    }

    fn update_epoch_stakes(&mut self, leader_schedule_epoch: Epoch) {
        // update epoch_stakes cache
        //  if my parent didn't populate for this staker's epoch, we've
        //  crossed a boundary
        if self.epoch_stakes.get(&leader_schedule_epoch).is_none() {
            self.epoch_stakes.retain(|&epoch, _| {
                epoch >= leader_schedule_epoch.saturating_sub(MAX_LEADER_SCHEDULE_STAKES)
            });
            let stakes = self.stakes_cache.stakes().clone();
            let stakes = Arc::new(StakesEnum::from(stakes));
            let new_epoch_stakes = EpochStakes::new(stakes, leader_schedule_epoch);
            info!(
                "new epoch stakes, epoch: {}, total_stake: {}",
                leader_schedule_epoch,
                new_epoch_stakes.total_stake(),
            );

            // It is expensive to log the details of epoch stakes. Only log them at "trace"
            // level for debugging purpose.
            if log::log_enabled!(log::Level::Trace) {
                let vote_stakes: HashMap<_, _> = self
                    .stakes_cache
                    .stakes()
                    .vote_accounts()
                    .delegated_stakes()
                    .map(|(pubkey, stake)| (*pubkey, stake))
                    .collect();
                trace!("new epoch stakes, stakes: {vote_stakes:#?}");
            }
            self.epoch_stakes
                .insert(leader_schedule_epoch, new_epoch_stakes);
        }
    }

    #[allow(deprecated)]
    fn update_fees(&self) {
        if !self
            .feature_set
            .is_active(&feature_set::disable_fees_sysvar::id())
        {
            self.update_sysvar_account(&sysvar::fees::id(), |account| {
                create_account(
                    &sysvar::fees::Fees::new(&self.fee_rate_governor.create_fee_calculator()),
                    self.inherit_specially_retained_account_fields(account),
                )
            });
        }
    }

    fn update_rent(&self) {
        self.update_sysvar_account(&sysvar::rent::id(), |account| {
            create_account(
                &self.rent_collector.rent,
                self.inherit_specially_retained_account_fields(account),
            )
        });
    }

    fn update_epoch_schedule(&self) {
        self.update_sysvar_account(&sysvar::epoch_schedule::id(), |account| {
            create_account(
                self.epoch_schedule(),
                self.inherit_specially_retained_account_fields(account),
            )
        });
    }

    fn update_stake_history(&self, epoch: Option<Epoch>) {
        if epoch == Some(self.epoch()) {
            return;
        }
        // if I'm the first Bank in an epoch, ensure stake_history is updated
        self.update_sysvar_account(&sysvar::stake_history::id(), |account| {
            create_account::<sysvar::stake_history::StakeHistory>(
                self.stakes_cache.stakes().history(),
                self.inherit_specially_retained_account_fields(account),
            )
        });
    }

    pub fn epoch_duration_in_years(&self, prev_epoch: Epoch) -> f64 {
        // period: time that has passed as a fraction of a year, basically the length of
        //  an epoch as a fraction of a year
        //  calculated as: slots_elapsed / (slots / year)
        self.epoch_schedule().get_slots_in_epoch(prev_epoch) as f64 / self.slots_per_year
    }

    // Calculates the starting-slot for inflation from the activation slot.
    // This method assumes that `pico_inflation` will be enabled before `full_inflation`, giving
    // precedence to the latter. However, since `pico_inflation` is fixed-rate Inflation, should
    // `pico_inflation` be enabled 2nd, the incorrect start slot provided here should have no
    // effect on the inflation calculation.
    fn get_inflation_start_slot(&self) -> Slot {
        let mut slots = self
            .feature_set
            .full_inflation_features_enabled()
            .iter()
            .filter_map(|id| self.feature_set.activated_slot(id))
            .collect::<Vec<_>>();
        slots.sort_unstable();
        slots.first().cloned().unwrap_or_else(|| {
            self.feature_set
                .activated_slot(&feature_set::pico_inflation::id())
                .unwrap_or(0)
        })
    }

    fn get_inflation_num_slots(&self) -> u64 {
        let inflation_activation_slot = self.get_inflation_start_slot();
        // Normalize inflation_start to align with the start of rewards accrual.
        let inflation_start_slot = self.epoch_schedule().get_first_slot_in_epoch(
            self.epoch_schedule()
                .get_epoch(inflation_activation_slot)
                .saturating_sub(1),
        );
        self.epoch_schedule().get_first_slot_in_epoch(self.epoch()) - inflation_start_slot
    }

    pub fn slot_in_year_for_inflation(&self) -> f64 {
        let num_slots = self.get_inflation_num_slots();

        // calculated as: num_slots / (slots / year)
        num_slots as f64 / self.slots_per_year
    }

    fn calculate_previous_epoch_inflation_rewards(
        &self,
        prev_epoch_capitalization: u64,
        prev_epoch: Epoch,
    ) -> PrevEpochInflationRewards {
        let slot_in_year = self.slot_in_year_for_inflation();
        let (validator_rate, foundation_rate) = {
            let inflation = self.inflation.read().unwrap();
            (
                (*inflation).validator(slot_in_year),
                (*inflation).foundation(slot_in_year),
            )
        };

        let prev_epoch_duration_in_years = self.epoch_duration_in_years(prev_epoch);
        let validator_rewards = (validator_rate
            * prev_epoch_capitalization as f64
            * prev_epoch_duration_in_years) as u64;

        PrevEpochInflationRewards {
            validator_rewards,
            prev_epoch_duration_in_years,
            validator_rate,
            foundation_rate,
        }
    }

    // Calculate rewards from previous epoch and distribute vote rewards
    // return
    //    - total rewards for the epoch (including both vote rewards and stake reward)
    //    - distributed vote rewards
    //    - stake rewards
    fn calculate_rewards_and_distribute_vote_rewards_with_thread_pool(
        &mut self,
        prev_epoch: Epoch,
        reward_calc_tracer: Option<impl Fn(&RewardCalculationEvent) + Send + Sync>,
        thread_pool: &ThreadPool,
        metrics: &mut RewardsMetrics,
    ) -> (u64, u64, StakeRewards) {
        let capitalization = self.capitalization();
        let PrevEpochInflationRewards {
            validator_rewards,
            prev_epoch_duration_in_years,
            validator_rate,
            foundation_rate,
        } = self.calculate_previous_epoch_inflation_rewards(capitalization, prev_epoch);

        let old_vote_balance_and_staked = self.stakes_cache.stakes().vote_balance_and_staked();

        let RewardCalculationResult {
            stake_rewards,
            total_rewards: total_stake_rewards,
        } = self.do_calculate_validator_rewards_and_distribute_vote_rewards_with_thread_pool(
            prev_epoch,
            validator_rewards,
            reward_calc_tracer,
            self.credits_auto_rewind(),
            thread_pool,
            metrics,
        );

        let new_vote_balance_and_staked = self.stakes_cache.stakes().vote_balance_and_staked();

        // This is for vote rewards only.
        let validator_rewards_paid = new_vote_balance_and_staked - old_vote_balance_and_staked;

        assert_eq!(
            validator_rewards_paid,
            u64::try_from(
                self.rewards
                    .read()
                    .unwrap()
                    .par_iter()
                    .map(|(_address, reward_info)| {
                        match reward_info.reward_type {
                            RewardType::Voting | RewardType::Staking => reward_info.lamports,
                            _ => 0,
                        }
                    })
                    .sum::<i64>()
            )
            .unwrap()
        );

        // verify that we didn't pay any more than we expected to
        assert!(validator_rewards >= validator_rewards_paid + total_stake_rewards);

        info!(
            "distributed vote rewards: {} out of {}, remaining {}",
            validator_rewards_paid, validator_rewards, total_stake_rewards
        );

        let (num_stake_accounts, num_vote_accounts) = {
            let stakes = self.stakes_cache.stakes();
            (
                stakes.stake_delegations().len(),
                stakes.vote_accounts().len(),
            )
        };
        self.capitalization
            .fetch_add(validator_rewards_paid, Relaxed);

        let active_stake = if let Some(stake_history_entry) =
            self.stakes_cache.stakes().history().get(prev_epoch)
        {
            stake_history_entry.effective
        } else {
            0
        };

        datapoint_warn!(
            "epoch_rewards",
            ("slot", self.slot, i64),
            ("epoch", prev_epoch, i64),
            ("validator_rate", validator_rate, f64),
            ("foundation_rate", foundation_rate, f64),
            ("epoch_duration_in_years", prev_epoch_duration_in_years, f64),
            ("validator_rewards", validator_rewards_paid, i64),
            ("active_stake", active_stake, i64),
            ("pre_capitalization", capitalization, i64),
            ("post_capitalization", self.capitalization(), i64),
            ("num_stake_accounts", num_stake_accounts, i64),
            ("num_vote_accounts", num_vote_accounts, i64),
        );

        (
            validator_rewards_paid + total_stake_rewards,
            validator_rewards_paid,
            stake_rewards.unwrap_or(vec![]),
        )
    }

    // update rewards based on the previous epoch
    fn update_rewards_with_thread_pool(
        &mut self,
        prev_epoch: Epoch,
        reward_calc_tracer: Option<impl Fn(&RewardCalculationEvent) + Send + Sync>,
        thread_pool: &ThreadPool,
        metrics: &mut RewardsMetrics,
    ) {
        let capitalization = self.capitalization();
        let PrevEpochInflationRewards {
            validator_rewards,
            prev_epoch_duration_in_years,
            validator_rate,
            foundation_rate,
        } = self.calculate_previous_epoch_inflation_rewards(capitalization, prev_epoch);

        let old_vote_balance_and_staked = self.stakes_cache.stakes().vote_balance_and_staked();
        let update_rewards_from_cached_accounts = self
            .feature_set
            .is_active(&feature_set::update_rewards_from_cached_accounts::id());

        self.pay_validator_rewards_with_thread_pool(
            prev_epoch,
            validator_rewards,
            reward_calc_tracer,
            self.credits_auto_rewind(),
            thread_pool,
            metrics,
            update_rewards_from_cached_accounts,
        );

        let new_vote_balance_and_staked = self.stakes_cache.stakes().vote_balance_and_staked();
        let validator_rewards_paid = new_vote_balance_and_staked - old_vote_balance_and_staked;
        assert_eq!(
            validator_rewards_paid,
            u64::try_from(
                self.rewards
                    .read()
                    .unwrap()
                    .iter()
                    .map(|(_address, reward_info)| {
                        match reward_info.reward_type {
                            RewardType::Voting | RewardType::Staking => reward_info.lamports,
                            _ => 0,
                        }
                    })
                    .sum::<i64>()
            )
            .unwrap()
        );

        // verify that we didn't pay any more than we expected to
        assert!(validator_rewards >= validator_rewards_paid);

        info!(
            "distributed inflation: {} (rounded from: {})",
            validator_rewards_paid, validator_rewards
        );
        let (num_stake_accounts, num_vote_accounts) = {
            let stakes = self.stakes_cache.stakes();
            (
                stakes.stake_delegations().len(),
                stakes.vote_accounts().len(),
            )
        };
        self.capitalization
            .fetch_add(validator_rewards_paid, Relaxed);

        let active_stake = if let Some(stake_history_entry) =
            self.stakes_cache.stakes().history().get(prev_epoch)
        {
            stake_history_entry.effective
        } else {
            0
        };

        datapoint_warn!(
            "epoch_rewards",
            ("slot", self.slot, i64),
            ("epoch", prev_epoch, i64),
            ("validator_rate", validator_rate, f64),
            ("foundation_rate", foundation_rate, f64),
            ("epoch_duration_in_years", prev_epoch_duration_in_years, f64),
            ("validator_rewards", validator_rewards_paid, i64),
            ("active_stake", active_stake, i64),
            ("pre_capitalization", capitalization, i64),
            ("post_capitalization", self.capitalization(), i64),
            ("num_stake_accounts", num_stake_accounts, i64),
            ("num_vote_accounts", num_vote_accounts, i64),
        );
    }

    /// map stake delegations into resolved (pubkey, account) pairs
    ///  returns a map (has to be copied) of loaded
    ///   ( Vec<(staker info)> (voter account) ) keyed by voter pubkey
    ///
    /// Filters out invalid pairs
    fn _load_vote_and_stake_accounts_with_thread_pool(
        &self,
        thread_pool: &ThreadPool,
        reward_calc_tracer: Option<impl RewardCalcTracer>,
    ) -> LoadVoteAndStakeAccountsResult {
        let stakes = self.stakes_cache.stakes();
        let cached_vote_accounts = stakes.vote_accounts();
        let vote_with_stake_delegations_map = DashMap::with_capacity(cached_vote_accounts.len());
        let invalid_stake_keys: DashMap<Pubkey, InvalidCacheEntryReason> = DashMap::new();
        let invalid_vote_keys: DashMap<Pubkey, InvalidCacheEntryReason> = DashMap::new();
        let invalid_cached_stake_accounts = AtomicUsize::default();
        let invalid_cached_vote_accounts = AtomicUsize::default();
        let invalid_cached_stake_accounts_rent_epoch = AtomicUsize::default();

        let stake_delegations = self.filter_stake_delegations(&stakes);
        thread_pool.install(|| {
            stake_delegations
                .into_par_iter()
                .for_each(|(stake_pubkey, cached_stake_account)| {
                    let delegation = cached_stake_account.delegation();
                    let vote_pubkey = &delegation.voter_pubkey;
                    if invalid_vote_keys.contains_key(vote_pubkey) {
                        return;
                    }
                    let stake_account = match self.get_account_with_fixed_root(stake_pubkey) {
                        Some(stake_account) => stake_account,
                        None => {
                            invalid_stake_keys
                                .insert(*stake_pubkey, InvalidCacheEntryReason::Missing);
                            invalid_cached_stake_accounts.fetch_add(1, Relaxed);
                            return;
                        }
                    };
                    if cached_stake_account.account() != &stake_account {
                        if self.rc.accounts.accounts_db.assert_stakes_cache_consistency {
                            panic!(
                                "stakes cache accounts mismatch {cached_stake_account:?} {stake_account:?}"
                            );
                        }
                        invalid_cached_stake_accounts.fetch_add(1, Relaxed);
                        let cached_stake_account = cached_stake_account.account();
                        if cached_stake_account.lamports() == stake_account.lamports()
                            && cached_stake_account.data() == stake_account.data()
                            && cached_stake_account.owner() == stake_account.owner()
                            && cached_stake_account.executable() == stake_account.executable()
                        {
                            invalid_cached_stake_accounts_rent_epoch.fetch_add(1, Relaxed);
                        } else {
                            debug!(
                                "cached stake account mismatch: {}: {:?}, {:?}",
                                stake_pubkey, stake_account, cached_stake_account
                            );
                        }
                    }
                    let stake_account = match StakeAccount::<()>::try_from(stake_account) {
                        Ok(stake_account) => stake_account,
                        Err(stake_account::Error::InvalidOwner { .. }) => {
                            invalid_stake_keys
                                .insert(*stake_pubkey, InvalidCacheEntryReason::WrongOwner);
                            return;
                        }
                        Err(stake_account::Error::InstructionError(_)) => {
                            invalid_stake_keys
                                .insert(*stake_pubkey, InvalidCacheEntryReason::BadState);
                            return;
                        }
                        Err(stake_account::Error::InvalidDelegation(_)) => {
                            // This should not happen.
                            error!(
                                "Unexpected code path! StakeAccount<()> \
                                should not check if stake-state is a \
                                Delegation."
                            );
                            return;
                        }
                    };
                    let stake_delegation = (*stake_pubkey, stake_account);
                    let mut vote_delegations = if let Some(vote_delegations) =
                        vote_with_stake_delegations_map.get_mut(vote_pubkey)
                    {
                        vote_delegations
                    } else {
                        let cached_vote_account = cached_vote_accounts.get(vote_pubkey);
                        let vote_account = match self.get_account_with_fixed_root(vote_pubkey) {
                            Some(vote_account) => {
                                if vote_account.owner() != &solana_vote_program::id() {
                                    invalid_vote_keys
                                        .insert(*vote_pubkey, InvalidCacheEntryReason::WrongOwner);
                                    if cached_vote_account.is_some() {
                                        invalid_cached_vote_accounts.fetch_add(1, Relaxed);
                                    }
                                    return;
                                }
                                vote_account
                            }
                            None => {
                                if cached_vote_account.is_some() {
                                    invalid_cached_vote_accounts.fetch_add(1, Relaxed);
                                }
                                invalid_vote_keys
                                    .insert(*vote_pubkey, InvalidCacheEntryReason::Missing);
                                return;
                            }
                        };

                        let vote_state = if let Ok(vote_state) =
                            StateMut::<VoteStateVersions>::state(&vote_account)
                        {
                            vote_state.convert_to_current()
                        } else {
                            invalid_vote_keys
                                .insert(*vote_pubkey, InvalidCacheEntryReason::BadState);
                            if cached_vote_account.is_some() {
                                invalid_cached_vote_accounts.fetch_add(1, Relaxed);
                            }
                            return;
                        };
                        match cached_vote_account {
                            Some(cached_vote_account)
                                if cached_vote_account.account() == &vote_account => {}
                            _ => {
                                invalid_cached_vote_accounts.fetch_add(1, Relaxed);
                            }
                        };
                        vote_with_stake_delegations_map
                            .entry(*vote_pubkey)
                            .or_insert_with(|| VoteWithStakeDelegations {
                                vote_state: Arc::new(vote_state),
                                vote_account,
                                delegations: vec![],
                            })
                    };

                    if let Some(reward_calc_tracer) = reward_calc_tracer.as_ref() {
                        reward_calc_tracer(&RewardCalculationEvent::Staking(
                            stake_pubkey,
                            &InflationPointCalculationEvent::Delegation(
                                delegation,
                                solana_vote_program::id(),
                            ),
                        ));
                    }

                    vote_delegations.delegations.push(stake_delegation);
                });
        });
        invalid_cached_stake_accounts.fetch_add(invalid_stake_keys.len(), Relaxed);
        LoadVoteAndStakeAccountsResult {
            vote_with_stake_delegations_map,
            invalid_vote_keys,
            invalid_stake_keys,
            invalid_cached_vote_accounts: invalid_cached_vote_accounts.into_inner(),
            invalid_cached_stake_accounts: invalid_cached_stake_accounts.into_inner(),
            invalid_cached_stake_accounts_rent_epoch: invalid_cached_stake_accounts_rent_epoch
                .into_inner(),
            vote_accounts_cache_miss_count: 0,
        }
    }

    fn filter_stake_delegations<'a>(
        &self,
        stakes: &'a Stakes<StakeAccount<Delegation>>,
    ) -> Vec<(&'a Pubkey, &'a StakeAccount<Delegation>)> {
        if self
            .feature_set
            .is_active(&feature_set::stake_minimum_delegation_for_rewards::id())
        {
            let num_stake_delegations = stakes.stake_delegations().len();
            let min_stake_delegation =
                solana_stake_program::get_minimum_delegation(&self.feature_set)
                    .max(LAMPORTS_PER_SOL);

            let (stake_delegations, filter_timer) = measure!(stakes
                .stake_delegations()
                .iter()
                .filter(|(_stake_pubkey, cached_stake_account)| {
                    cached_stake_account.delegation().stake >= min_stake_delegation
                })
                .collect::<Vec<_>>());

            datapoint_info!(
                "stake_account_filter_time",
                ("filter_time_us", filter_timer.as_us(), i64),
                ("num_stake_delegations_before", num_stake_delegations, i64),
                ("num_stake_delegations_after", stake_delegations.len(), i64)
            );
            stake_delegations
        } else {
            stakes.stake_delegations().iter().collect()
        }
    }

    fn _load_vote_and_stake_accounts(
        &self,
        thread_pool: &ThreadPool,
        reward_calc_tracer: Option<impl RewardCalcTracer>,
    ) -> LoadVoteAndStakeAccountsResult {
        let stakes = self.stakes_cache.stakes();
        let stake_delegations = self.filter_stake_delegations(&stakes);

        // Obtain all unique voter pubkeys from stake delegations.
        fn merge(mut acc: HashSet<Pubkey>, other: HashSet<Pubkey>) -> HashSet<Pubkey> {
            if acc.len() < other.len() {
                return merge(other, acc);
            }
            acc.extend(other);
            acc
        }
        let voter_pubkeys = thread_pool.install(|| {
            stake_delegations
                .par_iter()
                .fold(
                    HashSet::default,
                    |mut voter_pubkeys, (_stake_pubkey, stake_account)| {
                        let delegation = stake_account.delegation();
                        voter_pubkeys.insert(delegation.voter_pubkey);
                        voter_pubkeys
                    },
                )
                .reduce(HashSet::default, merge)
        });
        // Obtain vote-accounts for unique voter pubkeys.
        let cached_vote_accounts = stakes.vote_accounts();
        let solana_vote_program: Pubkey = solana_vote_program::id();
        let vote_accounts_cache_miss_count = AtomicUsize::default();
        let get_vote_account = |vote_pubkey: &Pubkey| -> Option<VoteAccount> {
            if let Some(vote_account) = cached_vote_accounts.get(vote_pubkey) {
                return Some(vote_account.clone());
            }
            // If accounts-db contains a valid vote account, then it should
            // already have been cached in cached_vote_accounts; so the code
            // below is only for sanity check, and can be removed once
            // vote_accounts_cache_miss_count is shown to be always zero.
            let account = self.get_account_with_fixed_root(vote_pubkey)?;
            if account.owner() == &solana_vote_program
                && VoteState::deserialize(account.data()).is_ok()
            {
                vote_accounts_cache_miss_count.fetch_add(1, Relaxed);
            }
            VoteAccount::try_from(account).ok()
        };
        let invalid_vote_keys = DashMap::<Pubkey, InvalidCacheEntryReason>::new();
        let make_vote_delegations_entry = |vote_pubkey| {
            let vote_account = match get_vote_account(&vote_pubkey) {
                Some(vote_account) => vote_account,
                None => {
                    invalid_vote_keys.insert(vote_pubkey, InvalidCacheEntryReason::Missing);
                    return None;
                }
            };
            if vote_account.owner() != &solana_vote_program {
                invalid_vote_keys.insert(vote_pubkey, InvalidCacheEntryReason::WrongOwner);
                return None;
            }
            let vote_state = match vote_account.vote_state().cloned() {
                Ok(vote_state) => vote_state,
                Err(_) => {
                    invalid_vote_keys.insert(vote_pubkey, InvalidCacheEntryReason::BadState);
                    return None;
                }
            };
            let vote_with_stake_delegations = VoteWithStakeDelegations {
                vote_state: Arc::new(vote_state),
                vote_account: AccountSharedData::from(vote_account),
                delegations: Vec::default(),
            };
            Some((vote_pubkey, vote_with_stake_delegations))
        };
        let vote_with_stake_delegations_map: DashMap<Pubkey, VoteWithStakeDelegations> =
            thread_pool.install(|| {
                voter_pubkeys
                    .into_par_iter()
                    .filter_map(make_vote_delegations_entry)
                    .collect()
            });
        // Join stake accounts with vote-accounts.
        let push_stake_delegation = |(stake_pubkey, stake_account): (&Pubkey, &StakeAccount<_>)| {
            let delegation = stake_account.delegation();
            let mut vote_delegations =
                match vote_with_stake_delegations_map.get_mut(&delegation.voter_pubkey) {
                    Some(vote_delegations) => vote_delegations,
                    None => return,
                };
            if let Some(reward_calc_tracer) = reward_calc_tracer.as_ref() {
                let delegation =
                    InflationPointCalculationEvent::Delegation(delegation, solana_vote_program);
                let event = RewardCalculationEvent::Staking(stake_pubkey, &delegation);
                reward_calc_tracer(&event);
            }
            let stake_account = StakeAccount::from(stake_account.clone());
            let stake_delegation = (*stake_pubkey, stake_account);
            vote_delegations.delegations.push(stake_delegation);
        };
        thread_pool.install(|| {
            stake_delegations
                .into_par_iter()
                .for_each(push_stake_delegation);
        });
        LoadVoteAndStakeAccountsResult {
            vote_with_stake_delegations_map,
            invalid_vote_keys,
            invalid_stake_keys: DashMap::default(),
            invalid_cached_vote_accounts: 0,
            invalid_cached_stake_accounts: 0,
            invalid_cached_stake_accounts_rent_epoch: 0,
            vote_accounts_cache_miss_count: vote_accounts_cache_miss_count.into_inner(),
        }
    }

    fn get_epoch_reward_calculate_param_info<'a>(
        &self,
        stakes: &'a Stakes<StakeAccount<Delegation>>,
    ) -> EpochRewardCalculateParamInfo<'a> {
        let stake_history = self.stakes_cache.stakes().history().clone();

        let stake_delegations = self.filter_stake_delegations(stakes);

        let cached_vote_accounts = stakes.vote_accounts();

        EpochRewardCalculateParamInfo {
            stake_history,
            stake_delegations,
            cached_vote_accounts,
        }
    }

    /// Calculate epoch reward and payout vote rewards (optimized with cache and no-join of vote/stake accounts)
    /// Returns rewards for stake accounts and total reward distribute for vote accounts
    fn do_calculate_validator_rewards_and_distribute_vote_rewards_with_thread_pool(
        &mut self,
        rewarded_epoch: Epoch,
        rewards: u64,
        reward_calc_tracer: Option<impl RewardCalcTracer>,
        credits_auto_rewind: bool,
        thread_pool: &ThreadPool,
        metrics: &mut RewardsMetrics,
    ) -> RewardCalculationResult {
        let stakes = self.stakes_cache.stakes();
        let reward_calculate_param = self.get_epoch_reward_calculate_param_info(&stakes);

        let point_value =
            self.calculate_reward_points2(&reward_calculate_param, rewards, thread_pool, metrics);

        if let Some(point_value) = point_value {
            let (vote_account_rewards, mut stake_rewards) = self.calculate_stake_vote_rewards(
                &reward_calculate_param,
                rewarded_epoch,
                point_value,
                credits_auto_rewind,
                thread_pool,
                reward_calc_tracer.as_ref(),
                metrics,
            );
            drop(reward_calculate_param);
            drop(stakes);

            let vote_rewards = self.store_vote_accounts2(vote_account_rewards, metrics);

            // sort the reward results by pubkey so that later on, the partition stores are consistent
            // on different nodes.
            stake_rewards.sort_by(|a, b| a.stake_pubkey.partial_cmp(&b.stake_pubkey).unwrap());

            // random shuffle the rewards with epoch and rewards as the seed
            let seed = rewarded_epoch ^ rewards;
            let mut rng = ChaChaRng::seed_from_u64(seed);
            stake_rewards.shuffle(&mut rng);

            let total = stake_rewards
                .par_iter()
                .map(|stake_reward| stake_reward.stake_reward_info.lamports)
                .sum::<i64>();

            self.update_reward_history(vec![], vote_rewards);

            RewardCalculationResult {
                stake_rewards: Some(stake_rewards),
                total_rewards: u64::try_from(total).unwrap(),
            }
        } else {
            RewardCalculationResult::default()
        }
    }

    /// Load, calculate and payout epoch rewards for stake and vote accounts
    fn pay_validator_rewards_with_thread_pool(
        &mut self,
        rewarded_epoch: Epoch,
        rewards: u64,
        reward_calc_tracer: Option<impl RewardCalcTracer>,
        credits_auto_rewind: bool,
        thread_pool: &ThreadPool,
        metrics: &mut RewardsMetrics,
        update_rewards_from_cached_accounts: bool,
    ) {
        let stake_history = self.stakes_cache.stakes().history().clone();
        let vote_with_stake_delegations_map = self.load_vote_and_stake_accounts(
            thread_pool,
            reward_calc_tracer.as_ref(),
            metrics,
            update_rewards_from_cached_accounts,
        );

        let point_value = self.calculate_reward_points(
            &vote_with_stake_delegations_map,
            rewards,
            &stake_history,
            thread_pool,
            metrics,
        );

        if let Some(point_value) = point_value {
            let (vote_account_rewards, stake_rewards) = self.redeem_rewards(
                vote_with_stake_delegations_map,
                rewarded_epoch,
                point_value,
                credits_auto_rewind,
                &stake_history,
                thread_pool,
                reward_calc_tracer.as_ref(),
                metrics,
            );

            self.store_stake_accounts(&stake_rewards, metrics);
            let vote_rewards = self.store_vote_accounts(vote_account_rewards, metrics);
            self.update_reward_history(stake_rewards, vote_rewards);
        }
    }

    fn load_vote_and_stake_accounts(
        &mut self,
        thread_pool: &ThreadPool,
        reward_calc_tracer: Option<impl RewardCalcTracer>,
        metrics: &mut RewardsMetrics,
        update_rewards_from_cached_accounts: bool,
    ) -> VoteWithStakeDelegationsMap {
        let (
            LoadVoteAndStakeAccountsResult {
                vote_with_stake_delegations_map,
                invalid_stake_keys,
                invalid_vote_keys,
                invalid_cached_vote_accounts,
                invalid_cached_stake_accounts,
                invalid_cached_stake_accounts_rent_epoch,
                vote_accounts_cache_miss_count,
            },
            measure,
        ) = measure!({
            if update_rewards_from_cached_accounts {
                self._load_vote_and_stake_accounts(thread_pool, reward_calc_tracer.as_ref())
            } else {
                self._load_vote_and_stake_accounts_with_thread_pool(
                    thread_pool,
                    reward_calc_tracer.as_ref(),
                )
            }
        });
        metrics
            .load_vote_and_stake_accounts_us
            .fetch_add(measure.as_us(), Relaxed);
        metrics.invalid_cached_vote_accounts += invalid_cached_vote_accounts;
        metrics.invalid_cached_stake_accounts += invalid_cached_stake_accounts;
        metrics.invalid_cached_stake_accounts_rent_epoch +=
            invalid_cached_stake_accounts_rent_epoch;
        metrics.vote_accounts_cache_miss_count += vote_accounts_cache_miss_count;
        self.stakes_cache
            .handle_invalid_keys(invalid_stake_keys, invalid_vote_keys, self.slot());
        vote_with_stake_delegations_map
    }

    /// Calculates epoch reward points from stake/vote accounts with reward calculate parameter struct.
    ///
    /// * reward_calculate_params: reward calculate parameter struct - stake history, delegation and vote accounts.
    /// * rewards: epoch rewards in lamports
    /// * thread_pool: instance of thread_pool for parallel processing
    /// * metrics: reward metrics
    ///
    /// Returns reward lamports and points for the epoch.
    fn calculate_reward_points2(
        &self,
        reward_calculate_params: &EpochRewardCalculateParamInfo,
        rewards: u64,
        thread_pool: &ThreadPool,
        metrics: &mut RewardsMetrics,
    ) -> Option<PointValue> {
        let EpochRewardCalculateParamInfo {
            stake_history,
            stake_delegations,
            cached_vote_accounts,
        } = reward_calculate_params;

        let solana_vote_program: Pubkey = solana_vote_program::id();

        let get_vote_account = |vote_pubkey: &Pubkey| -> Option<VoteAccount> {
            if let Some(vote_account) = cached_vote_accounts.get(vote_pubkey) {
                return Some(vote_account.clone());
            }
            let account = self.get_account_with_fixed_root(vote_pubkey)?;
            VoteAccount::try_from(account).ok()
        };

        let (points, measure) = measure!(thread_pool.install(|| {
            stake_delegations
                .par_iter()
                .map(|(_stake_pubkey, stake_account)| {
                    let delegation = stake_account.delegation();
                    let vote_pubkey = delegation.voter_pubkey;

                    let vote_account = match get_vote_account(&vote_pubkey) {
                        Some(vote_account) => vote_account,
                        None => {
                            return 0;
                        }
                    };
                    if vote_account.owner() != &solana_vote_program {
                        return 0;
                    }
                    let vote_state = match vote_account.vote_state().cloned() {
                        Ok(vote_state) => vote_state,
                        Err(_) => {
                            return 0;
                        }
                    };

                    stake_state::calculate_points(
                        stake_account.stake_state(),
                        &vote_state,
                        Some(stake_history),
                    )
                    .unwrap_or(0)
                })
                .sum::<u128>()
        }));
        metrics
            .calculate_points_us
            .fetch_add(measure.as_us(), Relaxed);

        (points > 0).then_some(PointValue { rewards, points })
    }

    /// Calculates epoch reward points from stake/vote accounts using joined vote/stake account map
    ///
    /// * vote_with_stake_delegation_map: joined map of vote_accounts and stake_accounts
    /// * rewards: epoch rewards in lamports
    /// * stake_history: stake history
    /// * thread_pool: instance of thread_pool for parallel processing
    /// * metrics: reward metrics
    ///
    /// Returns reward lamports and points for the epoch.
    fn calculate_reward_points(
        &self,
        vote_with_stake_delegations_map: &VoteWithStakeDelegationsMap,
        rewards: u64,
        stake_history: &StakeHistory,
        thread_pool: &ThreadPool,
        metrics: &mut RewardsMetrics,
    ) -> Option<PointValue> {
        let (points, measure) = measure!(thread_pool.install(|| {
            vote_with_stake_delegations_map
                .par_iter()
                .map(|entry| {
                    let VoteWithStakeDelegations {
                        vote_state,
                        delegations,
                        ..
                    } = entry.value();

                    delegations
                        .par_iter()
                        .map(|(_stake_pubkey, stake_account)| {
                            stake_state::calculate_points(
                                stake_account.stake_state(),
                                vote_state,
                                Some(stake_history),
                            )
                            .unwrap_or(0)
                        })
                        .sum::<u128>()
                })
                .sum()
        }));
        metrics
            .calculate_points_us
            .fetch_add(measure.as_us(), Relaxed);

        (points > 0).then_some(PointValue { rewards, points })
    }

    /// Calculates epoch rewards for stake/vote accounts
    ///
    /// * reward_calculate_params: reward calculate parameter struct - stake history, delegation and vote accounts.
    /// * rewarded_epoch: reward epoch
    /// * point_value: reward PointValue
    /// * credits_auto_rewind: boolean flag for auto rewind vote credits during reward calculation
    /// * thread_pool: instance of thread_pool for parallel processing
    /// * reward_calc_tracer: tracer fn for reward calculation
    /// * metrics: reward metrics
    ///
    /// Returns vote rewards and stake rewards
    fn calculate_stake_vote_rewards(
        &self,
        reward_calculate_params: &EpochRewardCalculateParamInfo,
        rewarded_epoch: Epoch,
        point_value: PointValue,
        credits_auto_rewind: bool,
        thread_pool: &ThreadPool,
        reward_calc_tracer: Option<impl RewardCalcTracer>,
        metrics: &mut RewardsMetrics,
    ) -> (VoteRewardsAccounts, StakeRewards) {
        let EpochRewardCalculateParamInfo {
            stake_history,
            stake_delegations,
            cached_vote_accounts,
        } = reward_calculate_params;

        let solana_vote_program: Pubkey = solana_vote_program::id();

        let get_vote_account = |vote_pubkey: &Pubkey| -> Option<VoteAccount> {
            if let Some(vote_account) = cached_vote_accounts.get(vote_pubkey) {
                return Some(vote_account.clone());
            }
            let account = self.get_account_with_fixed_root(vote_pubkey)?;
            VoteAccount::try_from(account).ok()
        };

        let vote_account_rewards: VoteRewards = DashMap::new();
        let (stake_rewards, measure_stake_rewards_us) = measure_us!(thread_pool.install(|| {
            stake_delegations
                .par_iter()
                .filter_map(|(stake_pubkey, stake_account)| {
                    // curry closure to add the contextual stake_pubkey
                    let reward_calc_tracer = reward_calc_tracer.as_ref().map(|outer| {
                        // inner
                        move |inner_event: &_| {
                            outer(&RewardCalculationEvent::Staking(stake_pubkey, inner_event))
                        }
                    });

                    let stake_pubkey = **stake_pubkey;
                    let stake_account = (*stake_account).to_owned();

                    let delegation = stake_account.delegation();
                    let (mut stake_account, stake_state) =
                        <(AccountSharedData, StakeState)>::from(stake_account);
                    let vote_pubkey = delegation.voter_pubkey;
                    let vote_account = match get_vote_account(&vote_pubkey) {
                        Some(vote_account) => vote_account,
                        None => {
                            return None;
                        }
                    };
                    if vote_account.owner() != &solana_vote_program {
                        return None;
                    }
                    let vote_state = match vote_account.vote_state().cloned() {
                        Ok(vote_state) => vote_state,
                        Err(_) => {
                            return None;
                        }
                    };

                    let pre_lamport = stake_account.lamports();

                    let redeemed = stake_state::redeem_rewards(
                        rewarded_epoch,
                        stake_state,
                        &mut stake_account,
                        &vote_state,
                        &point_value,
                        Some(stake_history),
                        reward_calc_tracer.as_ref(),
                        credits_auto_rewind,
                    );

                    let post_lamport = stake_account.lamports();

                    if let Ok((stakers_reward, voters_reward)) = redeemed {
                        debug!(
                            "CALCULATED REWARD: {} {} {} {}",
                            stake_pubkey, pre_lamport, post_lamport, stakers_reward
                        );

                        // track voter rewards
                        let mut voters_reward_entry = vote_account_rewards
                            .entry(vote_pubkey)
                            .or_insert(VoteReward {
                                vote_account: vote_account.into(),
                                commission: vote_state.commission,
                                vote_rewards: 0,
                                vote_needs_store: false,
                            });

                        voters_reward_entry.vote_needs_store = true;
                        voters_reward_entry.vote_rewards = voters_reward_entry
                            .vote_rewards
                            .saturating_add(voters_reward);

                        let post_balance = stake_account.lamports();
                        return Some(StakeReward {
                            stake_pubkey,
                            stake_reward_info: RewardInfo {
                                reward_type: RewardType::Staking,
                                lamports: i64::try_from(stakers_reward).unwrap(),
                                post_balance,
                                commission: Some(vote_state.commission),
                            },
                            stake_account,
                        });
                    } else {
                        debug!(
                            "stake_state::redeem_rewards() failed for {}: {:?}",
                            stake_pubkey, redeemed
                        );
                    }
                    None
                })
                .collect()
        }));
        // jwash: should this include calc_vote_rewards, too?
        // Yes, I think so. Original metrics of redeem_rewards_us include both stake_rewards and vote_rewards.
        // Updated.
        let (vote_rewards, measure_vote_rewards_us) =
            measure_us!(Self::calc_vote_rewards(vote_account_rewards));

        metrics.redeem_rewards_us += measure_stake_rewards_us + measure_vote_rewards_us;

        (vote_rewards, stake_rewards)
    }

    fn calc_vote_rewards(vote_account_rewards: DashMap<Pubkey, VoteReward>) -> VoteRewardsAccounts {
        vote_account_rewards
            .into_iter()
            .filter_map(
                |(
                    vote_pubkey,
                    VoteReward {
                        mut vote_account,
                        commission,
                        vote_rewards,
                        vote_needs_store,
                    },
                )| {
                    if let Err(err) = vote_account.checked_add_lamports(vote_rewards) {
                        debug!("reward redemption failed for {}: {:?}", vote_pubkey, err);
                        return None;
                    }

                    Some((
                        Some((
                            vote_pubkey,
                            RewardInfo {
                                reward_type: RewardType::Voting,
                                lamports: vote_rewards as i64,
                                post_balance: vote_account.lamports(),
                                commission: Some(commission),
                            },
                        )),
                        if vote_needs_store {
                            Some((vote_pubkey, vote_account))
                        } else {
                            None
                        },
                    ))
                },
            )
            .collect()
    }

    /// Calculates epoch reward for stake/vote accounts using joined vote/stake account map
    ///
    /// * vote_with_stake_delegation_map: joined map of vote_accounts and stake_accounts
    /// * rewarded_epoch: reward epoch
    /// * point_value: reward PointValue
    /// * credits_auto_rewind: boolean flag for auto rewind vote credits during reward calculation
    /// * thread_pool: instance of thread_pool for parallel processing
    /// * reward_calc_tracer: tracer fn for reward calculation
    /// * metrics: reward metrics
    ///
    /// Returns vote rewards and stake rewards
    fn redeem_rewards(
        &self,
        vote_with_stake_delegations_map: DashMap<Pubkey, VoteWithStakeDelegations>,
        rewarded_epoch: Epoch,
        point_value: PointValue,
        credits_auto_rewind: bool,
        stake_history: &StakeHistory,
        thread_pool: &ThreadPool,
        reward_calc_tracer: Option<impl RewardCalcTracer>,
        metrics: &mut RewardsMetrics,
    ) -> (VoteRewards, StakeRewards) {
        let vote_account_rewards: VoteRewards =
            DashMap::with_capacity(vote_with_stake_delegations_map.len());
        let stake_delegation_iterator = vote_with_stake_delegations_map.into_par_iter().flat_map(
            |(
                vote_pubkey,
                VoteWithStakeDelegations {
                    vote_state,
                    vote_account,
                    delegations,
                },
            )| {
                vote_account_rewards.insert(
                    vote_pubkey,
                    VoteReward {
                        vote_account,
                        commission: vote_state.commission,
                        vote_rewards: 0,
                        vote_needs_store: false,
                    },
                );
                delegations
                    .into_par_iter()
                    .map(move |delegation| (vote_pubkey, Arc::clone(&vote_state), delegation))
            },
        );

        let (stake_rewards, measure) = measure!(thread_pool.install(|| {
            stake_delegation_iterator
                .filter_map(|(vote_pubkey, vote_state, (stake_pubkey, stake_account))| {
                    // curry closure to add the contextual stake_pubkey
                    let reward_calc_tracer = reward_calc_tracer.as_ref().map(|outer| {
                        // inner
                        move |inner_event: &_| {
                            outer(&RewardCalculationEvent::Staking(&stake_pubkey, inner_event))
                        }
                    });
                    let (mut stake_account, stake_state) =
                        <(AccountSharedData, StakeState)>::from(stake_account);
                    let redeemed = stake_state::redeem_rewards(
                        rewarded_epoch,
                        stake_state,
                        &mut stake_account,
                        &vote_state,
                        &point_value,
                        Some(stake_history),
                        reward_calc_tracer.as_ref(),
                        credits_auto_rewind,
                    );
                    if let Ok((stakers_reward, voters_reward)) = redeemed {
                        // track voter rewards
                        if let Some(VoteReward {
                            vote_account: _,
                            commission: _,
                            vote_rewards: vote_rewards_sum,
                            vote_needs_store,
                        }) = vote_account_rewards.get_mut(&vote_pubkey).as_deref_mut()
                        {
                            *vote_needs_store = true;
                            *vote_rewards_sum = vote_rewards_sum.saturating_add(voters_reward);
                        }

                        let post_balance = stake_account.lamports();
                        return Some(StakeReward {
                            stake_pubkey,
                            stake_reward_info: RewardInfo {
                                reward_type: RewardType::Staking,
                                lamports: i64::try_from(stakers_reward).unwrap(),
                                post_balance,
                                commission: Some(vote_state.commission),
                            },
                            stake_account,
                        });
                    } else {
                        debug!(
                            "stake_state::redeem_rewards() failed for {}: {:?}",
                            stake_pubkey, redeemed
                        );
                    }
                    None
                })
                .collect()
        }));
        metrics.redeem_rewards_us += measure.as_us();
        (vote_account_rewards, stake_rewards)
    }

    fn store_stake_accounts(&self, stake_rewards: &[StakeReward], metrics: &mut RewardsMetrics) {
        // store stake account even if stake_reward is 0
        // because credits observed has changed
        let (_, measure) = measure!({
            self.store_accounts((self.slot(), stake_rewards, self.include_slot_in_hash()))
        });
        metrics
            .store_stake_accounts_us
            .fetch_add(measure.as_us(), Relaxed);
    }

    /// Return the reward partition range
    fn get_partition_range(&self, partition_index: u64, stake_rewards_len: usize) -> Range<usize> {
        assert!(partition_index < self.get_reward_credit_num_blocks());
        let begin = Self::PARTITION_REWARDS_STORES_PER_BLOCK * partition_index;
        let end_exclusive =
            (begin + Self::PARTITION_REWARDS_STORES_PER_BLOCK).min(stake_rewards_len as u64);
        (begin as usize)..(end_exclusive as usize)
    }

    /// store stake rewards in partition
    /// return the number of rewards stored and the sum of all the stored rewards
    ///
    /// Note: even if staker's reward is 0, the stake account still need to be stored because
    /// credits observed has changed
    fn store_stake_accounts_in_partition(
        &self,
        stake_rewards: &[StakeReward],
    ) -> DistributedRewardsSum {
        let mut total: i64 = 0;
        // Verify that stake account `lamports + reward_amount` matches what we have in the
        // rewarded account. This code will have a performance hit -  an extra load and compare of
        // the stake accounts. This is for debugging. Once we are confident, we can disable the
        // check.

        const VERIFY_REWARD_LAMPORT: bool = true;

        if VERIFY_REWARD_LAMPORT {
            for r in stake_rewards {
                let stake_pubkey = r.stake_pubkey;
                let reward_amount = r.get_stake_reward();
                let post_stake_account = r.get_stake_account();
                if let Some(curr_stake_account) = self.get_account_with_fixed_root(&stake_pubkey) {
                    let pre_lamport = curr_stake_account.lamports();
                    let post_lamport = post_stake_account.lamports();

                    if pre_lamport + u64::try_from(reward_amount).unwrap() != post_lamport {
                        warn!(
                            "LAMPORT MISMATH: {} {} {} {} ",
                            stake_pubkey, pre_lamport, post_lamport, reward_amount
                        );
                        panic!("stake account lamport has changed since the reward calculation!");
                    }
                }
            }
        }

        self.store_accounts((self.slot(), stake_rewards, self.include_slot_in_hash()));
        for a in stake_rewards {
            total += a.stake_reward_info.lamports;
        }

        DistributedRewardsSum {
            num_rewards: stake_rewards.len(),
            total_rewards_in_lamports: total,
        }
    }

    fn store_vote_accounts2(
        &self,
        vote_account_rewards: VoteRewardsAccounts,
        metrics: &mut RewardsMetrics,
    ) -> Vec<(Pubkey, RewardInfo)> {
        let (vote_rewards, measure) = measure!({
            let (vote_rewards, vote_accounts): (Vec<_>, Vec<_>) =
                vote_account_rewards.into_iter().unzip();

            let vote_rewards: Vec<_> = vote_rewards.into_iter().flatten().collect();
            let vote_accounts: Vec<&(Pubkey, AccountSharedData)> =
                vote_accounts.iter().flatten().collect();

            self.store_accounts((self.slot(), &vote_accounts[..], self.include_slot_in_hash()));
            vote_rewards
        });

        metrics
            .store_vote_accounts_us
            .fetch_add(measure.as_us(), Relaxed);

        vote_rewards
    }

    fn store_vote_accounts(
        &self,
        vote_account_rewards: VoteRewards,
        metrics: &mut RewardsMetrics,
    ) -> Vec<(Pubkey, RewardInfo)> {
        let (vote_rewards, measure) = measure!(vote_account_rewards
            .into_iter()
            .filter_map(
                |(
                    vote_pubkey,
                    VoteReward {
                        mut vote_account,
                        commission,
                        vote_rewards,
                        vote_needs_store,
                    },
                )| {
                    if let Err(err) = vote_account.checked_add_lamports(vote_rewards) {
                        debug!("reward redemption failed for {}: {:?}", vote_pubkey, err);
                        return None;
                    }

                    if vote_needs_store {
                        self.store_account(&vote_pubkey, &vote_account);
                    }

                    Some((
                        vote_pubkey,
                        RewardInfo {
                            reward_type: RewardType::Voting,
                            lamports: vote_rewards as i64,
                            post_balance: vote_account.lamports(),
                            commission: Some(commission),
                        },
                    ))
                },
            )
            .collect::<Vec<_>>());

        metrics
            .store_vote_accounts_us
            .fetch_add(measure.as_us(), Relaxed);

        vote_rewards
    }

    fn update_reward_history(
        &self,
        stake_rewards: StakeRewards,
        mut vote_rewards: Vec<(Pubkey, RewardInfo)>,
    ) {
        let additional_reserve = stake_rewards.len() + vote_rewards.len();
        let mut rewards = self.rewards.write().unwrap();
        rewards.reserve(additional_reserve);
        rewards.append(&mut vote_rewards);
        stake_rewards
            .into_iter()
            .filter(|x| x.get_stake_reward() > 0)
            .for_each(|x| rewards.push((x.stake_pubkey, x.stake_reward_info)));
    }

    /// insert non-zero stake rewards to self.rewards
    /// Return the number of rewards inserted
    fn update_reward_history_in_partition(&self, stake_rewards: &[StakeReward]) -> usize {
        let mut rewards = self.rewards.write().unwrap();
        rewards.reserve(stake_rewards.len());
        let mut num_stake_rewards: usize = 0;
        for stake_reward in stake_rewards {
            if stake_reward.get_stake_reward() > 0 {
                rewards.push((stake_reward.stake_pubkey, stake_reward.stake_reward_info));
                num_stake_rewards += 1;
            }
        }

        num_stake_rewards
    }

    /// Process reward credits for a partition of rewards
    ///     - partition_index: reward partition index
    /// Store the rewards to AccountsDB, update reward history record and total capital.
    fn credit_epoch_rewards_in_partition(&mut self, partition_index: u64) {
        if let EpochRewardStatus::Active(StartBlockHeightAndRewards {
            parent_start_block_height: _parent_start_block_height,
            calculated_epoch_stake_rewards: ref stake_rewards,
        }) = self.epoch_reward_status
        {
            let mut metrics = RewardsStoreMetrics {
                // jwash: should we include cap in the metrics?
                // Do you mean post_capitalization? it was updated at line 3893 below.
                pre_capitalization: self.capitalization(),
                total_stake_accounts_count: stake_rewards.len(),
                partition_index,
                ..RewardsStoreMetrics::default()
            };

            let this_partition_stake_rewards =
                &stake_rewards[self.get_partition_range(partition_index, stake_rewards.len())];

            let (
                DistributedRewardsSum {
                    num_rewards: stake_store_counts,
                    total_rewards_in_lamports: total_stake_rewards,
                },
                measure_us,
            ) = measure_us!(self.store_stake_accounts_in_partition(this_partition_stake_rewards));
            metrics.store_stake_accounts_us += measure_us;
            metrics.store_stake_accounts_count += stake_store_counts;

            self.update_reward_history_in_partition(this_partition_stake_rewards);

            // increase total capital by the distributed rewards
            self.capitalization
                .fetch_add(total_stake_rewards as u64, Relaxed);

            // update EpochRewards sysvar with distributed rewards (decrease total capital by distributed rewards)
            self.update_epoch_rewards(total_stake_rewards as u64);

            metrics.post_capitalization = self.capitalization();

            report_partitioned_reward_metrics(self, metrics);
        }
    }

    /// Create EpochRewards syavar with calculated rewards
    fn create_epoch_rewards(
        &self,
        total_rewards: u64,
        distributed_rewards: u64,
        distribution_complete_block_height: u64,
    ) {
        assert!(self.partitioned_rewards_feature_enabled());

        let epoch_rewards = sysvar::epoch_rewards::EpochRewards::new(
            total_rewards,
            distributed_rewards,
            distribution_complete_block_height,
        );

        self.update_sysvar_account(&sysvar::epoch_rewards::id(), |account| {
            let mut inherited_account_fields =
                self.inherit_specially_retained_account_fields(account);

            assert!(total_rewards >= distributed_rewards);
            // set the account lamports to the undistributed rewards
            inherited_account_fields.0 = total_rewards - distributed_rewards;
            create_account(&epoch_rewards, inherited_account_fields)
        });
    }

    /// Update EpochRewards sysvar with distributed rewards
    fn update_epoch_rewards(&self, distributed: u64) {
        assert!(self.partitioned_rewards_feature_enabled());

        let mut epoch_rewards: sysvar::epoch_rewards::EpochRewards =
            from_account(&self.get_account(&sysvar::epoch_rewards::id()).unwrap()).unwrap();
        epoch_rewards.distribute(distributed);

        self.update_sysvar_account(&sysvar::epoch_rewards::id(), |account| {
            let mut inherited_account_fields =
                self.inherit_specially_retained_account_fields(account);

            let lamports = inherited_account_fields.0;
            assert!(lamports >= distributed);
            inherited_account_fields.0 = lamports - distributed;
            create_account(&epoch_rewards, inherited_account_fields)
        });
    }

    fn update_recent_blockhashes_locked(&self, locked_blockhash_queue: &BlockhashQueue) {
        #[allow(deprecated)]
        self.update_sysvar_account(&sysvar::recent_blockhashes::id(), |account| {
            let recent_blockhash_iter = locked_blockhash_queue.get_recent_blockhashes();
            recent_blockhashes_account::create_account_with_data_and_fields(
                recent_blockhash_iter,
                self.inherit_specially_retained_account_fields(account),
            )
        });
    }

    pub fn update_recent_blockhashes(&self) {
        let blockhash_queue = self.blockhash_queue.read().unwrap();
        self.update_recent_blockhashes_locked(&blockhash_queue);
    }

    fn get_timestamp_estimate(
        &self,
        max_allowable_drift: MaxAllowableDrift,
        epoch_start_timestamp: Option<(Slot, UnixTimestamp)>,
    ) -> Option<UnixTimestamp> {
        let mut get_timestamp_estimate_time = Measure::start("get_timestamp_estimate");
        let slots_per_epoch = self.epoch_schedule().slots_per_epoch;
        let vote_accounts = self.vote_accounts();
        let recent_timestamps = vote_accounts.iter().filter_map(|(pubkey, (_, account))| {
            let vote_state = account.vote_state();
            let vote_state = vote_state.as_ref().ok()?;
            let slot_delta = self.slot().checked_sub(vote_state.last_timestamp.slot)?;
            (slot_delta <= slots_per_epoch).then_some({
                (
                    *pubkey,
                    (
                        vote_state.last_timestamp.slot,
                        vote_state.last_timestamp.timestamp,
                    ),
                )
            })
        });
        let slot_duration = Duration::from_nanos(self.ns_per_slot as u64);
        let epoch = self.epoch_schedule().get_epoch(self.slot());
        let stakes = self.epoch_vote_accounts(epoch)?;
        let stake_weighted_timestamp = calculate_stake_weighted_timestamp(
            recent_timestamps,
            stakes,
            self.slot(),
            slot_duration,
            epoch_start_timestamp,
            max_allowable_drift,
            self.feature_set
                .is_active(&feature_set::warp_timestamp_again::id()),
        );
        get_timestamp_estimate_time.stop();
        datapoint_info!(
            "bank-timestamp",
            (
                "get_timestamp_estimate_us",
                get_timestamp_estimate_time.as_us(),
                i64
            ),
        );
        stake_weighted_timestamp
    }

    // Distribute collected transaction fees for this slot to collector_id (= current leader).
    //
    // Each validator is incentivized to process more transactions to earn more transaction fees.
    // Transaction fees are rewarded for the computing resource utilization cost, directly
    // proportional to their actual processing power.
    //
    // collector_id is rotated according to stake-weighted leader schedule. So the opportunity of
    // earning transaction fees are fairly distributed by stake. And missing the opportunity
    // (not producing a block as a leader) earns nothing. So, being online is incentivized as a
    // form of transaction fees as well.
    //
    // On the other hand, rent fees are distributed under slightly different philosophy, while
    // still being stake-weighted.
    // Ref: distribute_rent_to_validators
    fn collect_fees(&self) {
        let collector_fees = self.collector_fees.load(Relaxed);

        if collector_fees != 0 {
            let (deposit, mut burn) = self.fee_rate_governor.burn(collector_fees);
            // burn a portion of fees
            debug!(
                "distributed fee: {} (rounded from: {}, burned: {})",
                deposit, collector_fees, burn
            );

            match self.deposit(&self.collector_id, deposit) {
                Ok(post_balance) => {
                    if deposit != 0 {
                        self.rewards.write().unwrap().push((
                            self.collector_id,
                            RewardInfo {
                                reward_type: RewardType::Fee,
                                lamports: deposit as i64,
                                post_balance,
                                commission: None,
                            },
                        ));
                    }
                }
                Err(_) => {
                    error!(
                        "Burning {} fee instead of crediting {}",
                        deposit, self.collector_id
                    );
                    datapoint_error!(
                        "bank-burned_fee",
                        ("slot", self.slot(), i64),
                        ("num_lamports", deposit, i64)
                    );
                    burn += deposit;
                }
            }
            self.capitalization.fetch_sub(burn, Relaxed);
        }
    }

    pub fn rehash(&self) {
        let mut hash = self.hash.write().unwrap();
        let new = self.hash_internal_state();
        if new != *hash {
            warn!("Updating bank hash to {}", new);
            *hash = new;
        }
    }

    pub fn freeze(&self) {
        // This lock prevents any new commits from BankingStage
        // `Consumer::execute_and_commit_transactions_locked()` from
        // coming in after the last tick is observed. This is because in
        // BankingStage, any transaction successfully recorded in
        // `record_transactions()` is recorded after this `hash` lock
        // is grabbed. At the time of the successful record,
        // this means the PoH has not yet reached the last tick,
        // so this means freeze() hasn't been called yet. And because
        // BankingStage doesn't release this hash lock until both
        // record and commit are finished, those transactions will be
        // committed before this write lock can be obtained here.
        let mut hash = self.hash.write().unwrap();
        if *hash == Hash::default() {
            // finish up any deferred changes to account state
            self.collect_rent_eagerly();
            self.collect_fees();
            self.distribute_rent();
            self.update_slot_history();
            self.run_incinerator();

            // freeze is a one-way trip, idempotent
            self.freeze_started.store(true, Relaxed);
            *hash = self.hash_internal_state();
            self.rc.accounts.accounts_db.mark_slot_frozen(self.slot());
            self.bank_frozen_or_destroyed();
        }
    }

    // dangerous; don't use this; this is only needed for ledger-tool's special command
    pub fn unfreeze_for_ledger_tool(&self) {
        self.freeze_started.store(false, Relaxed);
    }

    pub fn epoch_schedule(&self) -> &EpochSchedule {
        &self.epoch_schedule
    }

    /// squash the parent's state up into this Bank,
    ///   this Bank becomes a root
    pub fn squash(&self) -> SquashTiming {
        self.freeze();

        //this bank and all its parents are now on the rooted path
        let mut roots = vec![self.slot()];
        roots.append(&mut self.parents().iter().map(|p| p.slot()).collect());

        let mut total_index_us = 0;
        let mut total_cache_us = 0;
        let mut total_store_us = 0;

        let mut squash_accounts_time = Measure::start("squash_accounts_time");
        for slot in roots.iter().rev() {
            // root forks cannot be purged
            let add_root_timing = self.rc.accounts.add_root(*slot);
            total_index_us += add_root_timing.index_us;
            total_cache_us += add_root_timing.cache_us;
            total_store_us += add_root_timing.store_us;
        }
        squash_accounts_time.stop();

        *self.rc.parent.write().unwrap() = None;

        let mut squash_cache_time = Measure::start("squash_cache_time");
        roots
            .iter()
            .for_each(|slot| self.status_cache.write().unwrap().add_root(*slot));
        squash_cache_time.stop();

        SquashTiming {
            squash_accounts_ms: squash_accounts_time.as_ms(),
            squash_accounts_index_ms: total_index_us / 1000,
            squash_accounts_cache_ms: total_cache_us / 1000,
            squash_accounts_store_ms: total_store_us / 1000,

            squash_cache_ms: squash_cache_time.as_ms(),
        }
    }

    /// Return the more recent checkpoint of this bank instance.
    pub fn parent(&self) -> Option<Arc<Bank>> {
        self.rc.parent.read().unwrap().clone()
    }

    pub fn parent_slot(&self) -> Slot {
        self.parent_slot
    }

    pub fn parent_hash(&self) -> Hash {
        self.parent_hash
    }

    fn process_genesis_config(&mut self, genesis_config: &GenesisConfig) {
        // Bootstrap validator collects fees until `new_from_parent` is called.
        self.fee_rate_governor = genesis_config.fee_rate_governor.clone();
        self.fee_calculator = self.fee_rate_governor.create_fee_calculator();

        for (pubkey, account) in genesis_config.accounts.iter() {
            assert!(
                self.get_account(pubkey).is_none(),
                "{pubkey} repeated in genesis config"
            );
            self.store_account(pubkey, account);
            self.capitalization.fetch_add(account.lamports(), Relaxed);
            self.accounts_data_size_initial += account.data().len() as u64;
        }
        // updating sysvars (the fees sysvar in this case) now depends on feature activations in
        // genesis_config.accounts above
        self.update_fees();

        for (pubkey, account) in genesis_config.rewards_pools.iter() {
            assert!(
                self.get_account(pubkey).is_none(),
                "{pubkey} repeated in genesis config"
            );
            self.store_account(pubkey, account);
            self.accounts_data_size_initial += account.data().len() as u64;
        }

        // highest staked node is the first collector
        self.collector_id = self
            .stakes_cache
            .stakes()
            .highest_staked_node()
            .unwrap_or_default();

        self.blockhash_queue.write().unwrap().genesis_hash(
            &genesis_config.hash(),
            self.fee_rate_governor.lamports_per_signature,
        );

        self.hashes_per_tick = genesis_config.hashes_per_tick();
        self.ticks_per_slot = genesis_config.ticks_per_slot();
        self.ns_per_slot = genesis_config.ns_per_slot();
        self.genesis_creation_time = genesis_config.creation_time;
        self.max_tick_height = (self.slot + 1) * self.ticks_per_slot;
        self.slots_per_year = genesis_config.slots_per_year();

        self.epoch_schedule = genesis_config.epoch_schedule;

        self.inflation = Arc::new(RwLock::new(genesis_config.inflation));

        self.rent_collector = RentCollector::new(
            self.epoch,
            *self.epoch_schedule(),
            self.slots_per_year,
            genesis_config.rent,
        );

        // Add additional builtin programs specified in the genesis config
        for (name, program_id) in &genesis_config.native_instruction_processors {
            self.add_builtin_account(name, program_id, false);
        }
    }

    fn burn_and_purge_account(&self, program_id: &Pubkey, mut account: AccountSharedData) {
        let old_data_size = account.data().len();
        self.capitalization.fetch_sub(account.lamports(), Relaxed);
        // Both resetting account balance to 0 and zeroing the account data
        // is needed to really purge from AccountsDb and flush the Stakes cache
        account.set_lamports(0);
        account.data_as_mut_slice().fill(0);
        self.store_account(program_id, &account);
        self.calculate_and_update_accounts_data_size_delta_off_chain(old_data_size, 0);
    }

    // NOTE: must hold idempotent for the same set of arguments
    /// Add a builtin program account
    pub fn add_builtin_account(&self, name: &str, program_id: &Pubkey, must_replace: bool) {
        let existing_genuine_program =
            self.get_account_with_fixed_root(program_id)
                .and_then(|account| {
                    // it's very unlikely to be squatted at program_id as non-system account because of burden to
                    // find victim's pubkey/hash. So, when account.owner is indeed native_loader's, it's
                    // safe to assume it's a genuine program.
                    if native_loader::check_id(account.owner()) {
                        Some(account)
                    } else {
                        // malicious account is pre-occupying at program_id
                        self.burn_and_purge_account(program_id, account);
                        None
                    }
                });

        if must_replace {
            // updating builtin program
            match &existing_genuine_program {
                None => panic!(
                    "There is no account to replace with builtin program ({name}, {program_id})."
                ),
                Some(account) => {
                    if *name == String::from_utf8_lossy(account.data()) {
                        // The existing account is well formed
                        return;
                    }
                }
            }
        } else {
            // introducing builtin program
            if existing_genuine_program.is_some() {
                // The existing account is sufficient
                return;
            }
        }

        assert!(
            !self.freeze_started(),
            "Can't change frozen bank by adding not-existing new builtin program ({name}, {program_id}). \
            Maybe, inconsistent program activation is detected on snapshot restore?"
        );

        // Add a bogus executable builtin account, which will be loaded and ignored.
        let account = native_loader::create_loadable_account_with_fields(
            name,
            self.inherit_specially_retained_account_fields(&existing_genuine_program),
        );
        self.store_account_and_update_capitalization(program_id, &account);
    }

    /// Add a precompiled program account
    pub fn add_precompiled_account(&self, program_id: &Pubkey) {
        self.add_precompiled_account_with_owner(program_id, native_loader::id())
    }

    // Used by tests to simulate clusters with precompiles that aren't owned by the native loader
    fn add_precompiled_account_with_owner(&self, program_id: &Pubkey, owner: Pubkey) {
        if let Some(account) = self.get_account_with_fixed_root(program_id) {
            if account.executable() {
                // The account is already executable, that's all we need
                return;
            } else {
                // malicious account is pre-occupying at program_id
                self.burn_and_purge_account(program_id, account);
            }
        };

        assert!(
            !self.freeze_started(),
            "Can't change frozen bank by adding not-existing new precompiled program ({program_id}). \
                Maybe, inconsistent program activation is detected on snapshot restore?"
        );

        // Add a bogus executable account, which will be loaded and ignored.
        let (lamports, rent_epoch) = self.inherit_specially_retained_account_fields(&None);
        let account = AccountSharedData::from(Account {
            lamports,
            owner,
            data: vec![],
            executable: true,
            rent_epoch,
        });
        self.store_account_and_update_capitalization(program_id, &account);
    }

    pub fn set_rent_burn_percentage(&mut self, burn_percent: u8) {
        self.rent_collector.rent.burn_percent = burn_percent;
    }

    pub fn set_hashes_per_tick(&mut self, hashes_per_tick: Option<u64>) {
        self.hashes_per_tick = hashes_per_tick;
    }

    /// Return the last block hash registered.
    pub fn last_blockhash(&self) -> Hash {
        self.blockhash_queue.read().unwrap().last_hash()
    }

    pub fn last_blockhash_and_lamports_per_signature(&self) -> (Hash, u64) {
        let blockhash_queue = self.blockhash_queue.read().unwrap();
        let last_hash = blockhash_queue.last_hash();
        let last_lamports_per_signature = blockhash_queue
            .get_lamports_per_signature(&last_hash)
            .unwrap(); // safe so long as the BlockhashQueue is consistent
        (last_hash, last_lamports_per_signature)
    }

    pub fn is_blockhash_valid(&self, hash: &Hash) -> bool {
        let blockhash_queue = self.blockhash_queue.read().unwrap();
        blockhash_queue.is_hash_valid(hash)
    }

    pub fn get_minimum_balance_for_rent_exemption(&self, data_len: usize) -> u64 {
        self.rent_collector.rent.minimum_balance(data_len).max(1)
    }

    pub fn get_lamports_per_signature(&self) -> u64 {
        self.fee_rate_governor.lamports_per_signature
    }

    pub fn get_lamports_per_signature_for_blockhash(&self, hash: &Hash) -> Option<u64> {
        let blockhash_queue = self.blockhash_queue.read().unwrap();
        blockhash_queue.get_lamports_per_signature(hash)
    }

    #[deprecated(since = "1.9.0", note = "Please use `get_fee_for_message` instead")]
    pub fn get_fee_rate_governor(&self) -> &FeeRateGovernor {
        &self.fee_rate_governor
    }

    pub fn get_fee_for_message(&self, message: &SanitizedMessage) -> Option<u64> {
        let lamports_per_signature = {
            let blockhash_queue = self.blockhash_queue.read().unwrap();
            blockhash_queue.get_lamports_per_signature(message.recent_blockhash())
        }
        .or_else(|| {
            self.check_message_for_nonce(message)
                .and_then(|(address, account)| {
                    NoncePartial::new(address, account).lamports_per_signature()
                })
        })?;
        Some(Self::calculate_fee(
            message,
            lamports_per_signature,
            &self.fee_structure,
            self.feature_set
                .is_active(&use_default_units_in_fee_calculation::id()),
            !self
                .feature_set
                .is_active(&remove_deprecated_request_unit_ix::id()),
            self.feature_set
                .is_active(&remove_congestion_multiplier_from_fee_calculation::id()),
            self.enable_request_heap_frame_ix(),
            self.feature_set
                .is_active(&add_set_tx_loaded_accounts_data_size_instruction::id()),
            self.feature_set
                .is_active(&include_loaded_accounts_data_size_in_fee_calculation::id()),
        ))
    }

    pub fn get_startup_verification_complete(&self) -> &Arc<AtomicBool> {
        &self
            .rc
            .accounts
            .accounts_db
            .verify_accounts_hash_in_bg
            .verified
    }

    pub fn is_startup_verification_complete(&self) -> bool {
        self.rc
            .accounts
            .accounts_db
            .verify_accounts_hash_in_bg
            .check_complete()
    }

    /// This can occur because it completed in the background
    /// or if the verification was run in the foreground.
    pub fn set_startup_verification_complete(&self) {
        self.rc
            .accounts
            .accounts_db
            .verify_accounts_hash_in_bg
            .verification_complete()
    }

    pub fn get_fee_for_message_with_lamports_per_signature(
        &self,
        message: &SanitizedMessage,
        lamports_per_signature: u64,
    ) -> u64 {
        Self::calculate_fee(
            message,
            lamports_per_signature,
            &self.fee_structure,
            self.feature_set
                .is_active(&use_default_units_in_fee_calculation::id()),
            !self
                .feature_set
                .is_active(&remove_deprecated_request_unit_ix::id()),
            self.feature_set
                .is_active(&remove_congestion_multiplier_from_fee_calculation::id()),
            self.enable_request_heap_frame_ix(),
            self.feature_set
                .is_active(&add_set_tx_loaded_accounts_data_size_instruction::id()),
            self.feature_set
                .is_active(&include_loaded_accounts_data_size_in_fee_calculation::id()),
        )
    }

    #[deprecated(
        since = "1.6.11",
        note = "Please use `get_blockhash_last_valid_block_height`"
    )]
    pub fn get_blockhash_last_valid_slot(&self, blockhash: &Hash) -> Option<Slot> {
        let blockhash_queue = self.blockhash_queue.read().unwrap();
        // This calculation will need to be updated to consider epoch boundaries if BlockhashQueue
        // length is made variable by epoch
        blockhash_queue
            .get_hash_age(blockhash)
            .map(|age| self.slot + blockhash_queue.get_max_age() as u64 - age)
    }

    pub fn get_blockhash_last_valid_block_height(&self, blockhash: &Hash) -> Option<Slot> {
        let blockhash_queue = self.blockhash_queue.read().unwrap();
        // This calculation will need to be updated to consider epoch boundaries if BlockhashQueue
        // length is made variable by epoch
        blockhash_queue
            .get_hash_age(blockhash)
            .map(|age| self.block_height + blockhash_queue.get_max_age() as u64 - age)
    }

    pub fn confirmed_last_blockhash(&self) -> Hash {
        const NUM_BLOCKHASH_CONFIRMATIONS: usize = 3;

        let parents = self.parents();
        if parents.is_empty() {
            self.last_blockhash()
        } else {
            let index = NUM_BLOCKHASH_CONFIRMATIONS.min(parents.len() - 1);
            parents[index].last_blockhash()
        }
    }

    /// Forget all signatures. Useful for benchmarking.
    pub fn clear_signatures(&self) {
        self.status_cache.write().unwrap().clear();
    }

    pub fn clear_slot_signatures(&self, slot: Slot) {
        self.status_cache.write().unwrap().clear_slot_entries(slot);
    }

    fn update_transaction_statuses(
        &self,
        sanitized_txs: &[SanitizedTransaction],
        execution_results: &[TransactionExecutionResult],
    ) {
        let mut status_cache = self.status_cache.write().unwrap();
        assert_eq!(sanitized_txs.len(), execution_results.len());
        for (tx, execution_result) in sanitized_txs.iter().zip(execution_results) {
            if let Some(details) = execution_result.details() {
                // Add the message hash to the status cache to ensure that this message
                // won't be processed again with a different signature.
                status_cache.insert(
                    tx.message().recent_blockhash(),
                    tx.message_hash(),
                    self.slot(),
                    details.status.clone(),
                );
                // Add the transaction signature to the status cache so that transaction status
                // can be queried by transaction signature over RPC. In the future, this should
                // only be added for API nodes because voting validators don't need to do this.
                status_cache.insert(
                    tx.message().recent_blockhash(),
                    tx.signature(),
                    self.slot(),
                    details.status.clone(),
                );
            }
        }
    }

    /// Register a new recent blockhash in the bank's recent blockhash queue. Called when a bank
    /// reaches its max tick height. Can be called by tests to get new blockhashes for transaction
    /// processing without advancing to a new bank slot.
    pub fn register_recent_blockhash(&self, blockhash: &Hash) {
        // Only acquire the write lock for the blockhash queue on block boundaries because
        // readers can starve this write lock acquisition and ticks would be slowed down too
        // much if the write lock is acquired for each tick.
        let mut w_blockhash_queue = self.blockhash_queue.write().unwrap();
        w_blockhash_queue.register_hash(blockhash, self.fee_rate_governor.lamports_per_signature);
        self.update_recent_blockhashes_locked(&w_blockhash_queue);
    }

    /// Tell the bank which Entry IDs exist on the ledger. This function assumes subsequent calls
    /// correspond to later entries, and will boot the oldest ones once its internal cache is full.
    /// Once boot, the bank will reject transactions using that `hash`.
    ///
    /// This is NOT thread safe because if tick height is updated by two different threads, the
    /// block boundary condition could be missed.
    pub fn register_tick(&self, hash: &Hash) {
        assert!(
            !self.freeze_started(),
            "register_tick() working on a bank that is already frozen or is undergoing freezing!"
        );

        if self.is_block_boundary(self.tick_height.load(Relaxed) + 1) {
            self.register_recent_blockhash(hash);
        }

        // ReplayStage will start computing the accounts delta hash when it
        // detects the tick height has reached the boundary, so the system
        // needs to guarantee all account updates for the slot have been
        // committed before this tick height is incremented (like the blockhash
        // sysvar above)
        self.tick_height.fetch_add(1, Relaxed);
    }

    pub fn is_complete(&self) -> bool {
        self.tick_height() == self.max_tick_height()
    }

    pub fn is_block_boundary(&self, tick_height: u64) -> bool {
        if self
            .feature_set
            .is_active(&feature_set::fix_recent_blockhashes::id())
        {
            tick_height == self.max_tick_height
        } else {
            tick_height % self.ticks_per_slot == 0
        }
    }

    /// Get the max number of accounts that a transaction may lock in this block
    pub fn get_transaction_account_lock_limit(&self) -> usize {
        if let Some(transaction_account_lock_limit) =
            self.runtime_config.transaction_account_lock_limit
        {
            transaction_account_lock_limit
        } else if self
            .feature_set
            .is_active(&feature_set::increase_tx_account_lock_limit::id())
        {
            MAX_TX_ACCOUNT_LOCKS
        } else {
            64
        }
    }

    /// Prepare a transaction batch from a list of legacy transactions. Used for tests only.
    pub fn prepare_batch_for_tests(&self, txs: Vec<Transaction>) -> TransactionBatch {
        let transaction_account_lock_limit = self.get_transaction_account_lock_limit();
        let sanitized_txs = txs
            .into_iter()
            .map(SanitizedTransaction::from_transaction_for_tests)
            .collect::<Vec<_>>();
        let lock_results = self
            .rc
            .accounts
            .lock_accounts(sanitized_txs.iter(), transaction_account_lock_limit);
        TransactionBatch::new(lock_results, self, Cow::Owned(sanitized_txs))
    }

    /// Prepare a transaction batch from a list of versioned transactions from
    /// an entry. Used for tests only.
    pub fn prepare_entry_batch(&self, txs: Vec<VersionedTransaction>) -> Result<TransactionBatch> {
        let sanitized_txs = txs
            .into_iter()
            .map(|tx| {
                SanitizedTransaction::try_create(
                    tx,
                    MessageHash::Compute,
                    None,
                    self,
                    self.feature_set
                        .is_active(&feature_set::require_static_program_ids_in_transaction::ID),
                )
            })
            .collect::<Result<Vec<_>>>()?;
        let tx_account_lock_limit = self.get_transaction_account_lock_limit();
        let lock_results = self
            .rc
            .accounts
            .lock_accounts(sanitized_txs.iter(), tx_account_lock_limit);
        Ok(TransactionBatch::new(
            lock_results,
            self,
            Cow::Owned(sanitized_txs),
        ))
    }

    /// Prepare a locked transaction batch from a list of sanitized transactions.
    pub fn prepare_sanitized_batch<'a, 'b>(
        &'a self,
        txs: &'b [SanitizedTransaction],
    ) -> TransactionBatch<'a, 'b> {
        let tx_account_lock_limit = self.get_transaction_account_lock_limit();
        let lock_results = self
            .rc
            .accounts
            .lock_accounts(txs.iter(), tx_account_lock_limit);
        TransactionBatch::new(lock_results, self, Cow::Borrowed(txs))
    }

    /// Prepare a locked transaction batch from a list of sanitized transactions, and their cost
    /// limited packing status
    pub fn prepare_sanitized_batch_with_results<'a, 'b>(
        &'a self,
        transactions: &'b [SanitizedTransaction],
        transaction_results: impl Iterator<Item = Result<()>>,
    ) -> TransactionBatch<'a, 'b> {
        // this lock_results could be: Ok, AccountInUse, WouldExceedBlockMaxLimit or WouldExceedAccountMaxLimit
        let tx_account_lock_limit = self.get_transaction_account_lock_limit();
        let lock_results = self.rc.accounts.lock_accounts_with_results(
            transactions.iter(),
            transaction_results,
            tx_account_lock_limit,
        );
        TransactionBatch::new(lock_results, self, Cow::Borrowed(transactions))
    }

    /// Prepare a transaction batch without locking accounts for transaction simulation.
    pub(crate) fn prepare_simulation_batch(
        &self,
        transaction: SanitizedTransaction,
    ) -> TransactionBatch<'_, '_> {
        let tx_account_lock_limit = self.get_transaction_account_lock_limit();
        let lock_result = transaction
            .get_account_locks(tx_account_lock_limit)
            .map(|_| ());
        let mut batch =
            TransactionBatch::new(vec![lock_result], self, Cow::Owned(vec![transaction]));
        batch.set_needs_unlock(false);
        batch
    }

    /// Run transactions against a frozen bank without committing the results
    pub fn simulate_transaction(
        &self,
        transaction: SanitizedTransaction,
    ) -> TransactionSimulationResult {
        assert!(self.is_frozen(), "simulation bank must be frozen");

        self.simulate_transaction_unchecked(transaction)
    }

    /// Run transactions against a bank without committing the results; does not check if the bank
    /// is frozen, enabling use in single-Bank test frameworks
    pub fn simulate_transaction_unchecked(
        &self,
        transaction: SanitizedTransaction,
    ) -> TransactionSimulationResult {
        let account_keys = transaction.message().account_keys();
        let number_of_accounts = account_keys.len();
        let account_overrides = self.get_account_overrides_for_simulation(&account_keys);
        let batch = self.prepare_simulation_batch(transaction);
        let mut timings = ExecuteTimings::default();

        let LoadAndExecuteTransactionsOutput {
            loaded_transactions,
            mut execution_results,
            ..
        } = self.load_and_execute_transactions(
            &batch,
            // After simulation, transactions will need to be forwarded to the leader
            // for processing. During forwarding, the transaction could expire if the
            // delay is not accounted for.
            MAX_PROCESSING_AGE - MAX_TRANSACTION_FORWARDING_DELAY,
            false,
            true,
            true,
            &mut timings,
            Some(&account_overrides),
            None,
        );

        let post_simulation_accounts = loaded_transactions
            .into_iter()
            .next()
            .unwrap()
            .0
            .ok()
            .map(|loaded_transaction| {
                loaded_transaction
                    .accounts
                    .into_iter()
                    .take(number_of_accounts)
                    .collect::<Vec<_>>()
            })
            .unwrap_or_default();

        let units_consumed = timings
            .details
            .per_program_timings
            .iter()
            .fold(0, |acc: u64, (_, program_timing)| {
                acc.saturating_add(program_timing.accumulated_units)
            });

        debug!("simulate_transaction: {:?}", timings);

        let execution_result = execution_results.pop().unwrap();
        let flattened_result = execution_result.flattened_result();
        let (logs, return_data) = match execution_result {
            TransactionExecutionResult::Executed { details, .. } => {
                (details.log_messages, details.return_data)
            }
            TransactionExecutionResult::NotExecuted(_) => (None, None),
        };
        let logs = logs.unwrap_or_default();

        TransactionSimulationResult {
            result: flattened_result,
            logs,
            post_simulation_accounts,
            units_consumed,
            return_data,
        }
    }

    fn get_account_overrides_for_simulation(&self, account_keys: &AccountKeys) -> AccountOverrides {
        let mut account_overrides = AccountOverrides::default();
        let slot_history_id = sysvar::slot_history::id();
        if account_keys.iter().any(|pubkey| *pubkey == slot_history_id) {
            let current_account = self.get_account_with_fixed_root(&slot_history_id);
            let slot_history = current_account
                .as_ref()
                .map(|account| from_account::<SlotHistory, _>(account).unwrap())
                .unwrap_or_default();
            if slot_history.check(self.slot()) == Check::Found {
                let ancestors = Ancestors::from(self.proper_ancestors().collect::<Vec<_>>());
                if let Some((account, _)) =
                    self.load_slow_with_fixed_root(&ancestors, &slot_history_id)
                {
                    account_overrides.set_slot_history(Some(account));
                }
            }
        }
        account_overrides
    }

    pub fn unlock_accounts(&self, batch: &mut TransactionBatch) {
        if batch.needs_unlock() {
            batch.set_needs_unlock(false);
            self.rc
                .accounts
                .unlock_accounts(batch.sanitized_transactions().iter(), batch.lock_results())
        }
    }

    pub fn remove_unrooted_slots(&self, slots: &[(Slot, BankId)]) {
        self.rc.accounts.accounts_db.remove_unrooted_slots(slots)
    }

    pub fn set_shrink_paths(&self, paths: Vec<PathBuf>) {
        self.rc.accounts.accounts_db.set_shrink_paths(paths);
    }

    fn check_age<'a>(
        &self,
        txs: impl Iterator<Item = &'a SanitizedTransaction>,
        lock_results: &[Result<()>],
        max_age: usize,
        error_counters: &mut TransactionErrorMetrics,
    ) -> Vec<TransactionCheckResult> {
        let hash_queue = self.blockhash_queue.read().unwrap();
        let last_blockhash = hash_queue.last_hash();
        let next_durable_nonce = DurableNonce::from_blockhash(&last_blockhash);

        txs.zip(lock_results)
            .map(|(tx, lock_res)| match lock_res {
                Ok(()) => self.check_transaction_age(
                    tx,
                    max_age,
                    &next_durable_nonce,
                    &hash_queue,
                    error_counters,
                ),
                Err(e) => (Err(e.clone()), None),
            })
            .collect()
    }

    fn check_transaction_age(
        &self,
        tx: &SanitizedTransaction,
        max_age: usize,
        next_durable_nonce: &DurableNonce,
        hash_queue: &BlockhashQueue,
        error_counters: &mut TransactionErrorMetrics,
    ) -> TransactionCheckResult {
        let recent_blockhash = tx.message().recent_blockhash();
        if hash_queue.is_hash_valid_for_age(recent_blockhash, max_age) {
            (Ok(()), None)
        } else if let Some((address, account)) =
            self.check_transaction_for_nonce(tx, next_durable_nonce)
        {
            (Ok(()), Some(NoncePartial::new(address, account)))
        } else {
            error_counters.blockhash_not_found += 1;
            (Err(TransactionError::BlockhashNotFound), None)
        }
    }

    fn is_transaction_already_processed(
        &self,
        sanitized_tx: &SanitizedTransaction,
        status_cache: &BankStatusCache,
    ) -> bool {
        let key = sanitized_tx.message_hash();
        let transaction_blockhash = sanitized_tx.message().recent_blockhash();
        status_cache
            .get_status(key, transaction_blockhash, &self.ancestors)
            .is_some()
    }

    fn check_status_cache(
        &self,
        sanitized_txs: &[SanitizedTransaction],
        lock_results: Vec<TransactionCheckResult>,
        error_counters: &mut TransactionErrorMetrics,
    ) -> Vec<TransactionCheckResult> {
        let rcache = self.status_cache.read().unwrap();
        sanitized_txs
            .iter()
            .zip(lock_results)
            .map(|(sanitized_tx, (lock_result, nonce))| {
                if lock_result.is_ok()
                    && self.is_transaction_already_processed(sanitized_tx, &rcache)
                {
                    error_counters.already_processed += 1;
                    return (Err(TransactionError::AlreadyProcessed), None);
                }

                (lock_result, nonce)
            })
            .collect()
    }

    pub fn get_hash_age(&self, hash: &Hash) -> Option<u64> {
        self.blockhash_queue.read().unwrap().get_hash_age(hash)
    }

    pub fn is_hash_valid_for_age(&self, hash: &Hash, max_age: usize) -> bool {
        self.blockhash_queue
            .read()
            .unwrap()
            .is_hash_valid_for_age(hash, max_age)
    }

    fn check_message_for_nonce(&self, message: &SanitizedMessage) -> Option<TransactionAccount> {
        let nonce_address = message.get_durable_nonce()?;
        let nonce_account = self.get_account_with_fixed_root(nonce_address)?;
        let nonce_data =
            nonce_account::verify_nonce_account(&nonce_account, message.recent_blockhash())?;

        let nonce_is_authorized = message
            .get_ix_signers(NONCED_TX_MARKER_IX_INDEX as usize)
            .any(|signer| signer == &nonce_data.authority);
        if !nonce_is_authorized {
            return None;
        }

        Some((*nonce_address, nonce_account))
    }

    fn check_transaction_for_nonce(
        &self,
        tx: &SanitizedTransaction,
        next_durable_nonce: &DurableNonce,
    ) -> Option<TransactionAccount> {
        let nonce_is_advanceable = tx.message().recent_blockhash() != next_durable_nonce.as_hash();
        if nonce_is_advanceable {
            self.check_message_for_nonce(tx.message())
        } else {
            None
        }
    }

    pub fn check_transactions(
        &self,
        sanitized_txs: &[SanitizedTransaction],
        lock_results: &[Result<()>],
        max_age: usize,
        error_counters: &mut TransactionErrorMetrics,
    ) -> Vec<TransactionCheckResult> {
        let age_results =
            self.check_age(sanitized_txs.iter(), lock_results, max_age, error_counters);
        self.check_status_cache(sanitized_txs, age_results, error_counters)
    }

    pub fn collect_balances(&self, batch: &TransactionBatch) -> TransactionBalances {
        let mut balances: TransactionBalances = vec![];
        for transaction in batch.sanitized_transactions() {
            let mut transaction_balances: Vec<u64> = vec![];
            for account_key in transaction.message().account_keys().iter() {
                transaction_balances.push(self.get_balance(account_key));
            }
            balances.push(transaction_balances);
        }
        balances
    }

    /// Unload a program from the bank's cache
    fn remove_program_from_cache(&self, pubkey: &Pubkey) {
        self.loaded_programs_cache
            .write()
            .unwrap()
            .remove_programs([*pubkey].into_iter());
    }

    fn program_modification_slot(&self, pubkey: &Pubkey) -> Result<Slot> {
        let program = self
            .get_account_with_fixed_root(pubkey)
            .ok_or(TransactionError::ProgramAccountNotFound)?;
        if bpf_loader_upgradeable::check_id(program.owner()) {
            if let Ok(UpgradeableLoaderState::Program {
                programdata_address,
            }) = program.state()
            {
                let programdata = self
                    .get_account_with_fixed_root(&programdata_address)
                    .ok_or(TransactionError::ProgramAccountNotFound)?;
                if let Ok(UpgradeableLoaderState::ProgramData {
                    slot,
                    upgrade_authority_address: _,
                }) = programdata.state()
                {
                    return Ok(slot);
                }
            }
            Err(TransactionError::ProgramAccountNotFound)
        } else if loader_v4::check_id(program.owner()) {
            let state = solana_loader_v4_program::get_state(program.data())
                .map_err(|_| TransactionError::ProgramAccountNotFound)?;
            Ok(state.slot)
        } else {
            Ok(0)
        }
    }

    pub fn load_program(
        &self,
        pubkey: &Pubkey,
        debugging_features: bool,
    ) -> Result<Arc<LoadedProgram>> {
        let program = if let Some(program) = self.get_account_with_fixed_root(pubkey) {
            program
        } else {
            return Err(TransactionError::ProgramAccountNotFound);
        };
        let mut transaction_accounts = vec![(*pubkey, program)];
        let is_upgradeable_loader =
            bpf_loader_upgradeable::check_id(transaction_accounts[0].1.owner());
        if is_upgradeable_loader {
            if let Ok(UpgradeableLoaderState::Program {
                programdata_address,
            }) = transaction_accounts[0].1.state()
            {
                if let Some(programdata_account) =
                    self.get_account_with_fixed_root(&programdata_address)
                {
                    transaction_accounts.push((programdata_address, programdata_account));
                } else {
                    return Err(TransactionError::ProgramAccountNotFound);
                }
            } else {
                return Err(TransactionError::ProgramAccountNotFound);
            }
        }
        let mut transaction_context = TransactionContext::new(
            transaction_accounts,
            Some(sysvar::rent::Rent::default()),
            1,
            1,
        );
        let instruction_context = transaction_context
            .get_next_instruction_context()
            .map_err(|err| TransactionError::InstructionError(0, err))?;
        instruction_context.configure(if is_upgradeable_loader { &[0, 1] } else { &[0] }, &[], &[]);
        transaction_context
            .push()
            .map_err(|err| TransactionError::InstructionError(0, err))?;
        let instruction_context = transaction_context
            .get_current_instruction_context()
            .map_err(|err| TransactionError::InstructionError(0, err))?;
        let program = instruction_context
            .try_borrow_program_account(&transaction_context, 0)
            .map_err(|err| TransactionError::InstructionError(0, err))?;
        let programdata = if is_upgradeable_loader {
            Some(
                instruction_context
                    .try_borrow_program_account(&transaction_context, 1)
                    .map_err(|err| TransactionError::InstructionError(0, err))?,
            )
        } else {
            None
        };
        solana_bpf_loader_program::load_program_from_account(
            &self.feature_set,
            &self.runtime_config.compute_budget.unwrap_or_default(),
            None, // log_collector
            &program,
            programdata.as_ref().unwrap_or(&program),
            debugging_features,
        )
        .map(|(loaded_program, metrics)| {
            let mut timings = ExecuteDetailsTimings::default();
            metrics.submit_datapoint(&mut timings);
            loaded_program
        })
        .map_err(|err| TransactionError::InstructionError(0, err))
    }

    pub fn clear_program_cache(&self) {
        self.loaded_programs_cache
            .write()
            .unwrap()
            .unload_all_programs();
    }

    /// Execute a transaction using the provided loaded accounts and update
    /// the executors cache if the transaction was successful.
    #[allow(clippy::too_many_arguments)]
    fn execute_loaded_transaction(
        &self,
        tx: &SanitizedTransaction,
        loaded_transaction: &mut LoadedTransaction,
        compute_budget: ComputeBudget,
        durable_nonce_fee: Option<DurableNonceFee>,
        enable_cpi_recording: bool,
        enable_log_recording: bool,
        enable_return_data_recording: bool,
        timings: &mut ExecuteTimings,
        error_counters: &mut TransactionErrorMetrics,
        log_messages_bytes_limit: Option<usize>,
        programs_loaded_for_tx_batch: Rc<RefCell<LoadedProgramsForTxBatch>>,
    ) -> TransactionExecutionResult {
        let prev_accounts_data_len = self.load_accounts_data_size();
        let transaction_accounts = std::mem::take(&mut loaded_transaction.accounts);
        let mut transaction_context = TransactionContext::new(
            transaction_accounts,
            if self
                .feature_set
                .is_active(&enable_early_verification_of_account_modifications::id())
            {
                Some(self.rent_collector.rent)
            } else {
                None
            },
            compute_budget.max_invoke_stack_height,
            if self
                .feature_set
                .is_active(&feature_set::limit_max_instruction_trace_length::id())
            {
                compute_budget.max_instruction_trace_length
            } else {
                std::usize::MAX
            },
        );
        if self
            .feature_set
            .is_active(&feature_set::cap_accounts_data_allocations_per_transaction::id())
        {
            transaction_context.enable_cap_accounts_data_allocations_per_transaction();
        }
        #[cfg(debug_assertions)]
        transaction_context.set_signature(tx.signature());

        let pre_account_state_info =
            self.get_transaction_account_state_info(&transaction_context, tx.message());

        let log_collector = if enable_log_recording {
            match log_messages_bytes_limit {
                None => Some(LogCollector::new_ref()),
                Some(log_messages_bytes_limit) => Some(LogCollector::new_ref_with_limit(Some(
                    log_messages_bytes_limit,
                ))),
            }
        } else {
            None
        };

        let (blockhash, lamports_per_signature) = self.last_blockhash_and_lamports_per_signature();

        let mut executed_units = 0u64;
        let programs_modified_by_tx =
            Rc::new(RefCell::new(LoadedProgramsForTxBatch::new(self.slot)));
        let programs_updated_only_for_global_cache =
            Rc::new(RefCell::new(LoadedProgramsForTxBatch::new(self.slot)));
        let mut process_message_time = Measure::start("process_message_time");
        let process_result = MessageProcessor::process_message(
            &self.builtin_programs,
            tx.message(),
            &loaded_transaction.program_indices,
            &mut transaction_context,
            self.rent_collector.rent,
            log_collector.clone(),
            programs_loaded_for_tx_batch,
            programs_modified_by_tx.clone(),
            programs_updated_only_for_global_cache.clone(),
            self.feature_set.clone(),
            compute_budget,
            timings,
            &self.sysvar_cache.read().unwrap(),
            blockhash,
            lamports_per_signature,
            prev_accounts_data_len,
            &mut executed_units,
        );
        process_message_time.stop();

        saturating_add_assign!(
            timings.execute_accessories.process_message_us,
            process_message_time.as_us()
        );

        let status = process_result
            .and_then(|info| {
                let post_account_state_info =
                    self.get_transaction_account_state_info(&transaction_context, tx.message());
                self.verify_transaction_account_state_changes(
                    &pre_account_state_info,
                    &post_account_state_info,
                    &transaction_context,
                )
                .map(|_| info)
            })
            .map_err(|err| {
                match err {
                    TransactionError::InvalidRentPayingAccount
                    | TransactionError::InsufficientFundsForRent { .. } => {
                        error_counters.invalid_rent_paying_account += 1;
                    }
                    TransactionError::InvalidAccountIndex => {
                        error_counters.invalid_account_index += 1;
                    }
                    _ => {
                        error_counters.instruction_error += 1;
                    }
                }
                err
            });
        let mut accounts_data_len_delta = status
            .as_ref()
            .map_or(0, |info| info.accounts_data_len_delta);
        let status = status.map(|_| ());

        let log_messages: Option<TransactionLogMessages> =
            log_collector.and_then(|log_collector| {
                Rc::try_unwrap(log_collector)
                    .map(|log_collector| log_collector.into_inner().into())
                    .ok()
            });

        let inner_instructions = if enable_cpi_recording {
            Some(inner_instructions_list_from_instruction_trace(
                &transaction_context,
            ))
        } else {
            None
        };

        let ExecutionRecord {
            accounts,
            mut return_data,
            touched_account_count,
            accounts_resize_delta,
        } = transaction_context.into();
        loaded_transaction.accounts = accounts;
        if self
            .feature_set
            .is_active(&enable_early_verification_of_account_modifications::id())
        {
            saturating_add_assign!(
                timings.details.total_account_count,
                loaded_transaction.accounts.len() as u64
            );
            saturating_add_assign!(timings.details.changed_account_count, touched_account_count);
            accounts_data_len_delta = status.as_ref().map_or(0, |_| accounts_resize_delta);
        }

        let return_data = if enable_return_data_recording {
            if let Some(end_index) = return_data.data.iter().rposition(|&x| x != 0) {
                let end_index = end_index.saturating_add(1);
                return_data.data.truncate(end_index);
                Some(return_data)
            } else {
                None
            }
        } else {
            None
        };

        TransactionExecutionResult::Executed {
            details: TransactionExecutionDetails {
                status,
                log_messages,
                inner_instructions,
                durable_nonce_fee,
                return_data,
                executed_units,
                accounts_data_len_delta,
            },
            programs_modified_by_tx,
            programs_updated_only_for_global_cache,
        }
    }

    // A cluster specific feature gate, when not activated it keeps v1.13 behavior in mainnet-beta;
    // once activated for v1.14+, it allows compute_budget::request_heap_frame and
    // compute_budget::set_compute_unit_price co-exist in same transaction.
    fn enable_request_heap_frame_ix(&self) -> bool {
        self.feature_set
            .is_active(&enable_request_heap_frame_ix::id())
            || self.cluster_type() != ClusterType::MainnetBeta
    }

    fn replenish_program_cache(
        &self,
        program_accounts_map: &HashMap<Pubkey, &Pubkey>,
    ) -> LoadedProgramsForTxBatch {
        let programs_and_slots: Vec<(Pubkey, LoadedProgramMatchCriteria)> =
            if self.check_program_modification_slot {
                program_accounts_map
                    .keys()
                    .map(|pubkey| {
                        (
                            *pubkey,
                            self.program_modification_slot(pubkey)
                                .map_or(LoadedProgramMatchCriteria::Tombstone, |slot| {
                                    LoadedProgramMatchCriteria::DeployedOnOrAfterSlot(slot)
                                }),
                        )
                    })
                    .collect()
            } else {
                program_accounts_map
                    .keys()
                    .map(|pubkey| (*pubkey, LoadedProgramMatchCriteria::NoCriteria))
                    .collect()
            };

        let (mut loaded_programs_for_txs, missing_programs) = {
            // Lock the global cache to figure out which programs need to be loaded
            let loaded_programs_cache = self.loaded_programs_cache.read().unwrap();
            loaded_programs_cache.extract(self, programs_and_slots.into_iter())
        };

        // Load missing programs while global cache is unlocked
        let missing_programs: Vec<(Pubkey, Arc<LoadedProgram>)> = missing_programs
            .iter()
            .map(|key| {
                let program = self.load_program(key, false).unwrap_or_else(|err| {
                    // Create a tombstone for the program in the cache
                    debug!("Failed to load program {}, error {:?}", key, err);
                    Arc::new(LoadedProgram::new_tombstone(
                        self.slot,
                        LoadedProgramType::FailedVerification,
                    ))
                });
                (*key, program)
            })
            .collect();

        // Lock the global cache again to replenish the missing programs
        let mut loaded_programs_cache = self.loaded_programs_cache.write().unwrap();
        for (key, program) in missing_programs {
            let (_was_occupied, entry) = loaded_programs_cache.replenish(key, program);
            // Use the returned entry as that might have been deduplicated globally
            loaded_programs_for_txs.replenish(key, entry);
        }

        loaded_programs_for_txs
    }

    #[allow(clippy::type_complexity)]
    pub fn load_and_execute_transactions(
        &self,
        batch: &TransactionBatch,
        max_age: usize,
        enable_cpi_recording: bool,
        enable_log_recording: bool,
        enable_return_data_recording: bool,
        timings: &mut ExecuteTimings,
        account_overrides: Option<&AccountOverrides>,
        log_messages_bytes_limit: Option<usize>,
    ) -> LoadAndExecuteTransactionsOutput {
        let sanitized_txs = batch.sanitized_transactions();
        debug!("processing transactions: {}", sanitized_txs.len());
        let mut error_counters = TransactionErrorMetrics::default();

        let retryable_transaction_indexes: Vec<_> = batch
            .lock_results()
            .iter()
            .enumerate()
            .filter_map(|(index, res)| match res {
                // following are retryable errors
                Err(TransactionError::AccountInUse) => {
                    error_counters.account_in_use += 1;
                    Some(index)
                }
                Err(TransactionError::WouldExceedMaxBlockCostLimit) => {
                    error_counters.would_exceed_max_block_cost_limit += 1;
                    Some(index)
                }
                Err(TransactionError::WouldExceedMaxVoteCostLimit) => {
                    error_counters.would_exceed_max_vote_cost_limit += 1;
                    Some(index)
                }
                Err(TransactionError::WouldExceedMaxAccountCostLimit) => {
                    error_counters.would_exceed_max_account_cost_limit += 1;
                    Some(index)
                }
                Err(TransactionError::WouldExceedAccountDataBlockLimit) => {
                    error_counters.would_exceed_account_data_block_limit += 1;
                    Some(index)
                }
                // following are non-retryable errors
                Err(TransactionError::TooManyAccountLocks) => {
                    error_counters.too_many_account_locks += 1;
                    None
                }
                Err(_) => None,
                Ok(_) => None,
            })
            .collect();

        let mut check_time = Measure::start("check_transactions");
        let mut check_results = self.check_transactions(
            sanitized_txs,
            batch.lock_results(),
            max_age,
            &mut error_counters,
        );
        check_time.stop();

        let program_owners: Vec<Pubkey> = vec![
            bpf_loader_upgradeable::id(),
            bpf_loader::id(),
            bpf_loader_deprecated::id(),
        ];
        let program_owners_refs: Vec<&Pubkey> = program_owners.iter().collect();
        let program_accounts_map = self.rc.accounts.filter_executable_program_accounts(
            &self.ancestors,
            sanitized_txs,
            &mut check_results,
            &program_owners_refs,
            &self.blockhash_queue.read().unwrap(),
        );

        let programs_loaded_for_tx_batch = Rc::new(RefCell::new(
            self.replenish_program_cache(&program_accounts_map),
        ));

        let mut load_time = Measure::start("accounts_load");
        let mut loaded_transactions = self.rc.accounts.load_accounts(
            &self.ancestors,
            sanitized_txs,
            check_results,
            &self.blockhash_queue.read().unwrap(),
            &mut error_counters,
            &self.rent_collector,
            &self.feature_set,
            &self.fee_structure,
            account_overrides,
            self.in_reward_interval(),
            &program_accounts_map,
            &programs_loaded_for_tx_batch.borrow(),
<<<<<<< HEAD
            self.slot() > 99273,
=======
            self.slot() > 99273
>>>>>>> a6e98ef2
        );
        load_time.stop();

        let mut execution_time = Measure::start("execution_time");
        let mut signature_count: u64 = 0;

        let execution_results: Vec<TransactionExecutionResult> = loaded_transactions
            .iter_mut()
            .zip(sanitized_txs.iter())
            .map(|(accs, tx)| match accs {
                (Err(e), _nonce) => TransactionExecutionResult::NotExecuted(e.clone()),
                (Ok(loaded_transaction), nonce) => {
                    let compute_budget = if let Some(compute_budget) =
                        self.runtime_config.compute_budget
                    {
                        compute_budget
                    } else {
                        let mut compute_budget =
                            ComputeBudget::new(compute_budget::MAX_COMPUTE_UNIT_LIMIT as u64);

                        let mut compute_budget_process_transaction_time =
                            Measure::start("compute_budget_process_transaction_time");
                        let process_transaction_result = compute_budget.process_instructions(
                            tx.message().program_instructions_iter(),
                            true,
                            !self
                                .feature_set
                                .is_active(&remove_deprecated_request_unit_ix::id()),
                            true, // don't reject txs that use request heap size ix
                            self.feature_set
                                .is_active(&add_set_tx_loaded_accounts_data_size_instruction::id()),
                        );
                        compute_budget_process_transaction_time.stop();
                        saturating_add_assign!(
                            timings
                                .execute_accessories
                                .compute_budget_process_transaction_us,
                            compute_budget_process_transaction_time.as_us()
                        );
                        if let Err(err) = process_transaction_result {
                            return TransactionExecutionResult::NotExecuted(err);
                        }
                        compute_budget
                    };

                    let result = self.execute_loaded_transaction(
                        tx,
                        loaded_transaction,
                        compute_budget,
                        nonce.as_ref().map(DurableNonceFee::from),
                        enable_cpi_recording,
                        enable_log_recording,
                        enable_return_data_recording,
                        timings,
                        &mut error_counters,
                        log_messages_bytes_limit,
                        programs_loaded_for_tx_batch.clone(),
                    );

                    if let TransactionExecutionResult::Executed {
                        details,
                        programs_modified_by_tx,
                        programs_updated_only_for_global_cache: _,
                    } = &result
                    {
                        // Update batch specific cache of the loaded programs with the modifications
                        // made by the transaction, if it executed successfully.
                        if details.status.is_ok() {
                            programs_loaded_for_tx_batch
                                .borrow_mut()
                                .merge(&programs_modified_by_tx.borrow());
                        }
                    }

                    result
                }
            })
            .collect();

        execution_time.stop();

        const SHRINK_LOADED_PROGRAMS_TO_PERCENTAGE: u8 = 90;
        self.loaded_programs_cache
            .write()
            .unwrap()
            .sort_and_unload(Percentage::from(SHRINK_LOADED_PROGRAMS_TO_PERCENTAGE));

        debug!(
            "check: {}us load: {}us execute: {}us txs_len={}",
            check_time.as_us(),
            load_time.as_us(),
            execution_time.as_us(),
            sanitized_txs.len(),
        );

        timings.saturating_add_in_place(ExecuteTimingType::CheckUs, check_time.as_us());
        timings.saturating_add_in_place(ExecuteTimingType::LoadUs, load_time.as_us());
        timings.saturating_add_in_place(ExecuteTimingType::ExecuteUs, execution_time.as_us());

        let mut executed_transactions_count: usize = 0;
        let mut executed_non_vote_transactions_count: usize = 0;
        let mut executed_with_successful_result_count: usize = 0;
        let err_count = &mut error_counters.total;
        let transaction_log_collector_config =
            self.transaction_log_collector_config.read().unwrap();

        let mut collect_logs_time = Measure::start("collect_logs_time");
        for (execution_result, tx) in execution_results.iter().zip(sanitized_txs) {
            if let Some(debug_keys) = &self.transaction_debug_keys {
                for key in tx.message().account_keys().iter() {
                    if debug_keys.contains(key) {
                        let result = execution_result.flattened_result();
                        info!("slot: {} result: {:?} tx: {:?}", self.slot, result, tx);
                        break;
                    }
                }
            }

            let is_vote = tx.is_simple_vote_transaction();

            if execution_result.was_executed() // Skip log collection for unprocessed transactions
                && transaction_log_collector_config.filter != TransactionLogCollectorFilter::None
            {
                let mut filtered_mentioned_addresses = Vec::new();
                if !transaction_log_collector_config
                    .mentioned_addresses
                    .is_empty()
                {
                    for key in tx.message().account_keys().iter() {
                        if transaction_log_collector_config
                            .mentioned_addresses
                            .contains(key)
                        {
                            filtered_mentioned_addresses.push(*key);
                        }
                    }
                }

                let store = match transaction_log_collector_config.filter {
                    TransactionLogCollectorFilter::All => {
                        !is_vote || !filtered_mentioned_addresses.is_empty()
                    }
                    TransactionLogCollectorFilter::AllWithVotes => true,
                    TransactionLogCollectorFilter::None => false,
                    TransactionLogCollectorFilter::OnlyMentionedAddresses => {
                        !filtered_mentioned_addresses.is_empty()
                    }
                };

                if store {
                    if let Some(TransactionExecutionDetails {
                        status,
                        log_messages: Some(log_messages),
                        ..
                    }) = execution_result.details()
                    {
                        let mut transaction_log_collector =
                            self.transaction_log_collector.write().unwrap();
                        let transaction_log_index = transaction_log_collector.logs.len();

                        transaction_log_collector.logs.push(TransactionLogInfo {
                            signature: *tx.signature(),
                            result: status.clone(),
                            is_vote,
                            log_messages: log_messages.clone(),
                        });
                        for key in filtered_mentioned_addresses.into_iter() {
                            transaction_log_collector
                                .mentioned_address_map
                                .entry(key)
                                .or_default()
                                .push(transaction_log_index);
                        }
                    }
                }
            }

            if execution_result.was_executed() {
                // Signature count must be accumulated only if the transaction
                // is executed, otherwise a mismatched count between banking and
                // replay could occur
                signature_count += u64::from(tx.message().header().num_required_signatures);
                executed_transactions_count += 1;
            }

            match execution_result.flattened_result() {
                Ok(()) => {
                    if !is_vote {
                        executed_non_vote_transactions_count += 1;
                    }
                    executed_with_successful_result_count += 1;
                }
                Err(err) => {
                    if *err_count == 0 {
                        debug!("tx error: {:?} {:?}", err, tx);
                    }
                    *err_count += 1;
                }
            }
        }
        collect_logs_time.stop();
        timings
            .saturating_add_in_place(ExecuteTimingType::CollectLogsUs, collect_logs_time.as_us());

        if *err_count > 0 {
            debug!(
                "{} errors of {} txs",
                *err_count,
                *err_count + executed_with_successful_result_count
            );
        }
        LoadAndExecuteTransactionsOutput {
            loaded_transactions,
            execution_results,
            retryable_transaction_indexes,
            executed_transactions_count,
            executed_non_vote_transactions_count,
            executed_with_successful_result_count,
            signature_count,
            error_counters,
        }
    }

    /// The maximum allowed size, in bytes, of the accounts data
    pub fn accounts_data_size_limit(&self) -> u64 {
        MAX_ACCOUNTS_DATA_LEN
    }

    /// Load the accounts data size, in bytes
    pub fn load_accounts_data_size(&self) -> u64 {
        self.accounts_data_size_initial
            .saturating_add_signed(self.load_accounts_data_size_delta())
    }

    /// Load the change in accounts data size in this Bank, in bytes
    pub fn load_accounts_data_size_delta(&self) -> i64 {
        let delta_on_chain = self.load_accounts_data_size_delta_on_chain();
        let delta_off_chain = self.load_accounts_data_size_delta_off_chain();
        delta_on_chain.saturating_add(delta_off_chain)
    }

    /// Load the change in accounts data size in this Bank, in bytes, from on-chain events
    /// i.e. transactions
    pub fn load_accounts_data_size_delta_on_chain(&self) -> i64 {
        self.accounts_data_size_delta_on_chain.load(Acquire)
    }

    /// Load the change in accounts data size in this Bank, in bytes, from off-chain events
    /// i.e. rent collection
    pub fn load_accounts_data_size_delta_off_chain(&self) -> i64 {
        self.accounts_data_size_delta_off_chain.load(Acquire)
    }

    /// Update the accounts data size delta from on-chain events by adding `amount`.
    /// The arithmetic saturates.
    fn update_accounts_data_size_delta_on_chain(&self, amount: i64) {
        if amount == 0 {
            return;
        }

        self.accounts_data_size_delta_on_chain
            .fetch_update(AcqRel, Acquire, |accounts_data_size_delta_on_chain| {
                Some(accounts_data_size_delta_on_chain.saturating_add(amount))
            })
            // SAFETY: unwrap() is safe since our update fn always returns `Some`
            .unwrap();
    }

    /// Update the accounts data size delta from off-chain events by adding `amount`.
    /// The arithmetic saturates.
    fn update_accounts_data_size_delta_off_chain(&self, amount: i64) {
        if amount == 0 {
            return;
        }

        self.accounts_data_size_delta_off_chain
            .fetch_update(AcqRel, Acquire, |accounts_data_size_delta_off_chain| {
                Some(accounts_data_size_delta_off_chain.saturating_add(amount))
            })
            // SAFETY: unwrap() is safe since our update fn always returns `Some`
            .unwrap();
    }

    /// Calculate the data size delta and update the off-chain accounts data size delta
    fn calculate_and_update_accounts_data_size_delta_off_chain(
        &self,
        old_data_size: usize,
        new_data_size: usize,
    ) {
        let data_size_delta = calculate_data_size_delta(old_data_size, new_data_size);
        self.update_accounts_data_size_delta_off_chain(data_size_delta);
    }

    /// Set the initial accounts data size
    /// NOTE: This fn is *ONLY FOR TESTS*
    pub fn set_accounts_data_size_initial_for_tests(&mut self, amount: u64) {
        self.accounts_data_size_initial = amount;
    }

    /// Update the accounts data size off-chain delta
    /// NOTE: This fn is *ONLY FOR TESTS*
    pub fn update_accounts_data_size_delta_off_chain_for_tests(&self, amount: i64) {
        self.update_accounts_data_size_delta_off_chain(amount)
    }

    fn get_num_signatures_in_message(message: &SanitizedMessage) -> u64 {
        let mut num_signatures = u64::from(message.header().num_required_signatures);
        // This next part is really calculating the number of pre-processor
        // operations being done and treating them like a signature
        for (program_id, instruction) in message.program_instructions_iter() {
            if secp256k1_program::check_id(program_id) || ed25519_program::check_id(program_id) {
                if let Some(num_verifies) = instruction.data.first() {
                    num_signatures = num_signatures.saturating_add(u64::from(*num_verifies));
                }
            }
        }
        num_signatures
    }

    fn get_num_write_locks_in_message(message: &SanitizedMessage) -> u64 {
        message
            .account_keys()
            .len()
            .saturating_sub(message.num_readonly_accounts()) as u64
    }

    /// Calculate fee for `SanitizedMessage`
    pub fn calculate_fee(
        message: &SanitizedMessage,
        lamports_per_signature: u64,
        fee_structure: &FeeStructure,
        use_default_units_per_instruction: bool,
        support_request_units_deprecated: bool,
        remove_congestion_multiplier: bool,
        enable_request_heap_frame_ix: bool,
        support_set_accounts_data_size_limit_ix: bool,
        include_loaded_account_data_size_in_fee: bool,
    ) -> u64 {
        // Fee based on compute units and signatures
        let congestion_multiplier = if lamports_per_signature == 0 {
            0.0 // test only
        } else if remove_congestion_multiplier {
            1.0 // multiplier that has no effect
        } else {
            const BASE_CONGESTION: f64 = 5_000.0;
            let current_congestion = BASE_CONGESTION.max(lamports_per_signature as f64);
            BASE_CONGESTION / current_congestion
        };

        let mut compute_budget = ComputeBudget::default();
        let prioritization_fee_details = compute_budget
            .process_instructions(
                message.program_instructions_iter(),
                use_default_units_per_instruction,
                support_request_units_deprecated,
                enable_request_heap_frame_ix,
                support_set_accounts_data_size_limit_ix,
            )
            .unwrap_or_default();
        let prioritization_fee = prioritization_fee_details.get_fee();
        let signature_fee = Self::get_num_signatures_in_message(message)
            .saturating_mul(fee_structure.lamports_per_signature);
        let write_lock_fee = Self::get_num_write_locks_in_message(message)
            .saturating_mul(fee_structure.lamports_per_write_lock);

        // `compute_fee` covers costs for both requested_compute_units and
        // requested_loaded_account_data_size
        let loaded_accounts_data_size_cost = if include_loaded_account_data_size_in_fee {
            Self::calculate_loaded_accounts_data_size_cost(&compute_budget)
        } else {
            0_u64
        };
        let total_compute_units =
            loaded_accounts_data_size_cost.saturating_add(compute_budget.compute_unit_limit);
        let compute_fee = fee_structure
            .compute_fee_bins
            .iter()
            .find(|bin| total_compute_units <= bin.limit)
            .map(|bin| bin.fee)
            .unwrap_or_else(|| {
                fee_structure
                    .compute_fee_bins
                    .last()
                    .map(|bin| bin.fee)
                    .unwrap_or_default()
            });

        ((prioritization_fee
            .saturating_add(signature_fee)
            .saturating_add(write_lock_fee)
            .saturating_add(compute_fee) as f64)
            * congestion_multiplier)
            .round() as u64
    }

    // Calculate cost of loaded accounts size in the same way heap cost is charged at
    // rate of 8cu per 32K. Citing `program_runtime\src\compute_budget.rs`: "(cost of
    // heap is about) 0.5us per 32k at 15 units/us rounded up"
    //
    // Before feature `support_set_loaded_accounts_data_size_limit_ix` is enabled, or
    // if user doesn't use compute budget ix `set_loaded_accounts_data_size_limit_ix`
    // to set limit, `compute_budget.loaded_accounts_data_size_limit` is set to default
    // limit of 64MB; which will convert to (64M/32K)*8CU = 16_000 CUs
    //
    fn calculate_loaded_accounts_data_size_cost(compute_budget: &ComputeBudget) -> u64 {
        const ACCOUNT_DATA_COST_PAGE_SIZE: u64 = 32_u64.saturating_mul(1024);
        (compute_budget.loaded_accounts_data_size_limit as u64)
            .saturating_add(ACCOUNT_DATA_COST_PAGE_SIZE.saturating_sub(1))
            .saturating_div(ACCOUNT_DATA_COST_PAGE_SIZE)
            .saturating_mul(compute_budget.heap_cost)
    }

    fn filter_program_errors_and_collect_fee(
        &self,
        txs: &[SanitizedTransaction],
        execution_results: &[TransactionExecutionResult],
    ) -> Vec<Result<()>> {
        let hash_queue = self.blockhash_queue.read().unwrap();
        let mut fees = 0;

        let results = txs
            .iter()
            .zip(execution_results)
            .map(|(tx, execution_result)| {
                let (execution_status, durable_nonce_fee) = match &execution_result {
                    TransactionExecutionResult::Executed { details, .. } => {
                        Ok((&details.status, details.durable_nonce_fee.as_ref()))
                    }
                    TransactionExecutionResult::NotExecuted(err) => Err(err.clone()),
                }?;

                let (lamports_per_signature, is_nonce) = durable_nonce_fee
                    .map(|durable_nonce_fee| durable_nonce_fee.lamports_per_signature())
                    .map(|maybe_lamports_per_signature| (maybe_lamports_per_signature, true))
                    .unwrap_or_else(|| {
                        (
                            hash_queue.get_lamports_per_signature(tx.message().recent_blockhash()),
                            false,
                        )
                    });

                let lamports_per_signature =
                    lamports_per_signature.ok_or(TransactionError::BlockhashNotFound)?;
                let fee = Self::calculate_fee(
                    tx.message(),
                    lamports_per_signature,
                    &self.fee_structure,
                    self.feature_set
                        .is_active(&use_default_units_in_fee_calculation::id()),
                    !self
                        .feature_set
                        .is_active(&remove_deprecated_request_unit_ix::id()),
                    self.feature_set
                        .is_active(&remove_congestion_multiplier_from_fee_calculation::id()),
                    self.enable_request_heap_frame_ix(),
                    self.feature_set
                        .is_active(&add_set_tx_loaded_accounts_data_size_instruction::id()),
                    self.feature_set
                        .is_active(&include_loaded_accounts_data_size_in_fee_calculation::id()),
                );

                // In case of instruction error, even though no accounts
                // were stored we still need to charge the payer the
                // fee.
                //
                //...except nonce accounts, which already have their
                // post-load, fee deducted, pre-execute account state
                // stored
                if execution_status.is_err() && !is_nonce {
                    self.withdraw(tx.message().fee_payer(), fee)?;
                }

                fees += fee;
                Ok(())
            })
            .collect();

        self.collector_fees.fetch_add(fees, Relaxed);
        results
    }

    /// `committed_transactions_count` is the number of transactions out of `sanitized_txs`
    /// that was executed. Of those, `committed_transactions_count`,
    /// `committed_with_failure_result_count` is the number of executed transactions that returned
    /// a failure result.
    pub fn commit_transactions(
        &self,
        sanitized_txs: &[SanitizedTransaction],
        loaded_txs: &mut [TransactionLoadResult],
        execution_results: Vec<TransactionExecutionResult>,
        last_blockhash: Hash,
        lamports_per_signature: u64,
        counts: CommitTransactionCounts,
        timings: &mut ExecuteTimings,
    ) -> TransactionResults {
        assert!(
            !self.freeze_started(),
            "commit_transactions() working on a bank that is already frozen or is undergoing freezing!"
        );

        let CommitTransactionCounts {
            committed_transactions_count,
            committed_non_vote_transactions_count,
            committed_with_failure_result_count,
            signature_count,
        } = counts;

        self.increment_transaction_count(committed_transactions_count);
        self.increment_non_vote_transaction_count_since_restart(
            committed_non_vote_transactions_count,
        );
        self.increment_signature_count(signature_count);

        if committed_with_failure_result_count > 0 {
            self.transaction_error_count
                .fetch_add(committed_with_failure_result_count, Relaxed);
        }

        // Should be equivalent to checking `committed_transactions_count > 0`
        if execution_results.iter().any(|result| result.was_executed()) {
            self.is_delta.store(true, Relaxed);
            self.transaction_entries_count.fetch_add(1, Relaxed);
            self.transactions_per_entry_max
                .fetch_max(committed_transactions_count, Relaxed);
        }

        let mut write_time = Measure::start("write_time");
        let durable_nonce = DurableNonce::from_blockhash(&last_blockhash);
        let dummy_lamports = self.rc.accounts.store_cached(
            self.slot(),
            sanitized_txs,
            &execution_results,
            loaded_txs,
            &self.rent_collector,
            &durable_nonce,
            lamports_per_signature,
            self.include_slot_in_hash(),
        );
        if let Some(dummy_lamports) = dummy_lamports {
            self.capitalization.fetch_add(dummy_lamports, Relaxed);
        }
        let rent_debits = self.collect_rent(&execution_results, loaded_txs);

        // Cached vote and stake accounts are synchronized with accounts-db
        // after each transaction.
        let mut update_stakes_cache_time = Measure::start("update_stakes_cache_time");
        self.update_stakes_cache(sanitized_txs, &execution_results, loaded_txs);
        update_stakes_cache_time.stop();

        // once committed there is no way to unroll
        write_time.stop();
        debug!(
            "store: {}us txs_len={}",
            write_time.as_us(),
            sanitized_txs.len()
        );

        let mut store_executors_which_were_deployed_time =
            Measure::start("store_executors_which_were_deployed_time");
        for execution_result in &execution_results {
            if let TransactionExecutionResult::Executed {
                details,
                programs_modified_by_tx,
                programs_updated_only_for_global_cache,
            } = execution_result
            {
                if details.status.is_ok() {
                    let mut cache = self.loaded_programs_cache.write().unwrap();
                    cache.merge(&programs_modified_by_tx.borrow());
                    cache.merge(&programs_updated_only_for_global_cache.borrow());
                }
            }
        }
        store_executors_which_were_deployed_time.stop();
        saturating_add_assign!(
            timings.execute_accessories.update_executors_us,
            store_executors_which_were_deployed_time.as_us()
        );

        let accounts_data_len_delta = execution_results
            .iter()
            .filter_map(|execution_result| {
                execution_result
                    .details()
                    .map(|details| details.accounts_data_len_delta)
            })
            .sum();
        self.update_accounts_data_size_delta_on_chain(accounts_data_len_delta);

        timings.saturating_add_in_place(ExecuteTimingType::StoreUs, write_time.as_us());
        timings.saturating_add_in_place(
            ExecuteTimingType::UpdateStakesCacheUs,
            update_stakes_cache_time.as_us(),
        );

        let mut update_transaction_statuses_time = Measure::start("update_transaction_statuses");
        self.update_transaction_statuses(sanitized_txs, &execution_results);
        let fee_collection_results =
            self.filter_program_errors_and_collect_fee(sanitized_txs, &execution_results);
        update_transaction_statuses_time.stop();
        timings.saturating_add_in_place(
            ExecuteTimingType::UpdateTransactionStatuses,
            update_transaction_statuses_time.as_us(),
        );

        TransactionResults {
            fee_collection_results,
            execution_results,
            rent_debits,
        }
    }

    // Distribute collected rent fees for this slot to staked validators (excluding stakers)
    // according to stake.
    //
    // The nature of rent fee is the cost of doing business, every validator has to hold (or have
    // access to) the same list of accounts, so we pay according to stake, which is a rough proxy for
    // value to the network.
    //
    // Currently, rent distribution doesn't consider given validator's uptime at all (this might
    // change). That's because rent should be rewarded for the storage resource utilization cost.
    // It's treated differently from transaction fees, which is for the computing resource
    // utilization cost.
    //
    // We can't use collector_id (which is rotated according to stake-weighted leader schedule)
    // as an approximation to the ideal rent distribution to simplify and avoid this per-slot
    // computation for the distribution (time: N log N, space: N acct. stores; N = # of
    // validators).
    // The reason is that rent fee doesn't need to be incentivized for throughput unlike transaction
    // fees
    //
    // Ref: collect_fees
    #[allow(clippy::needless_collect)]
    fn distribute_rent_to_validators(
        &self,
        vote_accounts: &VoteAccountsHashMap,
        rent_to_be_distributed: u64,
    ) {
        let mut total_staked = 0;

        // Collect the stake associated with each validator.
        // Note that a validator may be present in this vector multiple times if it happens to have
        // more than one staked vote account somehow
        let mut validator_stakes = vote_accounts
            .iter()
            .filter_map(|(_vote_pubkey, (staked, account))| {
                if *staked == 0 {
                    None
                } else {
                    total_staked += *staked;
                    Some((account.node_pubkey()?, *staked))
                }
            })
            .collect::<Vec<(Pubkey, u64)>>();

        #[cfg(test)]
        if validator_stakes.is_empty() {
            // some tests bank.freezes() with bad staking state
            self.capitalization
                .fetch_sub(rent_to_be_distributed, Relaxed);
            return;
        }
        #[cfg(not(test))]
        assert!(!validator_stakes.is_empty());

        // Sort first by stake and then by validator identity pubkey for determinism.
        // If two items are still equal, their relative order does not matter since
        // both refer to the same validator.
        validator_stakes.sort_unstable_by(|(pubkey1, staked1), (pubkey2, staked2)| {
            (staked1, pubkey1).cmp(&(staked2, pubkey2)).reverse()
        });

        let enforce_fix = self.no_overflow_rent_distribution_enabled();

        let mut rent_distributed_in_initial_round = 0;
        let validator_rent_shares = validator_stakes
            .into_iter()
            .map(|(pubkey, staked)| {
                let rent_share = if !enforce_fix {
                    (((staked * rent_to_be_distributed) as f64) / (total_staked as f64)) as u64
                } else {
                    (((staked as u128) * (rent_to_be_distributed as u128)) / (total_staked as u128))
                        .try_into()
                        .unwrap()
                };
                rent_distributed_in_initial_round += rent_share;
                (pubkey, rent_share)
            })
            .collect::<Vec<(Pubkey, u64)>>();

        // Leftover lamports after fraction calculation, will be paid to validators starting from highest stake
        // holder
        let mut leftover_lamports = rent_to_be_distributed - rent_distributed_in_initial_round;

        let mut rewards = vec![];
        validator_rent_shares
            .into_iter()
            .for_each(|(pubkey, rent_share)| {
                let rent_to_be_paid = if leftover_lamports > 0 {
                    leftover_lamports -= 1;
                    rent_share + 1
                } else {
                    rent_share
                };
                if !enforce_fix || rent_to_be_paid > 0 {
                    let mut account = self
                        .get_account_with_fixed_root(&pubkey)
                        .unwrap_or_default();
                    let rent = self.rent_collector().rent;
                    let recipient_pre_rent_state = RentState::from_account(&account, &rent);
                    let distribution = account.checked_add_lamports(rent_to_be_paid);
                    let recipient_post_rent_state = RentState::from_account(&account, &rent);
                    let rent_state_transition_allowed = recipient_post_rent_state
                        .transition_allowed_from(&recipient_pre_rent_state);
                    if !rent_state_transition_allowed {
                        warn!(
                            "Rent distribution of {rent_to_be_paid} to {pubkey} results in \
                            invalid RentState: {recipient_post_rent_state:?}"
                        );
                        datapoint_warn!(
                            "bank-rent_distribution_invalid_state",
                            ("slot", self.slot(), i64),
                            ("pubkey", pubkey.to_string(), String),
                            ("rent_to_be_paid", rent_to_be_paid, i64)
                        );
                    }
                    if distribution.is_err()
                        || (self.prevent_rent_paying_rent_recipients()
                            && !rent_state_transition_allowed)
                    {
                        // overflow adding lamports or resulting account is not rent-exempt
                        self.capitalization.fetch_sub(rent_to_be_paid, Relaxed);
                        error!(
                            "Burned {} rent lamports instead of sending to {}",
                            rent_to_be_paid, pubkey
                        );
                        datapoint_error!(
                            "bank-burned_rent",
                            ("slot", self.slot(), i64),
                            ("num_lamports", rent_to_be_paid, i64)
                        );
                    } else {
                        self.store_account(&pubkey, &account);
                        rewards.push((
                            pubkey,
                            RewardInfo {
                                reward_type: RewardType::Rent,
                                lamports: rent_to_be_paid as i64,
                                post_balance: account.lamports(),
                                commission: None,
                            },
                        ));
                    }
                }
            });
        self.rewards.write().unwrap().append(&mut rewards);

        if enforce_fix {
            assert_eq!(leftover_lamports, 0);
        } else if leftover_lamports != 0 {
            warn!(
                "There was leftover from rent distribution: {}",
                leftover_lamports
            );
            self.capitalization.fetch_sub(leftover_lamports, Relaxed);
        }
    }

    fn distribute_rent(&self) {
        let total_rent_collected = self.collected_rent.load(Relaxed);

        let (burned_portion, rent_to_be_distributed) = self
            .rent_collector
            .rent
            .calculate_burn(total_rent_collected);

        debug!(
            "distributed rent: {} (rounded from: {}, burned: {})",
            rent_to_be_distributed, total_rent_collected, burned_portion
        );
        self.capitalization.fetch_sub(burned_portion, Relaxed);

        if rent_to_be_distributed == 0 {
            return;
        }

        self.distribute_rent_to_validators(&self.vote_accounts(), rent_to_be_distributed);
    }

    fn collect_rent(
        &self,
        execution_results: &[TransactionExecutionResult],
        loaded_txs: &mut [TransactionLoadResult],
    ) -> Vec<RentDebits> {
        let mut collected_rent: u64 = 0;
        let rent_debits: Vec<_> = loaded_txs
            .iter_mut()
            .zip(execution_results)
            .map(|((load_result, _nonce), execution_result)| {
                if let (Ok(loaded_transaction), true) =
                    (load_result, execution_result.was_executed_successfully())
                {
                    collected_rent += loaded_transaction.rent;
                    mem::take(&mut loaded_transaction.rent_debits)
                } else {
                    RentDebits::default()
                }
            })
            .collect();
        self.collected_rent.fetch_add(collected_rent, Relaxed);
        rent_debits
    }

    fn run_incinerator(&self) {
        if let Some((account, _)) =
            self.get_account_modified_since_parent_with_fixed_root(&incinerator::id())
        {
            self.capitalization.fetch_sub(account.lamports(), Relaxed);
            self.store_account(&incinerator::id(), &AccountSharedData::default());
        }
    }

    /// Get stake and stake node accounts
    pub(crate) fn get_stake_accounts(&self, minimized_account_set: &DashSet<Pubkey>) {
        self.stakes_cache
            .stakes()
            .stake_delegations()
            .iter()
            .for_each(|(pubkey, _)| {
                minimized_account_set.insert(*pubkey);
            });

        self.stakes_cache
            .stakes()
            .staked_nodes()
            .par_iter()
            .for_each(|(pubkey, _)| {
                minimized_account_set.insert(*pubkey);
            });
    }

    fn collect_rent_eagerly(&self) {
        if self.slot() > 99273 {
            // skip rent collection for all but the first bank for kin
            return;
        }
        if self.lazy_rent_collection.load(Relaxed) {
            return;
        }

        let mut measure = Measure::start("collect_rent_eagerly-ms");
        let partitions = self.rent_collection_partitions();
        let count = partitions.len();
        let rent_metrics = RentMetrics::default();
        // partitions will usually be 1, but could be more if we skip slots
        let mut parallel = count > 1;
        if parallel {
            let ranges = partitions
                .iter()
                .map(|partition| {
                    (
                        *partition,
                        accounts_partition::pubkey_range_from_partition(*partition),
                    )
                })
                .collect::<Vec<_>>();
            // test every range to make sure ranges are not overlapping
            // some tests collect rent from overlapping ranges
            // example: [(0, 31, 32), (0, 0, 128), (0, 27, 128)]
            // read-modify-write of an account for rent collection cannot be done in parallel
            'outer: for i in 0..ranges.len() {
                for j in 0..ranges.len() {
                    if i == j {
                        continue;
                    }

                    let i = &ranges[i].1;
                    let j = &ranges[j].1;
                    // make sure i doesn't contain j
                    if i.contains(j.start()) || i.contains(j.end()) {
                        parallel = false;
                        break 'outer;
                    }
                }
            }

            if parallel {
                let thread_pool = &self.rc.accounts.accounts_db.thread_pool;
                thread_pool.install(|| {
                    ranges.into_par_iter().for_each(|range| {
                        self.collect_rent_in_range(range.0, range.1, &rent_metrics)
                    });
                });
            }
        }
        if !parallel {
            // collect serially
            partitions
                .into_iter()
                .for_each(|partition| self.collect_rent_in_partition(partition, &rent_metrics));
        }
        measure.stop();
        datapoint_info!(
            "collect_rent_eagerly",
            ("accounts", rent_metrics.count.load(Relaxed), i64),
            ("partitions", count, i64),
            ("total_time_us", measure.as_us(), i64),
            (
                "hold_range_us",
                rent_metrics.hold_range_us.load(Relaxed),
                i64
            ),
            ("load_us", rent_metrics.load_us.load(Relaxed), i64),
            ("collect_us", rent_metrics.collect_us.load(Relaxed), i64),
            ("hash_us", rent_metrics.hash_us.load(Relaxed), i64),
            ("store_us", rent_metrics.store_us.load(Relaxed), i64),
        );
    }

    #[cfg(test)]
    fn restore_old_behavior_for_fragile_tests(&self) {
        self.lazy_rent_collection.store(true, Relaxed);
    }

    fn rent_collection_partitions(&self) -> Vec<Partition> {
        if !self.use_fixed_collection_cycle() {
            // This mode is for production/development/testing.
            // In this mode, we iterate over the whole pubkey value range for each epochs
            // including warm-up epochs.
            // The only exception is the situation where normal epochs are relatively short
            // (currently less than 2 day). In that case, we arrange a single collection
            // cycle to be multiple of epochs so that a cycle could be greater than the 2 day.
            self.variable_cycle_partitions()
        } else {
            // This mode is mainly for benchmarking only.
            // In this mode, we always iterate over the whole pubkey value range with
            // <slot_count_in_two_day> slots as a collection cycle, regardless warm-up or
            // alignment between collection cycles and epochs.
            // Thus, we can simulate stable processing load of eager rent collection,
            // strictly proportional to the number of pubkeys since genesis.
            self.fixed_cycle_partitions()
        }
    }

    /// true if rent collection does NOT rewrite accounts whose pubkey indicates
    ///  it is time for rent collection, but the account is rent exempt.
    /// false if rent collection DOES rewrite accounts if the account is rent exempt
    /// This is the default behavior historically.
    fn bank_hash_skips_rent_rewrites(&self) -> bool {
        self.feature_set
            .is_active(&feature_set::skip_rent_rewrites::id())
    }

    /// Collect rent from `accounts`
    ///
    /// This fn is called inside a parallel loop from `collect_rent_in_partition()`.  Avoid adding
    /// any code that causes contention on shared memory/data (i.e. do not update atomic metrics).
    ///
    /// The return value is a struct of computed values that `collect_rent_in_partition()` will
    /// reduce at the end of its parallel loop.  If possible, place data/computation that cause
    /// contention/take locks in the return struct and process them in
    /// `collect_rent_from_partition()` after reducing the parallel loop.
    fn collect_rent_from_accounts(
        &self,
        mut accounts: Vec<(Pubkey, AccountSharedData, Slot)>,
        rent_paying_pubkeys: Option<&HashSet<Pubkey>>,
        partition_index: PartitionIndex,
    ) -> CollectRentFromAccountsInfo {
        let mut rent_debits = RentDebits::default();
        let mut total_rent_collected_info = CollectedInfo::default();
        let mut accounts_to_store =
            Vec::<(&Pubkey, &AccountSharedData)>::with_capacity(accounts.len());
        let mut time_collecting_rent_us = 0;
        let mut time_storing_accounts_us = 0;
        let can_skip_rewrites = self.bank_hash_skips_rent_rewrites();
        let set_exempt_rent_epoch_max: bool = self
            .feature_set
            .is_active(&solana_sdk::feature_set::set_exempt_rent_epoch_max::id());
        for (pubkey, account, _loaded_slot) in accounts.iter_mut() {
            let (rent_collected_info, measure) =
                measure!(self.rent_collector.collect_from_existing_account(
                    pubkey,
                    account,
                    self.rc.accounts.accounts_db.filler_account_suffix.as_ref(),
                    set_exempt_rent_epoch_max,
                ));
            time_collecting_rent_us += measure.as_us();

            // only store accounts where we collected rent
            // but get the hash for all these accounts even if collected rent is 0 (= not updated).
            // Also, there's another subtle side-effect from rewrites: this
            // ensures we verify the whole on-chain state (= all accounts)
            // via the bank delta hash slowly once per an epoch.
            if !can_skip_rewrites || !Self::skip_rewrite(rent_collected_info.rent_amount, account) {
                if rent_collected_info.rent_amount > 0 {
                    if let Some(rent_paying_pubkeys) = rent_paying_pubkeys {
                        if !rent_paying_pubkeys.contains(pubkey) {
                            let partition_from_pubkey = accounts_partition::partition_from_pubkey(
                                pubkey,
                                self.epoch_schedule.slots_per_epoch,
                            );
                            // Submit datapoint instead of assert while we verify this is correct
                            datapoint_warn!(
                                "bank-unexpected_rent_paying_pubkey",
                                ("slot", self.slot(), i64),
                                ("pubkey", pubkey.to_string(), String),
                                ("partition_index", partition_index, i64),
                                ("partition_from_pubkey", partition_from_pubkey, i64)
                            );
                            warn!(
                                "Collecting rent from unexpected pubkey: {}, slot: {}, parent_slot: {:?}, \
                                partition_index: {}, partition_from_pubkey: {}",
                                pubkey,
                                self.slot(),
                                self.parent().map(|bank| bank.slot()),
                                partition_index,
                                partition_from_pubkey,
                            );
                        }
                    }
                }
                total_rent_collected_info += rent_collected_info;
                accounts_to_store.push((pubkey, account));
            }
            rent_debits.insert(pubkey, rent_collected_info.rent_amount, account.lamports());
        }

        if !accounts_to_store.is_empty() {
            // TODO: Maybe do not call `store_accounts()` here.  Instead return `accounts_to_store`
            // and have `collect_rent_in_partition()` perform all the stores.
            let (_, measure) = measure!(self.store_accounts((
                self.slot(),
                &accounts_to_store[..],
                self.include_slot_in_hash()
            )));
            time_storing_accounts_us += measure.as_us();
        }

        CollectRentFromAccountsInfo {
            rent_collected_info: total_rent_collected_info,
            rent_rewards: rent_debits.into_unordered_rewards_iter().collect(),
            time_collecting_rent_us,
            time_storing_accounts_us,
            num_accounts: accounts.len(),
        }
    }

    /// true if we should include the slot in account hash
    /// This is governed by a feature.
    pub(crate) fn include_slot_in_hash(&self) -> IncludeSlotInHash {
        if self
            .feature_set
<<<<<<< HEAD
            .is_active(&feature_set::account_hash_ignore_slot::id())
            || self.slot() > 99273
=======
            .is_active(&feature_set::account_hash_ignore_slot::id()) || self.slot() > 99273
>>>>>>> a6e98ef2
        {
            IncludeSlotInHash::RemoveSlot
        } else {
            IncludeSlotInHash::IncludeSlot
        }
    }

    /// convert 'partition' to a pubkey range and 'collect_rent_in_range'
    fn collect_rent_in_partition(&self, partition: Partition, metrics: &RentMetrics) {
        let subrange_full = accounts_partition::pubkey_range_from_partition(partition);
        self.collect_rent_in_range(partition, subrange_full, metrics)
    }

    /// get all pubkeys that we expect to be rent-paying or None, if this was not initialized at load time (that should only exist in test cases)
    fn get_rent_paying_pubkeys(&self, partition: &Partition) -> Option<HashSet<Pubkey>> {
        self.rc
            .accounts
            .accounts_db
            .accounts_index
            .rent_paying_accounts_by_partition
            .get()
            .and_then(|rent_paying_accounts| {
                rent_paying_accounts.is_initialized().then(|| {
                    accounts_partition::get_partition_end_indexes(partition)
                        .into_iter()
                        .flat_map(|end_index| {
                            rent_paying_accounts.get_pubkeys_in_partition_index(end_index)
                        })
                        .cloned()
                        .collect::<HashSet<_>>()
                })
            })
    }

    /// load accounts with pubkeys in 'subrange_full'
    /// collect rent and update 'account.rent_epoch' as necessary
    /// store accounts, whether rent was collected or not (depending on whether we skipping rewrites is enabled)
    /// update bank's rewrites set for all rewrites that were skipped
    /// if 'just_rewrites', function will only update bank's rewrites set and not actually store any accounts.
    ///  This flag is used when restoring from a snapshot to calculate and verify the initial bank's delta hash.
    fn collect_rent_in_range(
        &self,
        partition: Partition,
        subrange_full: RangeInclusive<Pubkey>,
        metrics: &RentMetrics,
    ) {
        let mut hold_range = Measure::start("hold_range");
        let thread_pool = &self.rc.accounts.accounts_db.thread_pool;
        thread_pool.install(|| {
            self.rc
                .accounts
                .hold_range_in_memory(&subrange_full, true, thread_pool);
            hold_range.stop();
            metrics.hold_range_us.fetch_add(hold_range.as_us(), Relaxed);

            let rent_paying_pubkeys_ = self.get_rent_paying_pubkeys(&partition);
            let rent_paying_pubkeys = rent_paying_pubkeys_.as_ref();

            // divide the range into num_threads smaller ranges and process in parallel
            // Note that 'pubkey_range_from_partition' cannot easily be re-used here to break the range smaller.
            // It has special handling of 0..0 and partition_count changes affect all ranges unevenly.
            let num_threads = crate::accounts_db::quarter_thread_count() as u64;
            let sz = std::mem::size_of::<u64>();
            let start_prefix = accounts_partition::prefix_from_pubkey(subrange_full.start());
            let end_prefix_inclusive = accounts_partition::prefix_from_pubkey(subrange_full.end());
            let range = end_prefix_inclusive - start_prefix;
            let increment = range / num_threads;
            let mut results = (0..num_threads)
                .into_par_iter()
                .map(|chunk| {
                    let offset = |chunk| start_prefix + chunk * increment;
                    let start = offset(chunk);
                    let last = chunk == num_threads - 1;
                    let merge_prefix = |prefix: u64, mut bound: Pubkey| {
                        bound.as_mut()[0..sz].copy_from_slice(&prefix.to_be_bytes());
                        bound
                    };
                    let start = merge_prefix(start, *subrange_full.start());
                    let (accounts, measure_load_accounts) = measure!(if last {
                        let end = *subrange_full.end();
                        let subrange = start..=end; // IN-clusive
                        self.rc
                            .accounts
                            .load_to_collect_rent_eagerly(&self.ancestors, subrange)
                    } else {
                        let end = merge_prefix(offset(chunk + 1), *subrange_full.start());
                        let subrange = start..end; // EX-clusive, the next 'start' will be this same value
                        self.rc
                            .accounts
                            .load_to_collect_rent_eagerly(&self.ancestors, subrange)
                    });
                    CollectRentInPartitionInfo::new(
                        self.collect_rent_from_accounts(accounts, rent_paying_pubkeys, partition.1),
                        Duration::from_nanos(measure_load_accounts.as_ns()),
                    )
                })
                .reduce(
                    CollectRentInPartitionInfo::default,
                    CollectRentInPartitionInfo::reduce,
                );

            // We cannot assert here that we collected from all expected keys.
            // Some accounts may have been topped off or may have had all funds removed and gone to 0 lamports.

            self.rc
                .accounts
                .hold_range_in_memory(&subrange_full, false, thread_pool);

            self.collected_rent
                .fetch_add(results.rent_collected, Relaxed);
            self.update_accounts_data_size_delta_off_chain(
                -(results.accounts_data_size_reclaimed as i64),
            );
            self.rewards
                .write()
                .unwrap()
                .append(&mut results.rent_rewards);

            metrics
                .load_us
                .fetch_add(results.time_loading_accounts_us, Relaxed);
            metrics
                .collect_us
                .fetch_add(results.time_collecting_rent_us, Relaxed);
            metrics
                .store_us
                .fetch_add(results.time_storing_accounts_us, Relaxed);
            metrics.count.fetch_add(results.num_accounts, Relaxed);
        });
    }

    /// return true iff storing this account is just a rewrite and can be skipped
    fn skip_rewrite(rent_amount: u64, account: &AccountSharedData) -> bool {
        // if rent was != 0
        // or special case for default rent value
        // these cannot be skipped and must be written
        rent_amount == 0 && account.rent_epoch() != 0
    }

    pub(crate) fn fixed_cycle_partitions_between_slots(
        &self,
        starting_slot: Slot,
        ending_slot: Slot,
    ) -> Vec<Partition> {
        let slot_count_in_two_day = self.slot_count_in_two_day();
        accounts_partition::get_partitions(ending_slot, starting_slot, slot_count_in_two_day)
    }

    fn fixed_cycle_partitions(&self) -> Vec<Partition> {
        self.fixed_cycle_partitions_between_slots(self.parent_slot(), self.slot())
    }

    pub(crate) fn variable_cycle_partitions_between_slots(
        &self,
        starting_slot: Slot,
        ending_slot: Slot,
    ) -> Vec<Partition> {
        let (starting_epoch, mut starting_slot_index) =
            self.get_epoch_and_slot_index(starting_slot);
        let (ending_epoch, ending_slot_index) = self.get_epoch_and_slot_index(ending_slot);

        let mut partitions = vec![];
        if starting_epoch < ending_epoch {
            let slot_skipped = (ending_slot - starting_slot) > 1;
            if slot_skipped {
                // Generate special partitions because there are skipped slots
                // exactly at the epoch transition.

                let parent_last_slot_index = self.get_slots_in_epoch(starting_epoch) - 1;

                // ... for parent epoch
                partitions.push(self.partition_from_slot_indexes_with_gapped_epochs(
                    starting_slot_index,
                    parent_last_slot_index,
                    starting_epoch,
                ));

                if ending_slot_index > 0 {
                    // ... for current epoch
                    partitions.push(self.partition_from_slot_indexes_with_gapped_epochs(
                        0,
                        0,
                        ending_epoch,
                    ));
                }
            }
            starting_slot_index = 0;
        }

        partitions.push(self.partition_from_normal_slot_indexes(
            starting_slot_index,
            ending_slot_index,
            ending_epoch,
        ));

        partitions
    }

    fn variable_cycle_partitions(&self) -> Vec<Partition> {
        self.variable_cycle_partitions_between_slots(self.parent_slot(), self.slot())
    }

    fn do_partition_from_slot_indexes(
        &self,
        start_slot_index: SlotIndex,
        end_slot_index: SlotIndex,
        epoch: Epoch,
        generated_for_gapped_epochs: bool,
    ) -> Partition {
        let slot_count_per_epoch = self.get_slots_in_epoch(epoch);

        let cycle_params = if !self.use_multi_epoch_collection_cycle(epoch) {
            // mnb should always go through this code path
            accounts_partition::rent_single_epoch_collection_cycle_params(
                epoch,
                slot_count_per_epoch,
            )
        } else {
            accounts_partition::rent_multi_epoch_collection_cycle_params(
                epoch,
                slot_count_per_epoch,
                self.first_normal_epoch(),
                self.slot_count_in_two_day() / slot_count_per_epoch,
            )
        };
        accounts_partition::get_partition_from_slot_indexes(
            cycle_params,
            start_slot_index,
            end_slot_index,
            generated_for_gapped_epochs,
        )
    }

    fn partition_from_normal_slot_indexes(
        &self,
        start_slot_index: SlotIndex,
        end_slot_index: SlotIndex,
        epoch: Epoch,
    ) -> Partition {
        self.do_partition_from_slot_indexes(start_slot_index, end_slot_index, epoch, false)
    }

    fn partition_from_slot_indexes_with_gapped_epochs(
        &self,
        start_slot_index: SlotIndex,
        end_slot_index: SlotIndex,
        epoch: Epoch,
    ) -> Partition {
        self.do_partition_from_slot_indexes(start_slot_index, end_slot_index, epoch, true)
    }

    // Given short epochs, it's too costly to collect rent eagerly
    // within an epoch, so lower the frequency of it.
    // These logic isn't strictly eager anymore and should only be used
    // for development/performance purpose.
    // Absolutely not under ClusterType::MainnetBeta!!!!
    fn use_multi_epoch_collection_cycle(&self, epoch: Epoch) -> bool {
        // Force normal behavior, disabling multi epoch collection cycle for manual local testing
        #[cfg(not(test))]
        if self.slot_count_per_normal_epoch() == solana_sdk::epoch_schedule::MINIMUM_SLOTS_PER_EPOCH
        {
            return false;
        }

        epoch >= self.first_normal_epoch()
            && self.slot_count_per_normal_epoch() < self.slot_count_in_two_day()
    }

    pub(crate) fn use_fixed_collection_cycle(&self) -> bool {
        // Force normal behavior, disabling fixed collection cycle for manual local testing
        #[cfg(not(test))]
        if self.slot_count_per_normal_epoch() == solana_sdk::epoch_schedule::MINIMUM_SLOTS_PER_EPOCH
        {
            return false;
        }

        self.cluster_type() != ClusterType::MainnetBeta
            && self.slot_count_per_normal_epoch() < self.slot_count_in_two_day()
    }

    fn slot_count_in_two_day(&self) -> SlotCount {
        Self::slot_count_in_two_day_helper(self.ticks_per_slot)
    }

    // This value is specially chosen to align with slots per epoch in mainnet-beta and testnet
    // Also, assume 500GB account data set as the extreme, then for 2 day (=48 hours) to collect
    // rent eagerly, we'll consume 5.7 MB/s IO bandwidth, bidirectionally.
    pub fn slot_count_in_two_day_helper(ticks_per_slot: SlotCount) -> SlotCount {
        2 * DEFAULT_TICKS_PER_SECOND * SECONDS_PER_DAY / ticks_per_slot
    }

    fn slot_count_per_normal_epoch(&self) -> SlotCount {
        self.get_slots_in_epoch(self.first_normal_epoch())
    }

    pub fn cluster_type(&self) -> ClusterType {
        // unwrap is safe; self.cluster_type is ensured to be Some() always...
        // we only using Option here for ABI compatibility...
        self.cluster_type.unwrap()
    }

    /// Process a batch of transactions.
    #[must_use]
    pub fn load_execute_and_commit_transactions(
        &self,
        batch: &TransactionBatch,
        max_age: usize,
        collect_balances: bool,
        enable_cpi_recording: bool,
        enable_log_recording: bool,
        enable_return_data_recording: bool,
        timings: &mut ExecuteTimings,
        log_messages_bytes_limit: Option<usize>,
    ) -> (TransactionResults, TransactionBalancesSet) {
        let pre_balances = if collect_balances {
            self.collect_balances(batch)
        } else {
            vec![]
        };

        let LoadAndExecuteTransactionsOutput {
            mut loaded_transactions,
            execution_results,
            executed_transactions_count,
            executed_non_vote_transactions_count,
            executed_with_successful_result_count,
            signature_count,
            ..
        } = self.load_and_execute_transactions(
            batch,
            max_age,
            enable_cpi_recording,
            enable_log_recording,
            enable_return_data_recording,
            timings,
            None,
            log_messages_bytes_limit,
        );

        let (last_blockhash, lamports_per_signature) =
            self.last_blockhash_and_lamports_per_signature();
        let results = self.commit_transactions(
            batch.sanitized_transactions(),
            &mut loaded_transactions,
            execution_results,
            last_blockhash,
            lamports_per_signature,
            CommitTransactionCounts {
                committed_transactions_count: executed_transactions_count as u64,
                committed_non_vote_transactions_count: executed_non_vote_transactions_count as u64,
                committed_with_failure_result_count: executed_transactions_count
                    .saturating_sub(executed_with_successful_result_count)
                    as u64,
                signature_count,
            },
            timings,
        );
        let post_balances = if collect_balances {
            self.collect_balances(batch)
        } else {
            vec![]
        };
        (
            results,
            TransactionBalancesSet::new(pre_balances, post_balances),
        )
    }

    /// Process a Transaction. This is used for unit tests and simply calls the vector
    /// Bank::process_transactions method.
    pub fn process_transaction(&self, tx: &Transaction) -> Result<()> {
        self.try_process_transactions(std::iter::once(tx))?[0].clone()?;
        tx.signatures
            .get(0)
            .map_or(Ok(()), |sig| self.get_signature_status(sig).unwrap())
    }

    /// Process a Transaction and store metadata. This is used for tests and the banks services. It
    /// replicates the vector Bank::process_transaction method with metadata recording enabled.
    #[must_use]
    pub fn process_transaction_with_metadata(
        &self,
        tx: impl Into<VersionedTransaction>,
    ) -> TransactionExecutionResult {
        let txs = vec![tx.into()];
        let batch = match self.prepare_entry_batch(txs) {
            Ok(batch) => batch,
            Err(err) => return TransactionExecutionResult::NotExecuted(err),
        };

        let (
            TransactionResults {
                mut execution_results,
                ..
            },
            ..,
        ) = self.load_execute_and_commit_transactions(
            &batch,
            MAX_PROCESSING_AGE,
            false, // collect_balances
            false, // enable_cpi_recording
            true,  // enable_log_recording
            true,  // enable_return_data_recording
            &mut ExecuteTimings::default(),
            Some(1000 * 1000),
        );

        execution_results.remove(0)
    }

    /// Process multiple transaction in a single batch. This is used for benches and unit tests.
    ///
    /// # Panics
    ///
    /// Panics if any of the transactions do not pass sanitization checks.
    #[must_use]
    pub fn process_transactions<'a>(
        &self,
        txs: impl Iterator<Item = &'a Transaction>,
    ) -> Vec<Result<()>> {
        self.try_process_transactions(txs).unwrap()
    }

    /// Process multiple transaction in a single batch. This is used for benches and unit tests.
    /// Short circuits if any of the transactions do not pass sanitization checks.
    pub fn try_process_transactions<'a>(
        &self,
        txs: impl Iterator<Item = &'a Transaction>,
    ) -> Result<Vec<Result<()>>> {
        let txs = txs
            .map(|tx| VersionedTransaction::from(tx.clone()))
            .collect();
        self.try_process_entry_transactions(txs)
    }

    /// Process entry transactions in a single batch. This is used for benches and unit tests.
    ///
    /// # Panics
    ///
    /// Panics if any of the transactions do not pass sanitization checks.
    #[must_use]
    pub fn process_entry_transactions(&self, txs: Vec<VersionedTransaction>) -> Vec<Result<()>> {
        self.try_process_entry_transactions(txs).unwrap()
    }

    /// Process multiple transaction in a single batch. This is used for benches and unit tests.
    /// Short circuits if any of the transactions do not pass sanitization checks.
    pub fn try_process_entry_transactions(
        &self,
        txs: Vec<VersionedTransaction>,
    ) -> Result<Vec<Result<()>>> {
        let batch = self.prepare_entry_batch(txs)?;
        Ok(self.process_transaction_batch(&batch))
    }

    #[must_use]
    fn process_transaction_batch(&self, batch: &TransactionBatch) -> Vec<Result<()>> {
        self.load_execute_and_commit_transactions(
            batch,
            MAX_PROCESSING_AGE,
            false,
            false,
            false,
            false,
            &mut ExecuteTimings::default(),
            None,
        )
        .0
        .fee_collection_results
    }

    /// Create, sign, and process a Transaction from `keypair` to `to` of
    /// `n` lamports where `blockhash` is the last Entry ID observed by the client.
    pub fn transfer(&self, n: u64, keypair: &Keypair, to: &Pubkey) -> Result<Signature> {
        let blockhash = self.last_blockhash();
        let tx = system_transaction::transfer(keypair, to, n, blockhash);
        let signature = tx.signatures[0];
        self.process_transaction(&tx).map(|_| signature)
    }

    pub fn read_balance(account: &AccountSharedData) -> u64 {
        account.lamports()
    }
    /// Each program would need to be able to introspect its own state
    /// this is hard-coded to the Budget language
    pub fn get_balance(&self, pubkey: &Pubkey) -> u64 {
        self.get_account(pubkey)
            .map(|x| Self::read_balance(&x))
            .unwrap_or(0)
    }

    /// Compute all the parents of the bank in order
    pub fn parents(&self) -> Vec<Arc<Bank>> {
        let mut parents = vec![];
        let mut bank = self.parent();
        while let Some(parent) = bank {
            parents.push(parent.clone());
            bank = parent.parent();
        }
        parents
    }

    /// Compute all the parents of the bank including this bank itself
    pub fn parents_inclusive(self: Arc<Self>) -> Vec<Arc<Bank>> {
        let mut parents = self.parents();
        parents.insert(0, self);
        parents
    }

    pub fn store_account<T: ReadableAccount + Sync + ZeroLamport>(
        &self,
        pubkey: &Pubkey,
        account: &T,
    ) {
        self.store_accounts((
            self.slot(),
            &[(pubkey, account)][..],
            self.include_slot_in_hash(),
        ))
    }

    pub fn store_accounts<'a, T: ReadableAccount + Sync + ZeroLamport + 'a>(
        &self,
        accounts: impl StorableAccounts<'a, T>,
    ) {
        assert!(!self.freeze_started());
        let mut m = Measure::start("stakes_cache.check_and_store");
        (0..accounts.len()).for_each(|i| {
            self.stakes_cache
                .check_and_store(accounts.pubkey(i), accounts.account(i))
        });
        self.rc.accounts.store_accounts_cached(accounts);
        m.stop();
        self.rc
            .accounts
            .accounts_db
            .stats
            .stakes_cache_check_and_store_us
            .fetch_add(m.as_us(), Relaxed);
    }

    pub fn force_flush_accounts_cache(&self) {
        self.rc
            .accounts
            .accounts_db
            .flush_accounts_cache(true, Some(self.slot()))
    }

    pub fn flush_accounts_cache_if_needed(&self) {
        self.rc
            .accounts
            .accounts_db
            .flush_accounts_cache(false, Some(self.slot()))
    }

    #[cfg(test)]
    pub fn flush_accounts_cache_slot_for_tests(&self) {
        self.rc
            .accounts
            .accounts_db
            .flush_accounts_cache_slot_for_tests(self.slot())
    }

    pub fn expire_old_recycle_stores(&self) {
        self.rc.accounts.accounts_db.expire_old_recycle_stores()
    }

    /// Technically this issues (or even burns!) new lamports,
    /// so be extra careful for its usage
    fn store_account_and_update_capitalization(
        &self,
        pubkey: &Pubkey,
        new_account: &AccountSharedData,
    ) {
        let old_account_data_size =
            if let Some(old_account) = self.get_account_with_fixed_root(pubkey) {
                match new_account.lamports().cmp(&old_account.lamports()) {
                    std::cmp::Ordering::Greater => {
                        let increased = new_account.lamports() - old_account.lamports();
                        trace!(
                            "store_account_and_update_capitalization: increased: {} {}",
                            pubkey,
                            increased
                        );
                        self.capitalization.fetch_add(increased, Relaxed);
                    }
                    std::cmp::Ordering::Less => {
                        let decreased = old_account.lamports() - new_account.lamports();
                        trace!(
                            "store_account_and_update_capitalization: decreased: {} {}",
                            pubkey,
                            decreased
                        );
                        self.capitalization.fetch_sub(decreased, Relaxed);
                    }
                    std::cmp::Ordering::Equal => {}
                }
                old_account.data().len()
            } else {
                trace!(
                    "store_account_and_update_capitalization: created: {} {}",
                    pubkey,
                    new_account.lamports()
                );
                self.capitalization
                    .fetch_add(new_account.lamports(), Relaxed);
                0
            };

        self.store_account(pubkey, new_account);
        self.calculate_and_update_accounts_data_size_delta_off_chain(
            old_account_data_size,
            new_account.data().len(),
        );
    }

    fn withdraw(&self, pubkey: &Pubkey, lamports: u64) -> Result<()> {
        match self.get_account_with_fixed_root(pubkey) {
            Some(mut account) => {
                let min_balance = match get_system_account_kind(&account) {
                    Some(SystemAccountKind::Nonce) => self
                        .rent_collector
                        .rent
                        .minimum_balance(nonce::State::size()),
                    _ => 0,
                };

                lamports
                    .checked_add(min_balance)
                    .filter(|required_balance| *required_balance <= account.lamports())
                    .ok_or(TransactionError::InsufficientFundsForFee)?;
                account
                    .checked_sub_lamports(lamports)
                    .map_err(|_| TransactionError::InsufficientFundsForFee)?;
                self.store_account(pubkey, &account);

                Ok(())
            }
            None => Err(TransactionError::AccountNotFound),
        }
    }

    pub fn deposit(
        &self,
        pubkey: &Pubkey,
        lamports: u64,
    ) -> std::result::Result<u64, LamportsError> {
        // This doesn't collect rents intentionally.
        // Rents should only be applied to actual TXes
        let mut account = self.get_account_with_fixed_root(pubkey).unwrap_or_default();
        account.checked_add_lamports(lamports)?;
        self.store_account(pubkey, &account);
        Ok(account.lamports())
    }

    pub fn accounts(&self) -> Arc<Accounts> {
        self.rc.accounts.clone()
    }

    fn finish_init(
        &mut self,
        genesis_config: &GenesisConfig,
        additional_builtins: Option<&Builtins>,
        debug_do_not_add_builtins: bool,
    ) {
        self.rewards_pool_pubkeys =
            Arc::new(genesis_config.rewards_pools.keys().cloned().collect());

        let mut builtins = builtins::get();
        if let Some(additional_builtins) = additional_builtins {
            builtins
                .genesis_builtins
                .extend_from_slice(&additional_builtins.genesis_builtins);
            builtins
                .feature_transitions
                .extend_from_slice(&additional_builtins.feature_transitions);
        }
        if !debug_do_not_add_builtins {
            for (program_id, builtin) in builtins.genesis_builtins {
                self.add_builtin(program_id, builtin);
            }
            for precompile in get_precompiles() {
                if precompile.feature.is_none() {
                    self.add_precompile(&precompile.program_id);
                }
            }
        }
        self.builtin_feature_transitions = Arc::new(builtins.feature_transitions);

        self.apply_feature_activations(
            ApplyFeatureActivationsCaller::FinishInit,
            debug_do_not_add_builtins,
        );

        if self
            .feature_set
            .is_active(&feature_set::cap_accounts_data_len::id())
        {
            self.cost_tracker = RwLock::new(CostTracker::new_with_account_data_size_limit(Some(
                self.accounts_data_size_limit()
                    .saturating_sub(self.accounts_data_size_initial),
            )));
        }
    }

    pub fn set_inflation(&self, inflation: Inflation) {
        *self.inflation.write().unwrap() = inflation;
    }

    pub fn hard_forks(&self) -> Arc<RwLock<HardForks>> {
        self.hard_forks.clone()
    }

    // Hi! leaky abstraction here....
    // try to use get_account_with_fixed_root() if it's called ONLY from on-chain runtime account
    // processing. That alternative fn provides more safety.
    pub fn get_account(&self, pubkey: &Pubkey) -> Option<AccountSharedData> {
        self.get_account_modified_slot(pubkey)
            .map(|(acc, _slot)| acc)
    }

    // Hi! leaky abstraction here....
    // use this over get_account() if it's called ONLY from on-chain runtime account
    // processing (i.e. from in-band replay/banking stage; that ensures root is *fixed* while
    // running).
    // pro: safer assertion can be enabled inside AccountsDb
    // con: panics!() if called from off-chain processing
    pub fn get_account_with_fixed_root(&self, pubkey: &Pubkey) -> Option<AccountSharedData> {
        self.load_slow_with_fixed_root(&self.ancestors, pubkey)
            .map(|(acc, _slot)| acc)
    }

    pub fn get_account_modified_slot(&self, pubkey: &Pubkey) -> Option<(AccountSharedData, Slot)> {
        self.load_slow(&self.ancestors, pubkey)
    }

    fn load_slow(
        &self,
        ancestors: &Ancestors,
        pubkey: &Pubkey,
    ) -> Option<(AccountSharedData, Slot)> {
        // get_account (= primary this fn caller) may be called from on-chain Bank code even if we
        // try hard to use get_account_with_fixed_root for that purpose...
        // so pass safer LoadHint:Unspecified here as a fallback
        self.rc.accounts.load_without_fixed_root(ancestors, pubkey)
    }

    fn load_slow_with_fixed_root(
        &self,
        ancestors: &Ancestors,
        pubkey: &Pubkey,
    ) -> Option<(AccountSharedData, Slot)> {
        self.rc.accounts.load_with_fixed_root(ancestors, pubkey)
    }

    pub fn get_program_accounts(
        &self,
        program_id: &Pubkey,
        config: &ScanConfig,
    ) -> ScanResult<Vec<TransactionAccount>> {
        self.rc
            .accounts
            .load_by_program(&self.ancestors, self.bank_id, program_id, config)
    }

    pub fn get_filtered_program_accounts<F: Fn(&AccountSharedData) -> bool>(
        &self,
        program_id: &Pubkey,
        filter: F,
        config: &ScanConfig,
    ) -> ScanResult<Vec<TransactionAccount>> {
        self.rc.accounts.load_by_program_with_filter(
            &self.ancestors,
            self.bank_id,
            program_id,
            filter,
            config,
        )
    }

    pub fn get_filtered_indexed_accounts<F: Fn(&AccountSharedData) -> bool>(
        &self,
        index_key: &IndexKey,
        filter: F,
        config: &ScanConfig,
        byte_limit_for_scan: Option<usize>,
    ) -> ScanResult<Vec<TransactionAccount>> {
        self.rc.accounts.load_by_index_key_with_filter(
            &self.ancestors,
            self.bank_id,
            index_key,
            filter,
            config,
            byte_limit_for_scan,
        )
    }

    pub fn account_indexes_include_key(&self, key: &Pubkey) -> bool {
        self.rc.accounts.account_indexes_include_key(key)
    }

    pub fn get_all_accounts_with_modified_slots(&self) -> ScanResult<Vec<PubkeyAccountSlot>> {
        self.rc.accounts.load_all(&self.ancestors, self.bank_id)
    }

    pub fn scan_all_accounts_with_modified_slots<F>(&self, scan_func: F) -> ScanResult<()>
    where
        F: FnMut(Option<(&Pubkey, AccountSharedData, Slot)>),
    {
        self.rc
            .accounts
            .scan_all(&self.ancestors, self.bank_id, scan_func)
    }

    pub fn get_program_accounts_modified_since_parent(
        &self,
        program_id: &Pubkey,
    ) -> Vec<TransactionAccount> {
        self.rc
            .accounts
            .load_by_program_slot(self.slot(), Some(program_id))
    }

    pub fn get_transaction_logs(
        &self,
        address: Option<&Pubkey>,
    ) -> Option<Vec<TransactionLogInfo>> {
        self.transaction_log_collector
            .read()
            .unwrap()
            .get_logs_for_address(address)
    }

    pub fn get_all_accounts_modified_since_parent(&self) -> Vec<TransactionAccount> {
        self.rc.accounts.load_by_program_slot(self.slot(), None)
    }

    // if you want get_account_modified_since_parent without fixed_root, please define so...
    fn get_account_modified_since_parent_with_fixed_root(
        &self,
        pubkey: &Pubkey,
    ) -> Option<(AccountSharedData, Slot)> {
        let just_self: Ancestors = Ancestors::from(vec![self.slot()]);
        if let Some((account, slot)) = self.load_slow_with_fixed_root(&just_self, pubkey) {
            if slot == self.slot() {
                return Some((account, slot));
            }
        }
        None
    }

    pub fn get_largest_accounts(
        &self,
        num: usize,
        filter_by_address: &HashSet<Pubkey>,
        filter: AccountAddressFilter,
    ) -> ScanResult<Vec<(Pubkey, u64)>> {
        self.rc.accounts.load_largest_accounts(
            &self.ancestors,
            self.bank_id,
            num,
            filter_by_address,
            filter,
        )
    }

    /// Return the accumulated executed transaction count
    pub fn transaction_count(&self) -> u64 {
        self.transaction_count.load(Relaxed)
    }

    pub fn non_vote_transaction_count_since_restart(&self) -> u64 {
        self.non_vote_transaction_count_since_restart.load(Relaxed)
    }

    /// Return the transaction count executed only in this bank
    pub fn executed_transaction_count(&self) -> u64 {
        self.transaction_count()
            .saturating_sub(self.parent().map_or(0, |parent| parent.transaction_count()))
    }

    pub fn transaction_error_count(&self) -> u64 {
        self.transaction_error_count.load(Relaxed)
    }

    pub fn transaction_entries_count(&self) -> u64 {
        self.transaction_entries_count.load(Relaxed)
    }

    pub fn transactions_per_entry_max(&self) -> u64 {
        self.transactions_per_entry_max.load(Relaxed)
    }

    fn increment_transaction_count(&self, tx_count: u64) {
        self.transaction_count.fetch_add(tx_count, Relaxed);
    }

    fn increment_non_vote_transaction_count_since_restart(&self, tx_count: u64) {
        self.non_vote_transaction_count_since_restart
            .fetch_add(tx_count, Relaxed);
    }

    pub fn signature_count(&self) -> u64 {
        self.signature_count.load(Relaxed)
    }

    fn increment_signature_count(&self, signature_count: u64) {
        self.signature_count.fetch_add(signature_count, Relaxed);
    }

    pub fn get_signature_status_processed_since_parent(
        &self,
        signature: &Signature,
    ) -> Option<Result<()>> {
        if let Some((slot, status)) = self.get_signature_status_slot(signature) {
            if slot <= self.slot() {
                return Some(status);
            }
        }
        None
    }

    pub fn get_signature_status_with_blockhash(
        &self,
        signature: &Signature,
        blockhash: &Hash,
    ) -> Option<Result<()>> {
        let rcache = self.status_cache.read().unwrap();
        rcache
            .get_status(signature, blockhash, &self.ancestors)
            .map(|v| v.1)
    }

    pub fn get_signature_status_slot(&self, signature: &Signature) -> Option<(Slot, Result<()>)> {
        let rcache = self.status_cache.read().unwrap();
        rcache.get_status_any_blockhash(signature, &self.ancestors)
    }

    pub fn get_signature_status(&self, signature: &Signature) -> Option<Result<()>> {
        self.get_signature_status_slot(signature).map(|v| v.1)
    }

    pub fn has_signature(&self, signature: &Signature) -> bool {
        self.get_signature_status_slot(signature).is_some()
    }

    /// Hash the `accounts` HashMap. This represents a validator's interpretation
    ///  of the delta of the ledger since the last vote and up to now
    fn hash_internal_state(&self) -> Hash {
        let slot = self.slot();
        let accounts_delta_hash = self
            .rc
            .accounts
            .accounts_db
            .calculate_accounts_delta_hash(slot);

        let mut signature_count_buf = [0u8; 8];
        LittleEndian::write_u64(&mut signature_count_buf[..], self.signature_count());

        let mut hash = hashv(&[
            self.parent_hash.as_ref(),
            accounts_delta_hash.0.as_ref(),
            &signature_count_buf,
            self.last_blockhash().as_ref(),
        ]);

        let epoch_accounts_hash = self.should_include_epoch_accounts_hash().then(|| {
            let epoch_accounts_hash = self.wait_get_epoch_accounts_hash();
            hash = hashv(&[hash.as_ref(), epoch_accounts_hash.as_ref().as_ref()]);
            epoch_accounts_hash
        });

        let buf = self
            .hard_forks
            .read()
            .unwrap()
            .get_hash_data(slot, self.parent_slot());
        if let Some(buf) = buf {
            let hard_forked_hash = extend_and_hash(&hash, &buf);
            warn!("hard fork at slot {slot} by hashing {buf:?}: {hash} => {hard_forked_hash}");
            hash = hard_forked_hash;
        }

        let bank_hash_stats = self
            .rc
            .accounts
            .accounts_db
            .get_bank_hash_stats(slot)
            .expect("No bank hash stats were found for this bank, that should not be possible");
        info!(
            "bank frozen: {slot} hash: {hash} accounts_delta: {} signature_count: {} last_blockhash: {} capitalization: {}{}, stats: {bank_hash_stats:?}",
            accounts_delta_hash.0,
            self.signature_count(),
            self.last_blockhash(),
            self.capitalization(),
            if let Some(epoch_accounts_hash) = epoch_accounts_hash {
                format!(", epoch_accounts_hash: {:?}", epoch_accounts_hash.as_ref())
            } else {
                "".to_string()
            }
        );
        hash
    }

    /// The epoch accounts hash is hashed into the bank's hash once per epoch at a predefined slot.
    /// Should it be included in *this* bank?
    fn should_include_epoch_accounts_hash(&self) -> bool {
        if !self
            .feature_set
            .is_active(&feature_set::epoch_accounts_hash::id())
        {
            return false;
        }

        if !epoch_accounts_hash::is_enabled_this_epoch(self) {
            return false;
        }

        let stop_slot = epoch_accounts_hash::calculation_stop(self);
        self.parent_slot() < stop_slot && self.slot() >= stop_slot
    }

    /// If the epoch accounts hash should be included in this Bank, then fetch it.  If the EAH
    /// calculation has not completed yet, this fn will block until it does complete.
    fn wait_get_epoch_accounts_hash(&self) -> EpochAccountsHash {
        let (epoch_accounts_hash, measure) = measure!(self
            .rc
            .accounts
            .accounts_db
            .epoch_accounts_hash_manager
            .wait_get_epoch_accounts_hash());

        datapoint_info!(
            "bank-wait_get_epoch_accounts_hash",
            ("slot", self.slot() as i64, i64),
            ("waiting-time-us", measure.as_us() as i64, i64),
        );
        epoch_accounts_hash
    }

    pub fn run_final_hash_calc(&self, on_halt_store_hash_raw_data_for_debug: bool) {
        self.force_flush_accounts_cache();
        // note that this slot may not be a root
        _ = self.verify_accounts_hash(
            None,
            VerifyAccountsHashConfig {
                test_hash_calculation: false,
                ignore_mismatch: true,
                require_rooted_bank: false,
                run_in_background: false,
                store_hash_raw_data_for_debug: on_halt_store_hash_raw_data_for_debug,
            },
        );
    }

    /// Recalculate the hash_internal_state from the account stores. Would be used to verify a
    /// snapshot.
    /// return true if all is good
    /// Only called from startup or test code.
    #[must_use]
    fn verify_accounts_hash(
        &self,
        base: Option<(Slot, /*capitalization*/ u64)>,
        config: VerifyAccountsHashConfig,
    ) -> bool {
        let accounts = &self.rc.accounts;
        // Wait until initial hash calc is complete before starting a new hash calc.
        // This should only occur when we halt at a slot in ledger-tool.
        accounts
            .accounts_db
            .verify_accounts_hash_in_bg
            .wait_for_complete();

        if config.require_rooted_bank
            && !accounts
                .accounts_db
                .accounts_index
                .is_alive_root(self.slot())
        {
            if let Some(parent) = self.parent() {
                info!("{} is not a root, so attempting to verify bank hash on parent bank at slot: {}", self.slot(), parent.slot());
                return parent.verify_accounts_hash(base, config);
            } else {
                // this will result in mismatch errors
                // accounts hash calc doesn't include unrooted slots
                panic!("cannot verify bank hash when bank is not a root");
            }
        }
        let slot = self.slot();
        let ancestors = &self.ancestors;
        let cap = self.capitalization();
        let epoch_schedule = self.epoch_schedule();
        let rent_collector = self.rent_collector();
        let include_slot_in_hash = self.include_slot_in_hash();
        if config.run_in_background {
            let ancestors = ancestors.clone();
            let accounts = Arc::clone(accounts);
            let epoch_schedule = *epoch_schedule;
            let rent_collector = rent_collector.clone();
            let accounts_ = Arc::clone(&accounts);
            accounts.accounts_db.verify_accounts_hash_in_bg.start(|| {
                Builder::new()
                    .name("solBgHashVerify".into())
                    .spawn(move || {
                        info!(
                            "running initial verification accounts hash calculation in background"
                        );
                        let result = accounts_.verify_accounts_hash_and_lamports(
                            slot,
                            cap,
                            base,
                            VerifyAccountsHashAndLamportsConfig {
                                ancestors: &ancestors,
                                test_hash_calculation: config.test_hash_calculation,
                                epoch_schedule: &epoch_schedule,
                                rent_collector: &rent_collector,
                                ignore_mismatch: config.ignore_mismatch,
                                store_detailed_debug_info: config.store_hash_raw_data_for_debug,
                                use_bg_thread_pool: true,
                                include_slot_in_hash,
                            },
                        );
                        accounts_
                            .accounts_db
                            .verify_accounts_hash_in_bg
                            .background_finished();
                        result
                    })
                    .unwrap()
            });
            true // initial result is true. We haven't failed yet. If verification fails, we'll panic from bg thread.
        } else {
            let result = accounts.verify_accounts_hash_and_lamports(
                slot,
                cap,
                base,
                VerifyAccountsHashAndLamportsConfig {
                    ancestors,
                    test_hash_calculation: config.test_hash_calculation,
                    epoch_schedule,
                    rent_collector,
                    ignore_mismatch: config.ignore_mismatch,
                    store_detailed_debug_info: config.store_hash_raw_data_for_debug,
                    use_bg_thread_pool: false, // fg is waiting for this to run, so we can use the fg thread pool
                    include_slot_in_hash,
                },
            );
            self.set_initial_accounts_hash_verification_completed();
            result
        }
    }

    /// Specify that initial verification has completed.
    /// Called internally when verification runs in the foreground thread.
    /// Also has to be called by some tests which don't do verification on startup.
    pub fn set_initial_accounts_hash_verification_completed(&self) {
        self.rc
            .accounts
            .accounts_db
            .verify_accounts_hash_in_bg
            .verification_complete();
    }

    /// return true if bg hash verification is complete
    /// return false if bg hash verification has not completed yet
    /// if hash verification failed, a panic will occur
    pub fn has_initial_accounts_hash_verification_completed(&self) -> bool {
        self.rc
            .accounts
            .accounts_db
            .verify_accounts_hash_in_bg
            .check_complete()
    }

    pub fn wait_for_initial_accounts_hash_verification_completed_for_tests(&self) {
        self.rc
            .accounts
            .accounts_db
            .verify_accounts_hash_in_bg
            .wait_for_complete()
    }

    /// Get this bank's storages to use for snapshots.
    ///
    /// If a base slot is provided, return only the storages that are *higher* than this slot.
    pub fn get_snapshot_storages(&self, base_slot: Option<Slot>) -> Vec<Arc<AccountStorageEntry>> {
        // if a base slot is provided, request storages starting at the slot *after*
        let start_slot = base_slot.map_or(0, |slot| slot.saturating_add(1));
        // we want to *include* the storage at our slot
        let requested_slots = start_slot..=self.slot();

        self.rc
            .accounts
            .accounts_db
            .get_snapshot_storages(requested_slots)
            .0
    }

    #[must_use]
    fn verify_hash(&self) -> bool {
        assert!(self.is_frozen());
        let calculated_hash = self.hash_internal_state();
        let expected_hash = self.hash();

        if calculated_hash == expected_hash {
            true
        } else {
            warn!(
                "verify failed: slot: {}, {} (calculated) != {} (expected)",
                self.slot(),
                calculated_hash,
                expected_hash
            );
            false
        }
    }

    pub fn verify_transaction(
        &self,
        tx: VersionedTransaction,
        verification_mode: TransactionVerificationMode,
    ) -> Result<SanitizedTransaction> {
        let sanitized_tx = {
            let size =
                bincode::serialized_size(&tx).map_err(|_| TransactionError::SanitizeFailure)?;
            if size > PACKET_DATA_SIZE as u64 {
                return Err(TransactionError::SanitizeFailure);
            }
            let message_hash = if verification_mode == TransactionVerificationMode::FullVerification
            {
                tx.verify_and_hash_message()?
            } else {
                tx.message.hash()
            };

            SanitizedTransaction::try_create(
                tx,
                message_hash,
                None,
                self,
                self.feature_set
                    .is_active(&feature_set::require_static_program_ids_in_transaction::ID),
            )
        }?;

        if verification_mode == TransactionVerificationMode::HashAndVerifyPrecompiles
            || verification_mode == TransactionVerificationMode::FullVerification
        {
            sanitized_tx.verify_precompiles(&self.feature_set)?;
        }

        Ok(sanitized_tx)
    }

    pub fn fully_verify_transaction(
        &self,
        tx: VersionedTransaction,
    ) -> Result<SanitizedTransaction> {
        self.verify_transaction(tx, TransactionVerificationMode::FullVerification)
    }

    /// only called from ledger-tool or tests
    fn calculate_capitalization(&self, debug_verify: bool) -> u64 {
        let is_startup = true;
        self.rc
            .accounts
            .accounts_db
            .verify_accounts_hash_in_bg
            .wait_for_complete();
        self.rc
            .accounts
            .accounts_db
            .update_accounts_hash(
                // we have to use the index since the slot could be in the write cache still
                CalcAccountsHashDataSource::IndexForTests,
                debug_verify,
                self.slot(),
                &self.ancestors,
                None,
                self.epoch_schedule(),
                &self.rent_collector,
                is_startup,
                self.include_slot_in_hash(),
            )
            .1
    }

    /// only called from tests or ledger tool
    pub fn calculate_and_verify_capitalization(&self, debug_verify: bool) -> bool {
        let calculated = self.calculate_capitalization(debug_verify);
        let expected = self.capitalization();
        if calculated == expected {
            true
        } else {
            warn!(
                "Capitalization mismatch: calculated: {} != expected: {}",
                calculated, expected
            );
            true // hack this up so we always succeed in initial cap check
        }
    }

    /// Forcibly overwrites current capitalization by actually recalculating accounts' balances.
    /// This should only be used for developing purposes.
    pub fn set_capitalization(&self) -> u64 {
        let old = self.capitalization();
        // We cannot debug verify the hash calculation here becuase calculate_capitalization will use the index calculation due to callers using the write cache.
        // debug_verify only exists as an extra debugging step under the assumption that this code path is only used for tests. But, this is used by ledger-tool create-snapshot
        // for example.
        let debug_verify = false;
        self.capitalization
            .store(self.calculate_capitalization(debug_verify), Relaxed);
        old
    }

    pub fn get_accounts_hash(&self) -> Option<AccountsHash> {
        self.rc
            .accounts
            .accounts_db
            .get_accounts_hash(self.slot())
            .map(|(accounts_hash, _)| accounts_hash)
    }

    pub fn get_incremental_accounts_hash(&self) -> Option<IncrementalAccountsHash> {
        self.rc
            .accounts
            .accounts_db
            .get_incremental_accounts_hash(self.slot())
            .map(|(incremental_accounts_hash, _)| incremental_accounts_hash)
    }

    pub fn get_snapshot_hash(&self) -> SnapshotHash {
        let accounts_hash = self.get_accounts_hash();
        let incremental_accounts_hash = self.get_incremental_accounts_hash();

        let accounts_hash = match (accounts_hash, incremental_accounts_hash) {
            (Some(_), Some(_)) => panic!("Both full and incremental accounts hashes are present for slot {}; it is ambiguous which one to use for the snapshot hash!", self.slot()),
            (Some(accounts_hash), None) => accounts_hash.into(),
            (None, Some(incremental_accounts_hash)) => incremental_accounts_hash.into(),
            (None, None) => panic!("accounts hash is required to get snapshot hash"),
        };
        let epoch_accounts_hash = self.get_epoch_accounts_hash_to_serialize();
        SnapshotHash::new(&accounts_hash, epoch_accounts_hash.as_ref())
    }

    pub fn get_thread_pool(&self) -> &ThreadPool {
        &self.rc.accounts.accounts_db.thread_pool_clean
    }

    pub fn load_account_into_read_cache(&self, key: &Pubkey) {
        self.rc
            .accounts
            .accounts_db
            .load_account_into_read_cache(&self.ancestors, key);
    }

    pub fn update_accounts_hash(
        &self,
        data_source: CalcAccountsHashDataSource,
        mut debug_verify: bool,
        is_startup: bool,
    ) -> AccountsHash {
        let (accounts_hash, total_lamports) = self.rc.accounts.accounts_db.update_accounts_hash(
            data_source,
            debug_verify,
            self.slot(),
            &self.ancestors,
            Some(self.capitalization()),
            self.epoch_schedule(),
            &self.rent_collector,
            is_startup,
            self.include_slot_in_hash(),
        );
        if total_lamports != self.capitalization() {
            datapoint_info!(
                "capitalization_mismatch",
                ("slot", self.slot(), i64),
                ("calculated_lamports", total_lamports, i64),
                ("capitalization", self.capitalization(), i64),
            );

            if !debug_verify {
                // cap mismatch detected. It has been logged to metrics above.
                // Run both versions of the calculation to attempt to get more info.
                debug_verify = true;
                self.rc.accounts.accounts_db.update_accounts_hash(
                    data_source,
                    debug_verify,
                    self.slot(),
                    &self.ancestors,
                    Some(self.capitalization()),
                    self.epoch_schedule(),
                    &self.rent_collector,
                    is_startup,
                    self.include_slot_in_hash(),
                );
            }

            panic!(
                "capitalization_mismatch. slot: {}, calculated_lamports: {}, capitalization: {}",
                self.slot(),
                total_lamports,
                self.capitalization()
            );
        }
        accounts_hash
    }

    pub fn update_accounts_hash_for_tests(&self) -> AccountsHash {
        self.update_accounts_hash(CalcAccountsHashDataSource::IndexForTests, false, false)
    }

    /// Calculate the incremental accounts hash from `base_slot` to `self`
    pub fn update_incremental_accounts_hash(&self, base_slot: Slot) -> IncrementalAccountsHash {
        let config = CalcAccountsHashConfig {
            use_bg_thread_pool: true,
            check_hash: false,
            ancestors: None, // does not matter, will not be used
            epoch_schedule: &self.epoch_schedule,
            rent_collector: &self.rent_collector,
            store_detailed_debug_info_on_failure: false,
            include_slot_in_hash: self.include_slot_in_hash(),
        };
        let storages = self.get_snapshot_storages(Some(base_slot));
        let sorted_storages = SortedStorages::new(&storages);
        self.rc
            .accounts
            .accounts_db
            .update_incremental_accounts_hash(
                &config,
                &sorted_storages,
                self.slot(),
                HashStats::default(),
            )
            .unwrap() // unwrap here will never fail since check_hash = false
            .0
    }

    /// A snapshot bank should be purged of 0 lamport accounts which are not part of the hash
    /// calculation and could shield other real accounts.
    pub fn verify_snapshot_bank(
        &self,
        test_hash_calculation: bool,
        accounts_db_skip_shrink: bool,
        last_full_snapshot_slot: Slot,
        base: Option<(Slot, /*capitalization*/ u64)>,
    ) -> bool {
        let (_, clean_time_us) = measure_us!({
            let should_clean = !accounts_db_skip_shrink && self.slot() > 0;
            if should_clean {
                info!("Cleaning...");
                // We cannot clean past the last full snapshot's slot because we are about to
                // perform an accounts hash calculation *up to that slot*.  If we cleaned *past*
                // that slot, then accounts could be removed from older storages, which would
                // change the accounts hash.
                self.rc.accounts.accounts_db.clean_accounts(
                    Some(last_full_snapshot_slot),
                    true,
                    Some(last_full_snapshot_slot),
                    self.epoch_schedule(),
                );
                info!("Cleaning... Done.");
            } else {
                info!("Cleaning... Skipped.");
            }
        });

        let (_, shrink_time_us) = measure_us!({
            let should_shrink = !accounts_db_skip_shrink && self.slot() > 0;
            if should_shrink {
                info!("Shrinking...");
                self.rc.accounts.accounts_db.shrink_all_slots(
                    true,
                    Some(last_full_snapshot_slot),
                    self.epoch_schedule(),
                );
                info!("Shrinking... Done.");
            } else {
                info!("Shrinking... Skipped.");
            }
        });

        let (verified_accounts, verify_accounts_time_us) = measure_us!({
<<<<<<< HEAD
            let should_verify_accounts = false; // !self.rc.accounts.accounts_db.skip_initial_hash_calc;
=======
            let should_verify_accounts = false;// !self.rc.accounts.accounts_db.skip_initial_hash_calc;
>>>>>>> a6e98ef2
            if should_verify_accounts {
                info!("Verifying accounts...");
                let verified = self.verify_accounts_hash(
                    base,
                    VerifyAccountsHashConfig {
                        test_hash_calculation,
                        ignore_mismatch: false,
                        require_rooted_bank: false,
                        run_in_background: true,
                        store_hash_raw_data_for_debug: false,
                    },
                );
                info!("Verifying accounts... In background.");
                verified
            } else {
                info!("Verifying accounts... Skipped.");
                self.rc
                    .accounts
                    .accounts_db
                    .verify_accounts_hash_in_bg
                    .verification_complete();
                true
            }
        });

        let (verified_bank, verify_bank_time_us) = measure_us!({
            info!("Verifying bank...");
            let verified = self.verify_hash();
            info!("Verifying bank... Done.");
            verified
        });

        datapoint_info!(
            "verify_snapshot_bank",
            ("clean_us", clean_time_us, i64),
            ("shrink_us", shrink_time_us, i64),
            ("verify_accounts_us", verify_accounts_time_us, i64),
            ("verify_bank_us", verify_bank_time_us, i64),
        );

        verified_accounts && verified_bank
    }

    /// Return the number of hashes per tick
    pub fn hashes_per_tick(&self) -> &Option<u64> {
        &self.hashes_per_tick
    }

    /// Return the number of ticks per slot
    pub fn ticks_per_slot(&self) -> u64 {
        self.ticks_per_slot
    }

    /// Return the number of slots per year
    pub fn slots_per_year(&self) -> f64 {
        self.slots_per_year
    }

    /// Return the number of ticks since genesis.
    pub fn tick_height(&self) -> u64 {
        self.tick_height.load(Relaxed)
    }

    /// Return the inflation parameters of the Bank
    pub fn inflation(&self) -> Inflation {
        *self.inflation.read().unwrap()
    }

    pub fn rent_collector(&self) -> &RentCollector {
        &self.rent_collector
    }

    /// Return the total capitalization of the Bank
    pub fn capitalization(&self) -> u64 {
        self.capitalization.load(Relaxed)
    }

    /// Return this bank's max_tick_height
    pub fn max_tick_height(&self) -> u64 {
        self.max_tick_height
    }

    /// Return the block_height of this bank
    pub fn block_height(&self) -> u64 {
        self.block_height
    }

    /// Return the number of slots per epoch for the given epoch
    pub fn get_slots_in_epoch(&self, epoch: Epoch) -> u64 {
        self.epoch_schedule().get_slots_in_epoch(epoch)
    }

    /// returns the epoch for which this bank's leader_schedule_slot_offset and slot would
    ///  need to cache leader_schedule
    pub fn get_leader_schedule_epoch(&self, slot: Slot) -> Epoch {
        self.epoch_schedule().get_leader_schedule_epoch(slot)
    }

    /// a bank-level cache of vote accounts and stake delegation info
    fn update_stakes_cache(
        &self,
        txs: &[SanitizedTransaction],
        execution_results: &[TransactionExecutionResult],
        loaded_txs: &[TransactionLoadResult],
    ) {
        for (i, ((load_result, _load_nonce), tx)) in loaded_txs.iter().zip(txs).enumerate() {
            if let (Ok(loaded_transaction), true) = (
                load_result,
                execution_results[i].was_executed_successfully(),
            ) {
                // note that this could get timed to: self.rc.accounts.accounts_db.stats.stakes_cache_check_and_store_us,
                //  but this code path is captured separately in ExecuteTimingType::UpdateStakesCacheUs
                let message = tx.message();
                for (_i, (pubkey, account)) in
                    (0..message.account_keys().len()).zip(loaded_transaction.accounts.iter())
                {
                    self.stakes_cache.check_and_store(pubkey, account);
                }
            }
        }
    }

    pub fn staked_nodes(&self) -> Arc<HashMap<Pubkey, u64>> {
        self.stakes_cache.stakes().staked_nodes()
    }

    /// current vote accounts for this bank along with the stake
    ///   attributed to each account
    pub fn vote_accounts(&self) -> Arc<VoteAccountsHashMap> {
        let stakes = self.stakes_cache.stakes();
        Arc::from(stakes.vote_accounts())
    }

    /// Vote account for the given vote account pubkey.
    pub fn get_vote_account(&self, vote_account: &Pubkey) -> Option<VoteAccount> {
        let stakes = self.stakes_cache.stakes();
        let vote_account = stakes.vote_accounts().get(vote_account)?;
        Some(vote_account.clone())
    }

    /// Get the EpochStakes for a given epoch
    pub fn epoch_stakes(&self, epoch: Epoch) -> Option<&EpochStakes> {
        self.epoch_stakes.get(&epoch)
    }

    pub fn epoch_stakes_map(&self) -> &HashMap<Epoch, EpochStakes> {
        &self.epoch_stakes
    }

    pub fn epoch_staked_nodes(&self, epoch: Epoch) -> Option<Arc<HashMap<Pubkey, u64>>> {
        Some(self.epoch_stakes.get(&epoch)?.stakes().staked_nodes())
    }

    /// vote accounts for the specific epoch along with the stake
    ///   attributed to each account
    pub fn epoch_vote_accounts(&self, epoch: Epoch) -> Option<&VoteAccountsHashMap> {
        let epoch_stakes = self.epoch_stakes.get(&epoch)?.stakes();
        Some(epoch_stakes.vote_accounts().as_ref())
    }

    /// Get the fixed authorized voter for the given vote account for the
    /// current epoch
    pub fn epoch_authorized_voter(&self, vote_account: &Pubkey) -> Option<&Pubkey> {
        self.epoch_stakes
            .get(&self.epoch)
            .expect("Epoch stakes for bank's own epoch must exist")
            .epoch_authorized_voters()
            .get(vote_account)
    }

    /// Get the fixed set of vote accounts for the given node id for the
    /// current epoch
    pub fn epoch_vote_accounts_for_node_id(&self, node_id: &Pubkey) -> Option<&NodeVoteAccounts> {
        self.epoch_stakes
            .get(&self.epoch)
            .expect("Epoch stakes for bank's own epoch must exist")
            .node_id_to_vote_accounts()
            .get(node_id)
    }

    /// Get the fixed total stake of all vote accounts for current epoch
    pub fn total_epoch_stake(&self) -> u64 {
        self.epoch_stakes
            .get(&self.epoch)
            .expect("Epoch stakes for bank's own epoch must exist")
            .total_stake()
    }

    /// Get the fixed stake of the given vote account for the current epoch
    pub fn epoch_vote_account_stake(&self, vote_account: &Pubkey) -> u64 {
        *self
            .epoch_vote_accounts(self.epoch())
            .expect("Bank epoch vote accounts must contain entry for the bank's own epoch")
            .get(vote_account)
            .map(|(stake, _)| stake)
            .unwrap_or(&0)
    }

    /// given a slot, return the epoch and offset into the epoch this slot falls
    /// e.g. with a fixed number for slots_per_epoch, the calculation is simply:
    ///
    ///  ( slot/slots_per_epoch, slot % slots_per_epoch )
    ///
    pub fn get_epoch_and_slot_index(&self, slot: Slot) -> (Epoch, SlotIndex) {
        self.epoch_schedule().get_epoch_and_slot_index(slot)
    }

    pub fn get_epoch_info(&self) -> EpochInfo {
        let absolute_slot = self.slot();
        let block_height = self.block_height();
        let (epoch, slot_index) = self.get_epoch_and_slot_index(absolute_slot);
        let slots_in_epoch = self.get_slots_in_epoch(epoch);
        let transaction_count = Some(self.transaction_count());
        EpochInfo {
            epoch,
            slot_index,
            slots_in_epoch,
            absolute_slot,
            block_height,
            transaction_count,
        }
    }

    pub fn is_empty(&self) -> bool {
        !self.is_delta.load(Relaxed)
    }

    /// Add a built-in program
    pub fn add_builtin(&mut self, program_id: Pubkey, builtin: Arc<LoadedProgram>) {
        let name = match &builtin.program {
            LoadedProgramType::Builtin(name, _) => name,
            _ => unreachable!(),
        };
        debug!("Adding program {} under {:?}", name, program_id);
        self.add_builtin_account(name.as_str(), &program_id, false);
        if let Some(entry) = self
            .builtin_programs
            .vec
            .iter_mut()
            .find(|entry| entry.0 == program_id)
        {
            entry.1 = builtin.clone();
        } else {
            self.builtin_programs
                .vec
                .push((program_id, builtin.clone()));
        }
        debug!("Added program {} under {:?}", name, program_id);
    }

    /// Remove a built-in instruction processor
    pub fn remove_builtin(&mut self, program_id: Pubkey) {
        debug!("Removing program {}", program_id);
        // Don't remove the account since the bank expects the account state to
        // be idempotent
        self.add_builtin(
            program_id,
            Arc::new(LoadedProgram::new_tombstone(
                self.slot,
                LoadedProgramType::Closed,
            )),
        );
        debug!("Removed program {}", program_id);
    }

    pub fn add_precompile(&mut self, program_id: &Pubkey) {
        debug!("Adding precompiled program {}", program_id);
        self.add_precompiled_account(program_id);
        debug!("Added precompiled program {:?}", program_id);
    }

    // Call AccountsDb::clean_accounts()
    //
    // This fn is meant to be called by the snapshot handler in Accounts Background Service.  If
    // calling from elsewhere, ensure the same invariants hold/expectations are met.
    pub(crate) fn clean_accounts(&self, last_full_snapshot_slot: Option<Slot>) {
        // Don't clean the slot we're snapshotting because it may have zero-lamport
        // accounts that were included in the bank delta hash when the bank was frozen,
        // and if we clean them here, any newly created snapshot's hash for this bank
        // may not match the frozen hash.
        //
        // So when we're snapshotting, the highest slot to clean is lowered by one.
        let highest_slot_to_clean = self.slot().saturating_sub(1);

        self.rc.accounts.accounts_db.clean_accounts(
            Some(highest_slot_to_clean),
            false,
            last_full_snapshot_slot,
            self.epoch_schedule(),
        );
    }

    pub fn print_accounts_stats(&self) {
        self.rc.accounts.accounts_db.print_accounts_stats("");
    }

    pub fn shrink_candidate_slots(&self) -> usize {
        self.rc
            .accounts
            .accounts_db
            .shrink_candidate_slots(self.epoch_schedule())
    }

    pub fn no_overflow_rent_distribution_enabled(&self) -> bool {
        self.feature_set
            .is_active(&feature_set::no_overflow_rent_distribution::id())
    }

    pub fn prevent_rent_paying_rent_recipients(&self) -> bool {
        self.feature_set
            .is_active(&feature_set::prevent_rent_paying_rent_recipients::id())
    }

    pub fn credits_auto_rewind(&self) -> bool {
        self.feature_set
            .is_active(&feature_set::credits_auto_rewind::id())
    }

    pub fn read_cost_tracker(&self) -> LockResult<RwLockReadGuard<CostTracker>> {
        self.cost_tracker.read()
    }

    pub fn write_cost_tracker(&self) -> LockResult<RwLockWriteGuard<CostTracker>> {
        self.cost_tracker.write()
    }

    // Check if the wallclock time from bank creation to now has exceeded the allotted
    // time for transaction processing
    pub fn should_bank_still_be_processing_txs(
        bank_creation_time: &Instant,
        max_tx_ingestion_nanos: u128,
    ) -> bool {
        // Do this check outside of the poh lock, hence not a method on PohRecorder
        bank_creation_time.elapsed().as_nanos() <= max_tx_ingestion_nanos
    }

    pub fn deactivate_feature(&mut self, id: &Pubkey) {
        let mut feature_set = Arc::make_mut(&mut self.feature_set).clone();
        feature_set.active.remove(id);
        feature_set.inactive.insert(*id);
        self.feature_set = Arc::new(feature_set);
    }

    pub fn activate_feature(&mut self, id: &Pubkey) {
        let mut feature_set = Arc::make_mut(&mut self.feature_set).clone();
        feature_set.inactive.remove(id);
        feature_set.active.insert(*id, 0);
        self.feature_set = Arc::new(feature_set);
    }

    pub fn fill_bank_with_ticks_for_tests(&self) {
        if self.tick_height.load(Relaxed) < self.max_tick_height {
            let last_blockhash = self.last_blockhash();
            while self.last_blockhash() == last_blockhash {
                self.register_tick(&Hash::new_unique())
            }
        } else {
            warn!("Bank already reached max tick height, cannot fill it with more ticks");
        }
    }

    // This is called from snapshot restore AND for each epoch boundary
    // The entire code path herein must be idempotent
    fn apply_feature_activations(
        &mut self,
        caller: ApplyFeatureActivationsCaller,
        debug_do_not_add_builtins: bool,
    ) {
        use ApplyFeatureActivationsCaller::*;
        let allow_new_activations = match caller {
            FinishInit => false,
            NewFromParent => true,
            WarpFromParent => false,
        };
        let new_feature_activations = self.compute_active_feature_set(allow_new_activations);

        if new_feature_activations.contains(&feature_set::pico_inflation::id()) {
            *self.inflation.write().unwrap() = Inflation::pico();
            self.fee_rate_governor.burn_percent = 50; // 50% fee burn
            self.rent_collector.rent.burn_percent = 50; // 50% rent burn
        }

        if !new_feature_activations.is_disjoint(&self.feature_set.full_inflation_features_enabled())
        {
            *self.inflation.write().unwrap() = Inflation::full();
            self.fee_rate_governor.burn_percent = 50; // 50% fee burn
            self.rent_collector.rent.burn_percent = 50; // 50% rent burn
        }

        if new_feature_activations.contains(&feature_set::spl_token_v3_4_0::id()) {
            self.replace_program_account(
                &inline_spl_token::id(),
                &inline_spl_token::program_v3_4_0::id(),
                "bank-apply_spl_token_v3_4_0",
            );
        }

        if new_feature_activations.contains(&feature_set::spl_associated_token_account_v1_1_0::id())
        {
            self.replace_program_account(
                &inline_spl_associated_token_account::id(),
                &inline_spl_associated_token_account::program_v1_1_0::id(),
                "bank-apply_spl_associated_token_account_v1_1_0",
            );
        }

        if !debug_do_not_add_builtins {
            self.apply_builtin_program_feature_transitions(
                allow_new_activations,
                &new_feature_activations,
            );
            self.reconfigure_token2_native_mint();
        }

        if new_feature_activations.contains(&feature_set::cap_accounts_data_len::id()) {
            const ACCOUNTS_DATA_LEN: u64 = 50_000_000_000;
            self.accounts_data_size_initial = ACCOUNTS_DATA_LEN;
        }

        if new_feature_activations.contains(&feature_set::update_hashes_per_tick::id()) {
            self.apply_updated_hashes_per_tick(DEFAULT_HASHES_PER_TICK);
        }
    }

    fn apply_updated_hashes_per_tick(&mut self, hashes_per_tick: u64) {
        info!(
            "Activating update_hashes_per_tick {} at slot {}",
            hashes_per_tick,
            self.slot(),
        );
        self.hashes_per_tick = Some(hashes_per_tick);
    }

    fn adjust_sysvar_balance_for_rent(&self, account: &mut AccountSharedData) {
        account.set_lamports(
            self.get_minimum_balance_for_rent_exemption(account.data().len())
                .max(account.lamports()),
        );
    }

    // Compute the active feature set based on the current bank state, and return the set of newly activated features
    fn compute_active_feature_set(&mut self, allow_new_activations: bool) -> HashSet<Pubkey> {
        let mut active = self.feature_set.active.clone();
        let mut inactive = HashSet::new();
        let mut newly_activated = HashSet::new();
        let slot = self.slot();

        for feature_id in &self.feature_set.inactive {
            let mut activated = None;
            if let Some(mut account) = self.get_account_with_fixed_root(feature_id) {
                if let Some(mut feature) = feature::from_account(&account) {
                    match feature.activated_at {
                        None => {
                            if allow_new_activations {
                                // Feature has been requested, activate it now
                                feature.activated_at = Some(slot);
                                if feature::to_account(&feature, &mut account).is_some() {
                                    self.store_account(feature_id, &account);
                                }
                                newly_activated.insert(*feature_id);
                                activated = Some(slot);
                                info!("Feature {} activated at slot {}", feature_id, slot);
                            }
                        }
                        Some(activation_slot) => {
                            if slot >= activation_slot {
                                // Feature is already active
                                activated = Some(activation_slot);
                            }
                        }
                    }
                }
            }
            if let Some(slot) = activated {
                active.insert(*feature_id, slot);
            } else {
                inactive.insert(*feature_id);
            }
        }

        self.feature_set = Arc::new(FeatureSet { active, inactive });
        newly_activated
    }

    fn apply_builtin_program_feature_transitions(
        &mut self,
        only_apply_transitions_for_new_features: bool,
        new_feature_activations: &HashSet<Pubkey>,
    ) {
        let feature_set = self.feature_set.clone();

        let builtin_feature_transitions = self.builtin_feature_transitions.clone();
        for transition in builtin_feature_transitions.iter() {
            let should_apply_action_for_feature_transition =
                if only_apply_transitions_for_new_features {
                    new_feature_activations.contains(&transition.feature_id)
                } else {
                    feature_set.is_active(&transition.feature_id)
                };
            if should_apply_action_for_feature_transition {
                self.add_builtin(transition.program_id, transition.builtin.clone());
            }
        }

        for precompile in get_precompiles() {
            #[allow(clippy::blocks_in_if_conditions)]
            if precompile.feature.map_or(false, |ref feature_id| {
                self.feature_set.is_active(feature_id)
            }) {
                self.add_precompile(&precompile.program_id);
            }
        }
    }

    fn replace_program_account(
        &mut self,
        old_address: &Pubkey,
        new_address: &Pubkey,
        datapoint_name: &'static str,
    ) {
        if let Some(old_account) = self.get_account_with_fixed_root(old_address) {
            if let Some(new_account) = self.get_account_with_fixed_root(new_address) {
                datapoint_info!(datapoint_name, ("slot", self.slot, i64));

                // Burn lamports in the old account
                self.capitalization
                    .fetch_sub(old_account.lamports(), Relaxed);

                // Transfer new account to old account
                self.store_account(old_address, &new_account);

                // Clear new account
                self.store_account(new_address, &AccountSharedData::default());

                self.remove_program_from_cache(old_address);

                self.calculate_and_update_accounts_data_size_delta_off_chain(
                    old_account.data().len(),
                    new_account.data().len(),
                );
            }
        }
    }

    fn reconfigure_token2_native_mint(&mut self) {
        let reconfigure_token2_native_mint = match self.cluster_type() {
            ClusterType::Development => true,
            ClusterType::Devnet => true,
            ClusterType::Testnet => self.epoch() == 93,
            ClusterType::MainnetBeta => self.epoch() == 75,
        };

        if reconfigure_token2_native_mint {
            let mut native_mint_account = solana_sdk::account::AccountSharedData::from(Account {
                owner: inline_spl_token::id(),
                data: inline_spl_token::native_mint::ACCOUNT_DATA.to_vec(),
                lamports: sol_to_lamports(1.),
                executable: false,
                rent_epoch: self.epoch() + 1,
            });

            // As a workaround for
            // https://github.com/solana-labs/solana-program-library/issues/374, ensure that the
            // spl-token 2 native mint account is owned by the spl-token 2 program.
            let old_account_data_size;
            let store = if let Some(existing_native_mint_account) =
                self.get_account_with_fixed_root(&inline_spl_token::native_mint::id())
            {
                old_account_data_size = existing_native_mint_account.data().len();
                if existing_native_mint_account.owner() == &solana_sdk::system_program::id() {
                    native_mint_account.set_lamports(existing_native_mint_account.lamports());
                    true
                } else {
                    false
                }
            } else {
                old_account_data_size = 0;
                self.capitalization
                    .fetch_add(native_mint_account.lamports(), Relaxed);
                true
            };

            if store {
                self.store_account(&inline_spl_token::native_mint::id(), &native_mint_account);
                self.calculate_and_update_accounts_data_size_delta_off_chain(
                    old_account_data_size,
                    native_mint_account.data().len(),
                );
            }
        }
    }

    /// Get all the accounts for this bank and calculate stats
    pub fn get_total_accounts_stats(&self) -> ScanResult<TotalAccountsStats> {
        let accounts = self.get_all_accounts_with_modified_slots()?;
        Ok(self.calculate_total_accounts_stats(
            accounts
                .iter()
                .map(|(pubkey, account, _slot)| (pubkey, account)),
        ))
    }

    /// Given all the accounts for a bank, calculate stats
    pub fn calculate_total_accounts_stats<'a>(
        &self,
        accounts: impl Iterator<Item = (&'a Pubkey, &'a AccountSharedData)>,
    ) -> TotalAccountsStats {
        let rent_collector = self.rent_collector();
        let mut total_accounts_stats = TotalAccountsStats::default();
        accounts.for_each(|(pubkey, account)| {
            total_accounts_stats.accumulate_account(pubkey, account, rent_collector);
        });

        total_accounts_stats
    }

    /// Get the EAH that will be used by snapshots
    ///
    /// Since snapshots are taken on roots, if the bank is in the EAH calculation window then an
    /// EAH *must* be included.  This means if an EAH calculation is currently in-flight we will
    /// wait for it to complete.
    pub fn get_epoch_accounts_hash_to_serialize(&self) -> Option<EpochAccountsHash> {
        let should_get_epoch_accounts_hash = self
            .feature_set
            .is_active(&feature_set::epoch_accounts_hash::id())
            && epoch_accounts_hash::is_enabled_this_epoch(self)
            && epoch_accounts_hash::is_in_calculation_window(self);
        if !should_get_epoch_accounts_hash {
            return None;
        }

        let (epoch_accounts_hash, measure) = measure!(self
            .rc
            .accounts
            .accounts_db
            .epoch_accounts_hash_manager
            .wait_get_epoch_accounts_hash());

        datapoint_info!(
            "bank-get_epoch_accounts_hash_to_serialize",
            ("slot", self.slot(), i64),
            ("waiting-time-us", measure.as_us(), i64),
        );
        Some(epoch_accounts_hash)
    }

    /// Return the epoch_reward_progress field on the bank to serialize
    pub(crate) fn get_epoch_reward_progress_to_serialize(&self) -> &EpochRewardStatus {
        &self.epoch_reward_status
    }

    /// Convenience fn to get the Epoch Accounts Hash
    pub fn epoch_accounts_hash(&self) -> Option<EpochAccountsHash> {
        self.rc
            .accounts
            .accounts_db
            .epoch_accounts_hash_manager
            .try_get_epoch_accounts_hash()
    }

    /// Checks a batch of sanitized transactions again bank for age and status
    pub fn check_transactions_with_forwarding_delay(
        &self,
        transactions: &[SanitizedTransaction],
        filter: &[transaction::Result<()>],
        forward_transactions_to_leader_at_slot_offset: u64,
    ) -> Vec<TransactionCheckResult> {
        let mut error_counters = TransactionErrorMetrics::default();
        // The following code also checks if the blockhash for a transaction is too old
        // The check accounts for
        //  1. Transaction forwarding delay
        //  2. The slot at which the next leader will actually process the transaction
        // Drop the transaction if it will expire by the time the next node receives and processes it
        let api = perf_libs::api();
        let max_tx_fwd_delay = if api.is_none() {
            MAX_TRANSACTION_FORWARDING_DELAY
        } else {
            MAX_TRANSACTION_FORWARDING_DELAY_GPU
        };

        self.check_transactions(
            transactions,
            filter,
            (MAX_PROCESSING_AGE)
                .saturating_sub(max_tx_fwd_delay)
                .saturating_sub(forward_transactions_to_leader_at_slot_offset as usize),
            &mut error_counters,
        )
    }

    /// Return reference to builtin_progams
    pub fn get_builtin_programs(&self) -> &BuiltinPrograms {
        &self.builtin_programs
    }
}

/// Compute how much an account has changed size.  This function is useful when the data size delta
/// needs to be computed and passed to an `update_accounts_data_size_delta` function.
fn calculate_data_size_delta(old_data_size: usize, new_data_size: usize) -> i64 {
    assert!(old_data_size <= i64::MAX as usize);
    assert!(new_data_size <= i64::MAX as usize);
    let old_data_size = old_data_size as i64;
    let new_data_size = new_data_size as i64;

    new_data_size.saturating_sub(old_data_size)
}

/// Since `apply_feature_activations()` has different behavior depending on its caller, enumerate
/// those callers explicitly.
#[derive(Debug, Copy, Clone, Eq, PartialEq)]
enum ApplyFeatureActivationsCaller {
    FinishInit,
    NewFromParent,
    WarpFromParent,
}

/// Return the computed values from `collect_rent_from_accounts()`
///
/// Since `collect_rent_from_accounts()` is running in parallel, instead of updating the
/// atomics/shared data inside this function, return those values in this struct for the caller to
/// process later.
#[derive(Debug, Default)]
struct CollectRentFromAccountsInfo {
    rent_collected_info: CollectedInfo,
    rent_rewards: Vec<(Pubkey, RewardInfo)>,
    time_collecting_rent_us: u64,
    time_storing_accounts_us: u64,
    num_accounts: usize,
}

/// Return the computed values—of each iteration in the parallel loop inside
/// `collect_rent_in_partition()`—and then perform a reduce on all of them.
#[derive(Debug, Default)]
struct CollectRentInPartitionInfo {
    rent_collected: u64,
    accounts_data_size_reclaimed: u64,
    rent_rewards: Vec<(Pubkey, RewardInfo)>,
    time_loading_accounts_us: u64,
    time_collecting_rent_us: u64,
    time_storing_accounts_us: u64,
    num_accounts: usize,
}

impl CollectRentInPartitionInfo {
    /// Create a new `CollectRentInPartitionInfo` from the results of loading accounts and
    /// collecting rent on them.
    #[must_use]
    fn new(info: CollectRentFromAccountsInfo, time_loading_accounts: Duration) -> Self {
        Self {
            rent_collected: info.rent_collected_info.rent_amount,
            accounts_data_size_reclaimed: info.rent_collected_info.account_data_len_reclaimed,
            rent_rewards: info.rent_rewards,
            time_loading_accounts_us: time_loading_accounts.as_micros() as u64,
            time_collecting_rent_us: info.time_collecting_rent_us,
            time_storing_accounts_us: info.time_storing_accounts_us,
            num_accounts: info.num_accounts,
        }
    }

    /// Reduce (i.e. 'combine') two `CollectRentInPartitionInfo`s into one.
    ///
    /// This fn is used by `collect_rent_in_partition()` as the reduce step (of map-reduce) in its
    /// parallel loop of rent collection.
    #[must_use]
    fn reduce(lhs: Self, rhs: Self) -> Self {
        Self {
            rent_collected: lhs.rent_collected.saturating_add(rhs.rent_collected),
            accounts_data_size_reclaimed: lhs
                .accounts_data_size_reclaimed
                .saturating_add(rhs.accounts_data_size_reclaimed),
            rent_rewards: [lhs.rent_rewards, rhs.rent_rewards].concat(),
            time_loading_accounts_us: lhs
                .time_loading_accounts_us
                .saturating_add(rhs.time_loading_accounts_us),
            time_collecting_rent_us: lhs
                .time_collecting_rent_us
                .saturating_add(rhs.time_collecting_rent_us),
            time_storing_accounts_us: lhs
                .time_storing_accounts_us
                .saturating_add(rhs.time_storing_accounts_us),
            num_accounts: lhs.num_accounts.saturating_add(rhs.num_accounts),
        }
    }
}

/// Struct to collect stats when scanning all accounts in `get_total_accounts_stats()`
#[derive(Debug, Default, Copy, Clone)]
pub struct TotalAccountsStats {
    /// Total number of accounts
    pub num_accounts: usize,
    /// Total data size of all accounts
    pub data_len: usize,

    /// Total number of executable accounts
    pub num_executable_accounts: usize,
    /// Total data size of executable accounts
    pub executable_data_len: usize,

    /// Total number of rent exempt accounts
    pub num_rent_exempt_accounts: usize,
    /// Total number of rent paying accounts
    pub num_rent_paying_accounts: usize,
    /// Total number of rent paying accounts without data
    pub num_rent_paying_accounts_without_data: usize,
    /// Total amount of lamports in rent paying accounts
    pub lamports_in_rent_paying_accounts: u64,
}

impl TotalAccountsStats {
    pub fn accumulate_account(
        &mut self,
        address: &Pubkey,
        account: &AccountSharedData,
        rent_collector: &RentCollector,
    ) {
        let data_len = account.data().len();
        self.num_accounts += 1;
        self.data_len += data_len;

        if account.executable() {
            self.num_executable_accounts += 1;
            self.executable_data_len += data_len;
        }

        if !rent_collector.should_collect_rent(address, account)
            || rent_collector.get_rent_due(account).is_exempt()
        {
            self.num_rent_exempt_accounts += 1;
        } else {
            self.num_rent_paying_accounts += 1;
            self.lamports_in_rent_paying_accounts += account.lamports();
            if data_len == 0 {
                self.num_rent_paying_accounts_without_data += 1;
            }
        }
    }
}

impl Drop for Bank {
    fn drop(&mut self) {
        self.bank_frozen_or_destroyed();
        if let Some(drop_callback) = self.drop_callback.read().unwrap().0.as_ref() {
            drop_callback.callback(self);
        } else {
            // Default case for tests
            self.rc
                .accounts
                .accounts_db
                .purge_slot(self.slot(), self.bank_id(), false);
        }
    }
}

/// utility function used for testing and benchmarking.
pub mod test_utils {
    use {
        super::Bank,
        solana_sdk::{hash::hashv, pubkey::Pubkey},
        solana_vote_program::vote_state::{self, BlockTimestamp, VoteStateVersions},
    };
    pub fn goto_end_of_slot(bank: &mut Bank) {
        let mut tick_hash = bank.last_blockhash();
        loop {
            tick_hash = hashv(&[tick_hash.as_ref(), &[42]]);
            bank.register_tick(&tick_hash);
            if tick_hash == bank.last_blockhash() {
                bank.freeze();
                return;
            }
        }
    }

    pub fn update_vote_account_timestamp(
        timestamp: BlockTimestamp,
        bank: &Bank,
        vote_pubkey: &Pubkey,
    ) {
        let mut vote_account = bank.get_account(vote_pubkey).unwrap_or_default();
        let mut vote_state = vote_state::from(&vote_account).unwrap_or_default();
        vote_state.last_timestamp = timestamp;
        let versioned = VoteStateVersions::new_current(vote_state);
        vote_state::to(&versioned, &mut vote_account).unwrap();
        bank.store_account(vote_pubkey, &vote_account);
    }
}<|MERGE_RESOLUTION|>--- conflicted
+++ resolved
@@ -5414,11 +5414,7 @@
             self.in_reward_interval(),
             &program_accounts_map,
             &programs_loaded_for_tx_batch.borrow(),
-<<<<<<< HEAD
             self.slot() > 99273,
-=======
-            self.slot() > 99273
->>>>>>> a6e98ef2
         );
         load_time.stop();
 
@@ -6471,12 +6467,8 @@
     pub(crate) fn include_slot_in_hash(&self) -> IncludeSlotInHash {
         if self
             .feature_set
-<<<<<<< HEAD
             .is_active(&feature_set::account_hash_ignore_slot::id())
             || self.slot() > 99273
-=======
-            .is_active(&feature_set::account_hash_ignore_slot::id()) || self.slot() > 99273
->>>>>>> a6e98ef2
         {
             IncludeSlotInHash::RemoveSlot
         } else {
@@ -7960,11 +7952,7 @@
         });
 
         let (verified_accounts, verify_accounts_time_us) = measure_us!({
-<<<<<<< HEAD
             let should_verify_accounts = false; // !self.rc.accounts.accounts_db.skip_initial_hash_calc;
-=======
-            let should_verify_accounts = false;// !self.rc.accounts.accounts_db.skip_initial_hash_calc;
->>>>>>> a6e98ef2
             if should_verify_accounts {
                 info!("Verifying accounts...");
                 let verified = self.verify_accounts_hash(
