--- conflicted
+++ resolved
@@ -283,36 +283,12 @@
                 None
             };
         let mut accumulated_accounts_data_size: usize = 0;
-
-<<<<<<< HEAD
         let is_vote = vote_parser::is_vote_only_transaction(tx);
-
-        // Copy all the accounts
-        let message = tx.message();
-        // NOTE: this check will never fail because `tx` is sanitized
-        if tx.signatures().is_empty() && fee != 0 {
-            Err(TransactionError::MissingSignatureForFee)
-        } else {
-            // There is no way to predict what program will execute without an error
-            // If a fee can pay for execution then the program will be scheduled
-            let mut validated_fee_payer = false;
-            let mut tx_rent: TransactionRent = 0;
-            let account_keys = message.account_keys();
-            let mut accounts = Vec::with_capacity(account_keys.len());
-            let mut account_deps = Vec::with_capacity(account_keys.len());
-            let mut rent_debits = RentDebits::default();
-            let preserve_rent_epoch_for_rent_exempt_accounts = feature_set
-                .is_active(&feature_set::preserve_rent_epoch_for_rent_exempt_accounts::id());
-
-            for (i, key) in account_keys.iter().enumerate() {
-                let account = if !message.is_non_loader_key(i) {
-=======
         let mut accounts = account_keys
             .iter()
             .enumerate()
             .map(|(i, key)| {
                 let (account, loaded_programdata_account_size) = if !message.is_non_loader_key(i) {
->>>>>>> 9524c9db
                     // Fill in an empty account for the program slots.
                     (AccountSharedData::default(), 0)
                 } else {
@@ -467,11 +443,11 @@
         }
     }
 
-<<<<<<< HEAD
     fn is_stake_or_vote_account(account: &impl ReadableAccount) -> bool {
         let owner = account.owner();
         solana_vote_program::check_id(owner) || solana_stake_program::check_id(owner)
-=======
+    }
+
     fn get_requested_loaded_accounts_data_size_limit(
         tx: &SanitizedTransaction,
         feature_set: &FeatureSet,
@@ -486,7 +462,6 @@
         )?;
         NonZeroUsize::new(compute_budget.accounts_data_size_limit as usize)
             .ok_or(TransactionError::InvalidLoadedAccountsDataSizeLimit)
->>>>>>> 9524c9db
     }
 
     fn validate_fee_payer(
