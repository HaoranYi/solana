use {
    crate::{
        account_overrides::AccountOverrides,
        account_rent_state::{check_rent_state_with_account, RentState},
        accounts_db::{
            AccountShrinkThreshold, AccountsAddRootTiming, AccountsDb, AccountsDbConfig,
            IncludeSlotInHash, LoadHint, LoadedAccount, ScanStorageResult,
            VerifyAccountsHashAndLamportsConfig, ACCOUNTS_DB_CONFIG_FOR_BENCHMARKS,
            ACCOUNTS_DB_CONFIG_FOR_TESTING,
        },
        accounts_index::{
            AccountSecondaryIndexes, IndexKey, ScanConfig, ScanError, ScanResult, ZeroLamport,
        },
        accounts_update_notifier_interface::AccountsUpdateNotifier,
        ancestors::Ancestors,
        bank::{Bank, NonceFull, NonceInfo, TransactionCheckResult, TransactionExecutionResult},
        blockhash_queue::BlockhashQueue,
        rent_collector::RentCollector,
        rent_debits::RentDebits,
        storable_accounts::StorableAccounts,
        transaction_error_metrics::TransactionErrorMetrics,
    },
    dashmap::DashMap,
    itertools::Itertools,
    log::*,
    solana_address_lookup_table_program::{error::AddressLookupError, state::AddressLookupTable},
    solana_program_runtime::{
        compute_budget::{self, ComputeBudget},
        loaded_programs::{LoadedProgram, LoadedProgramType},
    },
    solana_sdk::{
        account::{Account, AccountSharedData, ReadableAccount, WritableAccount},
        account_utils::StateMut,
        bpf_loader_upgradeable,
        clock::{BankId, Slot},
        feature_set::{
            self, add_set_tx_loaded_accounts_data_size_instruction,
            delay_visibility_of_program_deployment, enable_request_heap_frame_ix,
            include_loaded_accounts_data_size_in_fee_calculation,
            remove_congestion_multiplier_from_fee_calculation, remove_deprecated_request_unit_ix,
            simplify_writable_program_account_check, use_default_units_in_fee_calculation,
            FeatureSet,
        },
        fee::FeeStructure,
        genesis_config::ClusterType,
        message::{
            v0::{LoadedAddresses, MessageAddressTableLookup},
            SanitizedMessage,
        },
        native_loader,
        nonce::{
            state::{DurableNonce, Versions as NonceVersions},
            State as NonceState,
        },
        pubkey::Pubkey,
        saturating_add_assign,
        slot_hashes::SlotHashes,
        system_program,
        sysvar::{self, instructions::construct_instructions_data},
        transaction::{Result, SanitizedTransaction, TransactionAccountLocks, TransactionError},
        transaction_context::{IndexOfAccount, TransactionAccount},
    },
    solana_system_program::{get_system_account_kind, SystemAccountKind},
    std::{
        cmp::Reverse,
        collections::{hash_map, BinaryHeap, HashMap, HashSet},
        num::NonZeroUsize,
        ops::RangeBounds,
        path::PathBuf,
        sync::{
            atomic::{AtomicBool, AtomicUsize, Ordering},
            Arc, Mutex,
        },
    },
};

pub type PubkeyAccountSlot = (Pubkey, AccountSharedData, Slot);

#[derive(Debug, Default, AbiExample)]
pub struct AccountLocks {
    write_locks: HashSet<Pubkey>,
    readonly_locks: HashMap<Pubkey, u64>,
}

impl AccountLocks {
    fn is_locked_readonly(&self, key: &Pubkey) -> bool {
        self.readonly_locks
            .get(key)
            .map_or(false, |count| *count > 0)
    }

    fn is_locked_write(&self, key: &Pubkey) -> bool {
        self.write_locks.contains(key)
    }

    fn insert_new_readonly(&mut self, key: &Pubkey) {
        assert!(self.readonly_locks.insert(*key, 1).is_none());
    }

    fn lock_readonly(&mut self, key: &Pubkey) -> bool {
        self.readonly_locks.get_mut(key).map_or(false, |count| {
            *count += 1;
            true
        })
    }

    fn unlock_readonly(&mut self, key: &Pubkey) {
        if let hash_map::Entry::Occupied(mut occupied_entry) = self.readonly_locks.entry(*key) {
            let count = occupied_entry.get_mut();
            *count -= 1;
            if *count == 0 {
                occupied_entry.remove_entry();
            }
        }
    }

    fn unlock_write(&mut self, key: &Pubkey) {
        self.write_locks.remove(key);
    }
}

/// This structure handles synchronization for db
#[derive(Debug, AbiExample)]
pub struct Accounts {
    /// Single global AccountsDb
    pub accounts_db: Arc<AccountsDb>,

    /// set of read-only and writable accounts which are currently
    /// being processed by banking/replay threads
    pub(crate) account_locks: Mutex<AccountLocks>,
}

// for the load instructions
pub type TransactionRent = u64;
pub type TransactionProgramIndices = Vec<Vec<IndexOfAccount>>;
#[derive(PartialEq, Eq, Debug, Clone)]
pub struct LoadedTransaction {
    pub accounts: Vec<TransactionAccount>,
    pub program_indices: TransactionProgramIndices,
    pub rent: TransactionRent,
    pub rent_debits: RentDebits,
}

pub type TransactionLoadResult = (Result<LoadedTransaction>, Option<NonceFull>);

pub enum AccountAddressFilter {
    Exclude, // exclude all addresses matching the filter
    Include, // only include addresses matching the filter
}

impl Accounts {
    pub fn default_for_tests() -> Self {
        Self::new_empty(AccountsDb::default_for_tests())
    }

    pub fn new_with_config_for_tests(
        paths: Vec<PathBuf>,
        cluster_type: &ClusterType,
        account_indexes: AccountSecondaryIndexes,
        shrink_ratio: AccountShrinkThreshold,
    ) -> Self {
        Self::new_with_config(
            paths,
            cluster_type,
            account_indexes,
            shrink_ratio,
            Some(ACCOUNTS_DB_CONFIG_FOR_TESTING),
            None,
            &Arc::default(),
        )
    }

    pub fn new_with_config_for_benches(
        paths: Vec<PathBuf>,
        cluster_type: &ClusterType,
        account_indexes: AccountSecondaryIndexes,
        shrink_ratio: AccountShrinkThreshold,
    ) -> Self {
        Self::new_with_config(
            paths,
            cluster_type,
            account_indexes,
            shrink_ratio,
            Some(ACCOUNTS_DB_CONFIG_FOR_BENCHMARKS),
            None,
            &Arc::default(),
        )
    }

    pub fn new_with_config(
        paths: Vec<PathBuf>,
        cluster_type: &ClusterType,
        account_indexes: AccountSecondaryIndexes,
        shrink_ratio: AccountShrinkThreshold,
        accounts_db_config: Option<AccountsDbConfig>,
        accounts_update_notifier: Option<AccountsUpdateNotifier>,
        exit: &Arc<AtomicBool>,
    ) -> Self {
        Self::new_empty(AccountsDb::new_with_config(
            paths,
            cluster_type,
            account_indexes,
            shrink_ratio,
            accounts_db_config,
            accounts_update_notifier,
            exit,
        ))
    }

    pub(crate) fn new_empty(accounts_db: AccountsDb) -> Self {
        Self::new(Arc::new(accounts_db))
    }

    pub(crate) fn new(accounts_db: Arc<AccountsDb>) -> Self {
        Self {
            accounts_db,
            account_locks: Mutex::new(AccountLocks::default()),
        }
    }

    fn construct_instructions_account(
        message: &SanitizedMessage,
        is_owned_by_sysvar: bool,
    ) -> AccountSharedData {
        let data = construct_instructions_data(&message.decompile_instructions());
        let owner = if is_owned_by_sysvar {
            sysvar::id()
        } else {
            system_program::id()
        };
        AccountSharedData::from(Account {
            data,
            owner,
            ..Account::default()
        })
    }

    /// If feature `cap_transaction_accounts_data_size` is active, total accounts data a
    /// transaction can load is limited to
    ///   if `set_tx_loaded_accounts_data_size` instruction is not activated or not used, then
    ///     default value of 64MiB to not break anyone in Mainnet-beta today
    ///   else
    ///     user requested loaded accounts size.
    ///     Note, requesting zero bytes will result transaction error
    fn get_requested_loaded_accounts_data_size_limit(
        tx: &SanitizedTransaction,
        feature_set: &FeatureSet,
    ) -> Result<Option<NonZeroUsize>> {
        if feature_set.is_active(&feature_set::cap_transaction_accounts_data_size::id()) {
            let mut compute_budget =
                ComputeBudget::new(compute_budget::MAX_COMPUTE_UNIT_LIMIT as u64);
            let _process_transaction_result = compute_budget.process_instructions(
                tx.message().program_instructions_iter(),
                feature_set.is_active(&use_default_units_in_fee_calculation::id()),
                !feature_set.is_active(&remove_deprecated_request_unit_ix::id()),
                true, // don't reject txs that use request heap size ix
                feature_set.is_active(&add_set_tx_loaded_accounts_data_size_instruction::id()),
            );
            // sanitize against setting size limit to zero
            NonZeroUsize::new(compute_budget.loaded_accounts_data_size_limit).map_or(
                Err(TransactionError::InvalidLoadedAccountsDataSizeLimit),
                |v| Ok(Some(v)),
            )
        } else {
            // feature not activated, no loaded accounts data limit imposed.
            Ok(None)
        }
    }

    /// Accumulate loaded account data size into `accumulated_accounts_data_size`.
    /// Returns TransactionErr::MaxLoadedAccountsDataSizeExceeded if
    /// `requested_loaded_accounts_data_size_limit` is specified and
    /// `accumulated_accounts_data_size` exceeds it.
    fn accumulate_and_check_loaded_account_data_size(
        accumulated_loaded_accounts_data_size: &mut usize,
        account_data_size: usize,
        requested_loaded_accounts_data_size_limit: Option<NonZeroUsize>,
        error_counters: &mut TransactionErrorMetrics,
    ) -> Result<()> {
        if let Some(requested_loaded_accounts_data_size) = requested_loaded_accounts_data_size_limit
        {
            saturating_add_assign!(*accumulated_loaded_accounts_data_size, account_data_size);
            if *accumulated_loaded_accounts_data_size > requested_loaded_accounts_data_size.get() {
                error_counters.max_loaded_accounts_data_size_exceeded += 1;
                Err(TransactionError::MaxLoadedAccountsDataSizeExceeded)
            } else {
                Ok(())
            }
        } else {
            Ok(())
        }
    }

    fn account_shared_data_from_program(
        key: &Pubkey,
        feature_set: &FeatureSet,
        program: &LoadedProgram,
        program_accounts: &HashMap<Pubkey, &Pubkey>,
    ) -> Result<AccountSharedData> {
        // Check for tombstone
        let result = match &program.program {
            LoadedProgramType::FailedVerification | LoadedProgramType::Closed => {
                Err(TransactionError::InvalidProgramForExecution)
            }
            LoadedProgramType::DelayVisibility => {
                debug_assert!(feature_set.is_active(&delay_visibility_of_program_deployment::id()));
                Err(TransactionError::InvalidProgramForExecution)
            }
            _ => Ok(()),
        };
        if feature_set.is_active(&simplify_writable_program_account_check::id()) {
            // Currently CPI only fails if an execution is actually attempted. With this check it
            // would also fail if a transaction just references an invalid program. So the checking
            // of the result is being feature gated.
            result?;
        }
        // It's an executable program account. The program is already loaded in the cache.
        // So the account data is not needed. Return a dummy AccountSharedData with meta
        // information.
        let mut program_account = AccountSharedData::default();
        let program_owner = program_accounts
            .get(key)
            .ok_or(TransactionError::AccountNotFound)?;
        program_account.set_owner(**program_owner);
        program_account.set_executable(true);
        Ok(program_account)
    }

    #[allow(clippy::too_many_arguments)]
    fn load_transaction_accounts(
        &self,
        ancestors: &Ancestors,
        tx: &SanitizedTransaction,
        fee: u64,
        error_counters: &mut TransactionErrorMetrics,
        rent_collector: &RentCollector,
        feature_set: &FeatureSet,
        account_overrides: Option<&AccountOverrides>,
        in_reward_interval: bool,
        program_accounts: &HashMap<Pubkey, &Pubkey>,
        loaded_programs: &HashMap<Pubkey, Arc<LoadedProgram>>,
    ) -> Result<LoadedTransaction> {
        // NOTE: this check will never fail because `tx` is sanitized
        if tx.signatures().is_empty() && fee != 0 {
            return Err(TransactionError::MissingSignatureForFee);
        }

        // There is no way to predict what program will execute without an error
        // If a fee can pay for execution then the program will be scheduled
        let mut validated_fee_payer = false;
        let mut tx_rent: TransactionRent = 0;
        let message = tx.message();
        let account_keys = message.account_keys();
        let mut accounts_found = Vec::with_capacity(account_keys.len());
        let mut account_deps = Vec::with_capacity(account_keys.len());
        let mut rent_debits = RentDebits::default();

        let set_exempt_rent_epoch_max =
            feature_set.is_active(&solana_sdk::feature_set::set_exempt_rent_epoch_max::id());

        let requested_loaded_accounts_data_size_limit =
            Self::get_requested_loaded_accounts_data_size_limit(tx, feature_set)?;
        let mut accumulated_accounts_data_size: usize = 0;

        let instruction_accounts = message
            .instructions()
            .iter()
            .flat_map(|instruction| &instruction.accounts)
            .unique()
            .collect::<Vec<&u8>>();

        let mut accounts = account_keys
            .iter()
            .enumerate()
            .map(|(i, key)| {
                let mut account_found = true;
                #[allow(clippy::collapsible_else_if)]
                let account = if solana_sdk::sysvar::instructions::check_id(key) {
                    Self::construct_instructions_account(
                        message,
                        feature_set
                            .is_active(&feature_set::instructions_sysvar_owned_by_sysvar::id()),
                    )
                } else {
                    let instruction_account = u8::try_from(i)
                        .map(|i| instruction_accounts.contains(&&i))
                        .unwrap_or(false);
                    let (account_size, mut account, rent) = if let Some(account_override) =
                        account_overrides.and_then(|overrides| overrides.get(key))
                    {
                        (account_override.data().len(), account_override.clone(), 0)
                    } else if let Some(program) = (!instruction_account && !message.is_writable(i))
                        .then_some(())
                        .and_then(|_| loaded_programs.get(key))
                    {
                        // This condition block does special handling for accounts that are passed
                        // as instruction account to any of the instructions in the transaction.
                        // It's been noticed that some programs are reading other program accounts
                        // (that are passed to the program as instruction accounts). So such accounts
                        // are needed to be loaded even though corresponding compiled program may
                        // already be present in the cache.
                        Self::account_shared_data_from_program(
                            key,
                            feature_set,
                            program,
                            program_accounts,
                        )
                        .map(|program_account| (program.account_size, program_account, 0))?
                    } else {
                        self.accounts_db
                            .load_with_fixed_root(ancestors, key)
                            .map(|(mut account, _)| {
                                if message.is_writable(i) {
                                    let rent_due = rent_collector
                                        .collect_from_existing_account(
                                            key,
                                            &mut account,
                                            self.accounts_db.filler_account_suffix.as_ref(),
                                            set_exempt_rent_epoch_max,
                                        )
                                        .rent_amount;
                                    (account.data().len(), account, rent_due)
                                } else {
                                    (account.data().len(), account, 0)
                                }
                            })
                            .unwrap_or_else(|| {
                                account_found = false;
                                let mut default_account = AccountSharedData::default();
                                if set_exempt_rent_epoch_max {
                                    // All new accounts must be rent-exempt (enforced in Bank::execute_loaded_transaction).
                                    // Currently, rent collection sets rent_epoch to u64::MAX, but initializing the account
                                    // with this field already set would allow us to skip rent collection for these accounts.
                                    default_account.set_rent_epoch(u64::MAX);
                                }
                                (default_account.data().len(), default_account, 0)
                            })
                    };
                    Self::accumulate_and_check_loaded_account_data_size(
                        &mut accumulated_accounts_data_size,
                        account_size,
                        requested_loaded_accounts_data_size_limit,
                        error_counters,
                    )?;

                    if !validated_fee_payer && message.is_non_loader_key(i) {
                        if i != 0 {
                            warn!("Payer index should be 0! {:?}", tx);
                        }

                        Self::validate_fee_payer(
                            key,
                            &mut account,
                            i as IndexOfAccount,
                            error_counters,
                            rent_collector,
                            feature_set,
                            fee,
                        )?;

                        validated_fee_payer = true;
                    }

                    if bpf_loader_upgradeable::check_id(account.owner()) {
                        if !feature_set.is_active(&simplify_writable_program_account_check::id())
                            && message.is_writable(i)
                            && !message.is_upgradeable_loader_present()
                        {
                            error_counters.invalid_writable_account += 1;
                            return Err(TransactionError::InvalidWritableAccount);
                        }
                    } else if account.executable() && message.is_writable(i) {
                        error_counters.invalid_writable_account += 1;
                        return Err(TransactionError::InvalidWritableAccount);
                    } else if in_reward_interval
                        && message.is_writable(i)
                        && solana_stake_program::check_id(account.owner())
                    {
                        error_counters.locked_reward_account += 1;
<<<<<<< HEAD
                        error!("TransactionError::StakeProgramUnavailable");
                        // return Err(TransactionError::StakeProgramUnavailable);
=======
                        return Err(TransactionError::StakeProgramUnavailable);
>>>>>>> ab88e146
                    }

                    tx_rent += rent;
                    rent_debits.insert(key, rent, account.lamports());

                    account
                };

                accounts_found.push(account_found);
                Ok((*key, account))
            })
            .collect::<Result<Vec<_>>>()?;

        if !validated_fee_payer {
            error_counters.account_not_found += 1;
            return Err(TransactionError::AccountNotFound);
        }

        // Appends the account_deps at the end of the accounts,
        // this way they can be accessed in a uniform way.
        // At places where only the accounts are needed,
        // the account_deps are truncated using e.g:
        // accounts.iter().take(message.account_keys.len())
        accounts.append(&mut account_deps);

        let disable_builtin_loader_ownership_chains =
            feature_set.is_active(&feature_set::disable_builtin_loader_ownership_chains::ID);
        let builtins_start_index = accounts.len();
        let program_indices = message
            .instructions()
            .iter()
            .map(|instruction| {
                let mut account_indices = Vec::new();
                let mut program_index = instruction.program_id_index as usize;
                for _ in 0..5 {
                    let (program_id, program_account) = accounts
                        .get(program_index)
                        .ok_or(TransactionError::ProgramAccountNotFound)?;
                    let account_found = accounts_found.get(program_index).unwrap_or(&true);
                    if native_loader::check_id(program_id) {
                        return Ok(account_indices);
                    }
                    if !account_found {
                        error_counters.account_not_found += 1;
                        return Err(TransactionError::ProgramAccountNotFound);
                    }
                    if !program_account.executable() {
                        error_counters.invalid_program_for_execution += 1;
                        return Err(TransactionError::InvalidProgramForExecution);
                    }
                    account_indices.insert(0, program_index as IndexOfAccount);
                    let owner_id = program_account.owner();
                    if native_loader::check_id(owner_id) {
                        return Ok(account_indices);
                    }
                    program_index = if let Some(owner_index) = accounts
                        .get(builtins_start_index..)
                        .ok_or(TransactionError::ProgramAccountNotFound)?
                        .iter()
                        .position(|(key, _)| key == owner_id)
                    {
                        builtins_start_index.saturating_add(owner_index)
                    } else {
                        let owner_index = accounts.len();
                        if let Some((owner_account, _)) =
                            self.accounts_db.load_with_fixed_root(ancestors, owner_id)
                        {
                            if disable_builtin_loader_ownership_chains
                                && !native_loader::check_id(owner_account.owner())
                                || !owner_account.executable()
                            {
                                error_counters.invalid_program_for_execution += 1;
                                return Err(TransactionError::InvalidProgramForExecution);
                            }
                            Self::accumulate_and_check_loaded_account_data_size(
                                &mut accumulated_accounts_data_size,
                                owner_account.data().len(),
                                requested_loaded_accounts_data_size_limit,
                                error_counters,
                            )?;
                            accounts.push((*owner_id, owner_account));
                        } else {
                            error_counters.account_not_found += 1;
                            return Err(TransactionError::ProgramAccountNotFound);
                        }
                        owner_index
                    };
                    if disable_builtin_loader_ownership_chains {
                        account_indices.insert(0, program_index as IndexOfAccount);
                        return Ok(account_indices);
                    }
                }
                error_counters.call_chain_too_deep += 1;
                Err(TransactionError::CallChainTooDeep)
            })
            .collect::<Result<Vec<Vec<IndexOfAccount>>>>()?;

        Ok(LoadedTransaction {
            accounts,
            program_indices,
            rent: tx_rent,
            rent_debits,
        })
    }

    fn validate_fee_payer(
        payer_address: &Pubkey,
        payer_account: &mut AccountSharedData,
        payer_index: IndexOfAccount,
        error_counters: &mut TransactionErrorMetrics,
        rent_collector: &RentCollector,
        feature_set: &FeatureSet,
        fee: u64,
    ) -> Result<()> {
        if payer_account.lamports() == 0 {
            error_counters.account_not_found += 1;
            return Err(TransactionError::AccountNotFound);
        }
        let min_balance = match get_system_account_kind(payer_account).ok_or_else(|| {
            error_counters.invalid_account_for_fee += 1;
            TransactionError::InvalidAccountForFee
        })? {
            SystemAccountKind::System => 0,
            SystemAccountKind::Nonce => {
                // Should we ever allow a fees charge to zero a nonce account's
                // balance. The state MUST be set to uninitialized in that case
                rent_collector.rent.minimum_balance(NonceState::size())
            }
        };

        // allow collapsible-else-if to make removing the feature gate safer once activated
        #[allow(clippy::collapsible_else_if)]
        if feature_set.is_active(&feature_set::checked_arithmetic_in_fee_validation::id()) {
            payer_account
                .lamports()
                .checked_sub(min_balance)
                .and_then(|v| v.checked_sub(fee))
                .ok_or_else(|| {
                    error_counters.insufficient_funds += 1;
                    TransactionError::InsufficientFundsForFee
                })?;
        } else {
            if payer_account.lamports() < fee + min_balance {
                error_counters.insufficient_funds += 1;
                return Err(TransactionError::InsufficientFundsForFee);
            }
        }

        let payer_pre_rent_state = RentState::from_account(payer_account, &rent_collector.rent);
        payer_account
            .checked_sub_lamports(fee)
            .map_err(|_| TransactionError::InsufficientFundsForFee)?;

        let payer_post_rent_state = RentState::from_account(payer_account, &rent_collector.rent);
        check_rent_state_with_account(
            &payer_pre_rent_state,
            &payer_post_rent_state,
            payer_address,
            payer_account,
            feature_set
                .is_active(&feature_set::include_account_index_in_rent_error::ID)
                .then_some(payer_index),
        )
    }

    /// Returns a hash map of executable program accounts (program accounts that are not writable
    /// in the given transactions), and their owners, for the transactions with a valid
    /// blockhash or nonce.
    pub fn filter_executable_program_accounts<'a>(
        &self,
        ancestors: &Ancestors,
        txs: &[SanitizedTransaction],
        lock_results: &mut [TransactionCheckResult],
        program_owners: &[&'a Pubkey],
        hash_queue: &BlockhashQueue,
    ) -> HashMap<Pubkey, &'a Pubkey> {
        let mut result = HashMap::new();
        lock_results.iter_mut().zip(txs).for_each(|etx| {
            if let ((Ok(()), nonce), tx) = etx {
                if nonce
                    .as_ref()
                    .map(|nonce| nonce.lamports_per_signature())
                    .unwrap_or_else(|| {
                        hash_queue.get_lamports_per_signature(tx.message().recent_blockhash())
                    })
                    .is_some()
                {
                    tx.message().account_keys().iter().for_each(|key| {
                        if !result.contains_key(key) {
                            if let Ok(index) = self.accounts_db.account_matches_owners(
                                ancestors,
                                key,
                                program_owners,
                            ) {
                                program_owners
                                    .get(index)
                                    .and_then(|owner| result.insert(*key, *owner));
                            }
                        }
                    });
                } else {
                    // If the transaction's nonce account was not valid, and blockhash is not found,
                    // the transaction will fail to process. Let's not load any programs from the
                    // transaction, and update the status of the transaction.
                    *etx.0 = (Err(TransactionError::BlockhashNotFound), None);
                }
            }
        });
        result
    }

    #[allow(clippy::too_many_arguments)]
    pub fn load_accounts(
        &self,
        ancestors: &Ancestors,
        txs: &[SanitizedTransaction],
        lock_results: Vec<TransactionCheckResult>,
        hash_queue: &BlockhashQueue,
        error_counters: &mut TransactionErrorMetrics,
        rent_collector: &RentCollector,
        feature_set: &FeatureSet,
        fee_structure: &FeeStructure,
        account_overrides: Option<&AccountOverrides>,
        in_reward_interval: bool,
        program_accounts: &HashMap<Pubkey, &Pubkey>,
        loaded_programs: &HashMap<Pubkey, Arc<LoadedProgram>>,
    ) -> Vec<TransactionLoadResult> {
        txs.iter()
            .zip(lock_results)
            .map(|etx| match etx {
                (tx, (Ok(()), nonce)) => {
                    let lamports_per_signature = nonce
                        .as_ref()
                        .map(|nonce| nonce.lamports_per_signature())
                        .unwrap_or_else(|| {
                            hash_queue.get_lamports_per_signature(tx.message().recent_blockhash())
                        });
                    let fee = if let Some(lamports_per_signature) = lamports_per_signature {
                        Bank::calculate_fee(
                            tx.message(),
                            lamports_per_signature,
                            fee_structure,
                            feature_set.is_active(&use_default_units_in_fee_calculation::id()),
                            !feature_set.is_active(&remove_deprecated_request_unit_ix::id()),
                            feature_set.is_active(&remove_congestion_multiplier_from_fee_calculation::id()),
                            feature_set.is_active(&enable_request_heap_frame_ix::id()) || self.accounts_db.expected_cluster_type() != ClusterType::MainnetBeta,
                            feature_set.is_active(&add_set_tx_loaded_accounts_data_size_instruction::id()),
                            feature_set.is_active(&include_loaded_accounts_data_size_in_fee_calculation::id()),
                        )
                    } else {
                        return (Err(TransactionError::BlockhashNotFound), None);
                    };

                    let loaded_transaction = match self.load_transaction_accounts(
                        ancestors,
                        tx,
                        fee,
                        error_counters,
                        rent_collector,
                        feature_set,
                        account_overrides,
                        in_reward_interval,
                        program_accounts,
                        loaded_programs,
                    ) {
                        Ok(loaded_transaction) => loaded_transaction,
                        Err(e) => return (Err(e), None),
                    };

                    // Update nonce with fee-subtracted accounts
                    let nonce = if let Some(nonce) = nonce {
                        match NonceFull::from_partial(
                            nonce,
                            tx.message(),
                            &loaded_transaction.accounts,
                            &loaded_transaction.rent_debits,
                        ) {
                            Ok(nonce) => Some(nonce),
                            Err(e) => return (Err(e), None),
                        }
                    } else {
                        None
                    };

                    (Ok(loaded_transaction), nonce)
                }
                (_, (Err(e), _nonce)) => (Err(e), None),
            })
            .collect()
    }

    pub fn load_lookup_table_addresses(
        &self,
        ancestors: &Ancestors,
        address_table_lookup: &MessageAddressTableLookup,
        slot_hashes: &SlotHashes,
    ) -> std::result::Result<LoadedAddresses, AddressLookupError> {
        let table_account = self
            .accounts_db
            .load_with_fixed_root(ancestors, &address_table_lookup.account_key)
            .map(|(account, _rent)| account)
            .ok_or(AddressLookupError::LookupTableAccountNotFound)?;

        if table_account.owner() == &solana_address_lookup_table_program::id() {
            let current_slot = ancestors.max_slot();
            let lookup_table = AddressLookupTable::deserialize(table_account.data())
                .map_err(|_ix_err| AddressLookupError::InvalidAccountData)?;

            Ok(LoadedAddresses {
                writable: lookup_table.lookup(
                    current_slot,
                    &address_table_lookup.writable_indexes,
                    slot_hashes,
                )?,
                readonly: lookup_table.lookup(
                    current_slot,
                    &address_table_lookup.readonly_indexes,
                    slot_hashes,
                )?,
            })
        } else {
            Err(AddressLookupError::InvalidAccountOwner)
        }
    }

    /// Slow because lock is held for 1 operation instead of many
    /// This always returns None for zero-lamport accounts.
    fn load_slow(
        &self,
        ancestors: &Ancestors,
        pubkey: &Pubkey,
        load_hint: LoadHint,
    ) -> Option<(AccountSharedData, Slot)> {
        self.accounts_db.load(ancestors, pubkey, load_hint)
    }

    pub fn load_with_fixed_root(
        &self,
        ancestors: &Ancestors,
        pubkey: &Pubkey,
    ) -> Option<(AccountSharedData, Slot)> {
        self.load_slow(ancestors, pubkey, LoadHint::FixedMaxRoot)
    }

    pub fn load_without_fixed_root(
        &self,
        ancestors: &Ancestors,
        pubkey: &Pubkey,
    ) -> Option<(AccountSharedData, Slot)> {
        self.load_slow(ancestors, pubkey, LoadHint::Unspecified)
    }

    /// scans underlying accounts_db for this delta (slot) with a map function
    ///   from LoadedAccount to B
    /// returns only the latest/current version of B for this slot
    pub fn scan_slot<F, B>(&self, slot: Slot, func: F) -> Vec<B>
    where
        F: Fn(LoadedAccount) -> Option<B> + Send + Sync,
        B: Sync + Send + Default + std::cmp::Eq,
    {
        let scan_result = self.accounts_db.scan_account_storage(
            slot,
            |loaded_account: LoadedAccount| {
                // Cache only has one version per key, don't need to worry about versioning
                func(loaded_account)
            },
            |accum: &DashMap<Pubkey, B>, loaded_account: LoadedAccount| {
                let loaded_account_pubkey = *loaded_account.pubkey();
                if let Some(val) = func(loaded_account) {
                    accum.insert(loaded_account_pubkey, val);
                }
            },
        );

        match scan_result {
            ScanStorageResult::Cached(cached_result) => cached_result,
            ScanStorageResult::Stored(stored_result) => stored_result
                .into_iter()
                .map(|(_pubkey, val)| val)
                .collect(),
        }
    }

    pub fn load_by_program_slot(
        &self,
        slot: Slot,
        program_id: Option<&Pubkey>,
    ) -> Vec<TransactionAccount> {
        self.scan_slot(slot, |stored_account| {
            let hit = match program_id {
                None => true,
                Some(program_id) => stored_account.owner() == program_id,
            };

            if hit {
                Some((*stored_account.pubkey(), stored_account.take_account()))
            } else {
                None
            }
        })
    }

    pub fn load_largest_accounts(
        &self,
        ancestors: &Ancestors,
        bank_id: BankId,
        num: usize,
        filter_by_address: &HashSet<Pubkey>,
        filter: AccountAddressFilter,
    ) -> ScanResult<Vec<(Pubkey, u64)>> {
        if num == 0 {
            return Ok(vec![]);
        }
        let mut account_balances = BinaryHeap::new();
        self.accounts_db.scan_accounts(
            ancestors,
            bank_id,
            |option| {
                if let Some((pubkey, account, _slot)) = option {
                    if account.lamports() == 0 {
                        return;
                    }
                    let contains_address = filter_by_address.contains(pubkey);
                    let collect = match filter {
                        AccountAddressFilter::Exclude => !contains_address,
                        AccountAddressFilter::Include => contains_address,
                    };
                    if !collect {
                        return;
                    }
                    if account_balances.len() == num {
                        let Reverse(entry) = account_balances
                            .peek()
                            .expect("BinaryHeap::peek should succeed when len > 0");
                        if *entry >= (account.lamports(), *pubkey) {
                            return;
                        }
                        account_balances.pop();
                    }
                    account_balances.push(Reverse((account.lamports(), *pubkey)));
                }
            },
            &ScanConfig::default(),
        )?;
        Ok(account_balances
            .into_sorted_vec()
            .into_iter()
            .map(|Reverse((balance, pubkey))| (pubkey, balance))
            .collect())
    }

    /// Only called from startup or test code.
    #[must_use]
    pub fn verify_accounts_hash_and_lamports(
        &self,
        slot: Slot,
        total_lamports: u64,
        base: Option<(Slot, /*capitalization*/ u64)>,
        config: VerifyAccountsHashAndLamportsConfig,
    ) -> bool {
        if let Err(err) =
            self.accounts_db
                .verify_accounts_hash_and_lamports(slot, total_lamports, base, config)
        {
            warn!("verify_accounts_hash failed: {err:?}, slot: {slot}");
            false
        } else {
            true
        }
    }

    pub fn is_loadable(lamports: u64) -> bool {
        // Don't ever load zero lamport accounts into runtime because
        // the existence of zero-lamport accounts are never deterministic!!
        lamports > 0
    }

    fn load_while_filtering<F: Fn(&AccountSharedData) -> bool>(
        collector: &mut Vec<TransactionAccount>,
        some_account_tuple: Option<(&Pubkey, AccountSharedData, Slot)>,
        filter: F,
    ) {
        if let Some(mapped_account_tuple) = some_account_tuple
            .filter(|(_, account, _)| Self::is_loadable(account.lamports()) && filter(account))
            .map(|(pubkey, account, _slot)| (*pubkey, account))
        {
            collector.push(mapped_account_tuple)
        }
    }

    fn load_with_slot(
        collector: &mut Vec<PubkeyAccountSlot>,
        some_account_tuple: Option<(&Pubkey, AccountSharedData, Slot)>,
    ) {
        if let Some(mapped_account_tuple) = some_account_tuple
            .filter(|(_, account, _)| Self::is_loadable(account.lamports()))
            .map(|(pubkey, account, slot)| (*pubkey, account, slot))
        {
            collector.push(mapped_account_tuple)
        }
    }

    pub fn load_by_program(
        &self,
        ancestors: &Ancestors,
        bank_id: BankId,
        program_id: &Pubkey,
        config: &ScanConfig,
    ) -> ScanResult<Vec<TransactionAccount>> {
        let mut collector = Vec::new();
        self.accounts_db
            .scan_accounts(
                ancestors,
                bank_id,
                |some_account_tuple| {
                    Self::load_while_filtering(&mut collector, some_account_tuple, |account| {
                        account.owner() == program_id
                    })
                },
                config,
            )
            .map(|_| collector)
    }

    pub fn load_by_program_with_filter<F: Fn(&AccountSharedData) -> bool>(
        &self,
        ancestors: &Ancestors,
        bank_id: BankId,
        program_id: &Pubkey,
        filter: F,
        config: &ScanConfig,
    ) -> ScanResult<Vec<TransactionAccount>> {
        let mut collector = Vec::new();
        self.accounts_db
            .scan_accounts(
                ancestors,
                bank_id,
                |some_account_tuple| {
                    Self::load_while_filtering(&mut collector, some_account_tuple, |account| {
                        account.owner() == program_id && filter(account)
                    })
                },
                config,
            )
            .map(|_| collector)
    }

    fn calc_scan_result_size(account: &AccountSharedData) -> usize {
        account.data().len()
            + std::mem::size_of::<AccountSharedData>()
            + std::mem::size_of::<Pubkey>()
    }

    /// Accumulate size of (pubkey + account) into sum.
    /// Return true iff sum > 'byte_limit_for_scan'
    fn accumulate_and_check_scan_result_size(
        sum: &AtomicUsize,
        account: &AccountSharedData,
        byte_limit_for_scan: &Option<usize>,
    ) -> bool {
        if let Some(byte_limit_for_scan) = byte_limit_for_scan.as_ref() {
            let added = Self::calc_scan_result_size(account);
            sum.fetch_add(added, Ordering::Relaxed)
                .saturating_add(added)
                > *byte_limit_for_scan
        } else {
            false
        }
    }

    fn maybe_abort_scan(
        result: ScanResult<Vec<TransactionAccount>>,
        config: &ScanConfig,
    ) -> ScanResult<Vec<TransactionAccount>> {
        if config.is_aborted() {
            ScanResult::Err(ScanError::Aborted(
                "The accumulated scan results exceeded the limit".to_string(),
            ))
        } else {
            result
        }
    }

    pub fn load_by_index_key_with_filter<F: Fn(&AccountSharedData) -> bool>(
        &self,
        ancestors: &Ancestors,
        bank_id: BankId,
        index_key: &IndexKey,
        filter: F,
        config: &ScanConfig,
        byte_limit_for_scan: Option<usize>,
    ) -> ScanResult<Vec<TransactionAccount>> {
        let sum = AtomicUsize::default();
        let config = config.recreate_with_abort();
        let mut collector = Vec::new();
        let result = self
            .accounts_db
            .index_scan_accounts(
                ancestors,
                bank_id,
                *index_key,
                |some_account_tuple| {
                    Self::load_while_filtering(&mut collector, some_account_tuple, |account| {
                        let use_account = filter(account);
                        if use_account
                            && Self::accumulate_and_check_scan_result_size(
                                &sum,
                                account,
                                &byte_limit_for_scan,
                            )
                        {
                            // total size of results exceeds size limit, so abort scan
                            config.abort();
                        }
                        use_account
                    });
                },
                &config,
            )
            .map(|_| collector);
        Self::maybe_abort_scan(result, &config)
    }

    pub fn account_indexes_include_key(&self, key: &Pubkey) -> bool {
        self.accounts_db.account_indexes.include_key(key)
    }

    pub fn load_all(
        &self,
        ancestors: &Ancestors,
        bank_id: BankId,
    ) -> ScanResult<Vec<PubkeyAccountSlot>> {
        let mut collector = Vec::new();
        self.accounts_db
            .scan_accounts(
                ancestors,
                bank_id,
                |some_account_tuple| {
                    if let Some((pubkey, account, slot)) = some_account_tuple
                        .filter(|(_, account, _)| Self::is_loadable(account.lamports()))
                    {
                        collector.push((*pubkey, account, slot))
                    }
                },
                &ScanConfig::default(),
            )
            .map(|_| collector)
    }

    pub fn scan_all<F>(
        &self,
        ancestors: &Ancestors,
        bank_id: BankId,
        scan_func: F,
    ) -> ScanResult<()>
    where
        F: FnMut(Option<(&Pubkey, AccountSharedData, Slot)>),
    {
        self.accounts_db
            .scan_accounts(ancestors, bank_id, scan_func, &ScanConfig::default())
    }

    pub fn hold_range_in_memory<R>(
        &self,
        range: &R,
        start_holding: bool,
        thread_pool: &rayon::ThreadPool,
    ) where
        R: RangeBounds<Pubkey> + std::fmt::Debug + Sync,
    {
        self.accounts_db
            .accounts_index
            .hold_range_in_memory(range, start_holding, thread_pool)
    }

    pub fn load_to_collect_rent_eagerly<R: RangeBounds<Pubkey> + std::fmt::Debug>(
        &self,
        ancestors: &Ancestors,
        range: R,
    ) -> Vec<PubkeyAccountSlot> {
        let mut collector = Vec::new();
        self.accounts_db.range_scan_accounts(
            "", // disable logging of this. We now parallelize it and this results in multiple parallel logs
            ancestors,
            range,
            &ScanConfig::new(true),
            |option| Self::load_with_slot(&mut collector, option),
        );
        collector
    }

    /// Slow because lock is held for 1 operation instead of many.
    /// WARNING: This noncached version is only to be used for tests/benchmarking
    /// as bypassing the cache in general is not supported
    pub fn store_slow_uncached(&self, slot: Slot, pubkey: &Pubkey, account: &AccountSharedData) {
        self.accounts_db.store_uncached(slot, &[(pubkey, account)]);
    }

    fn lock_account(
        &self,
        account_locks: &mut AccountLocks,
        writable_keys: Vec<&Pubkey>,
        readonly_keys: Vec<&Pubkey>,
    ) -> Result<()> {
        for k in writable_keys.iter() {
            if account_locks.is_locked_write(k) || account_locks.is_locked_readonly(k) {
                debug!("Writable account in use: {:?}", k);
                return Err(TransactionError::AccountInUse);
            }
        }
        for k in readonly_keys.iter() {
            if account_locks.is_locked_write(k) {
                debug!("Read-only account in use: {:?}", k);
                return Err(TransactionError::AccountInUse);
            }
        }

        for k in writable_keys {
            account_locks.write_locks.insert(*k);
        }

        for k in readonly_keys {
            if !account_locks.lock_readonly(k) {
                account_locks.insert_new_readonly(k);
            }
        }

        Ok(())
    }

    fn unlock_account(
        &self,
        account_locks: &mut AccountLocks,
        writable_keys: Vec<&Pubkey>,
        readonly_keys: Vec<&Pubkey>,
    ) {
        for k in writable_keys {
            account_locks.unlock_write(k);
        }
        for k in readonly_keys {
            account_locks.unlock_readonly(k);
        }
    }

    /// This function will prevent multiple threads from modifying the same account state at the
    /// same time
    #[must_use]
    #[allow(clippy::needless_collect)]
    pub fn lock_accounts<'a>(
        &self,
        txs: impl Iterator<Item = &'a SanitizedTransaction>,
        tx_account_lock_limit: usize,
    ) -> Vec<Result<()>> {
        let tx_account_locks_results: Vec<Result<_>> = txs
            .map(|tx| tx.get_account_locks(tx_account_lock_limit))
            .collect();
        self.lock_accounts_inner(tx_account_locks_results)
    }

    #[must_use]
    #[allow(clippy::needless_collect)]
    pub fn lock_accounts_with_results<'a>(
        &self,
        txs: impl Iterator<Item = &'a SanitizedTransaction>,
        results: impl Iterator<Item = &'a Result<()>>,
        tx_account_lock_limit: usize,
    ) -> Vec<Result<()>> {
        let tx_account_locks_results: Vec<Result<_>> = txs
            .zip(results)
            .map(|(tx, result)| match result {
                Ok(()) => tx.get_account_locks(tx_account_lock_limit),
                Err(err) => Err(err.clone()),
            })
            .collect();
        self.lock_accounts_inner(tx_account_locks_results)
    }

    #[must_use]
    fn lock_accounts_inner(
        &self,
        tx_account_locks_results: Vec<Result<TransactionAccountLocks>>,
    ) -> Vec<Result<()>> {
        let account_locks = &mut self.account_locks.lock().unwrap();
        tx_account_locks_results
            .into_iter()
            .map(|tx_account_locks_result| match tx_account_locks_result {
                Ok(tx_account_locks) => self.lock_account(
                    account_locks,
                    tx_account_locks.writable,
                    tx_account_locks.readonly,
                ),
                Err(err) => Err(err),
            })
            .collect()
    }

    /// Once accounts are unlocked, new transactions that modify that state can enter the pipeline
    #[allow(clippy::needless_collect)]
    pub fn unlock_accounts<'a>(
        &self,
        txs: impl Iterator<Item = &'a SanitizedTransaction>,
        results: &[Result<()>],
    ) {
        let keys: Vec<_> = txs
            .zip(results)
            .filter_map(|(tx, res)| match res {
                Err(TransactionError::AccountLoadedTwice)
                | Err(TransactionError::AccountInUse)
                | Err(TransactionError::SanitizeFailure)
                | Err(TransactionError::TooManyAccountLocks)
                | Err(TransactionError::WouldExceedMaxBlockCostLimit)
                | Err(TransactionError::WouldExceedMaxVoteCostLimit)
                | Err(TransactionError::WouldExceedMaxAccountCostLimit)
                | Err(TransactionError::WouldExceedAccountDataBlockLimit)
                | Err(TransactionError::WouldExceedAccountDataTotalLimit) => None,
                _ => Some(tx.get_account_locks_unchecked()),
            })
            .collect();
        let mut account_locks = self.account_locks.lock().unwrap();
        debug!("bank unlock accounts");
        keys.into_iter().for_each(|keys| {
            self.unlock_account(&mut account_locks, keys.writable, keys.readonly);
        });
    }

    /// Store the accounts into the DB
    // allow(clippy) needed for various gating flags
    #[allow(clippy::too_many_arguments)]
    pub(crate) fn store_cached(
        &self,
        slot: Slot,
        txs: &[SanitizedTransaction],
        res: &[TransactionExecutionResult],
        loaded: &mut [TransactionLoadResult],
        rent_collector: &RentCollector,
        durable_nonce: &DurableNonce,
        lamports_per_signature: u64,
        include_slot_in_hash: IncludeSlotInHash,
    ) {
        let (accounts_to_store, transactions) = self.collect_accounts_to_store(
            txs,
            res,
            loaded,
            rent_collector,
            durable_nonce,
            lamports_per_signature,
        );
        self.accounts_db.store_cached(
            (slot, &accounts_to_store[..], include_slot_in_hash),
            Some(&transactions),
        );
    }

    pub fn store_accounts_cached<'a, T: ReadableAccount + Sync + ZeroLamport + 'a>(
        &self,
        accounts: impl StorableAccounts<'a, T>,
    ) {
        self.accounts_db.store_cached(accounts, None)
    }

    /// Add a slot to root.  Root slots cannot be purged
    pub fn add_root(&self, slot: Slot) -> AccountsAddRootTiming {
        self.accounts_db.add_root(slot)
    }

    #[allow(clippy::too_many_arguments)]
    fn collect_accounts_to_store<'a>(
        &self,
        txs: &'a [SanitizedTransaction],
        execution_results: &'a [TransactionExecutionResult],
        load_results: &'a mut [TransactionLoadResult],
        _rent_collector: &RentCollector,
        durable_nonce: &DurableNonce,
        lamports_per_signature: u64,
    ) -> (
        Vec<(&'a Pubkey, &'a AccountSharedData)>,
        Vec<Option<&'a SanitizedTransaction>>,
    ) {
        let mut accounts = Vec::with_capacity(load_results.len());
        let mut transactions = Vec::with_capacity(load_results.len());
        for (i, ((tx_load_result, nonce), tx)) in load_results.iter_mut().zip(txs).enumerate() {
            if tx_load_result.is_err() {
                // Don't store any accounts if tx failed to load
                continue;
            }

            let execution_status = match &execution_results[i] {
                TransactionExecutionResult::Executed { details, .. } => &details.status,
                // Don't store any accounts if tx wasn't executed
                TransactionExecutionResult::NotExecuted(_) => continue,
            };

            let maybe_nonce = match (execution_status, &*nonce) {
                (Ok(_), _) => None, // Success, don't do any additional nonce processing
                (Err(_), Some(nonce)) => {
                    Some((nonce, true /* rollback */))
                }
                (Err(_), None) => {
                    // Fees for failed transactions which don't use durable nonces are
                    // deducted in Bank::filter_program_errors_and_collect_fee
                    continue;
                }
            };

            let message = tx.message();
            let loaded_transaction = tx_load_result.as_mut().unwrap();
            let mut fee_payer_index = None;
            for (i, (address, account)) in (0..message.account_keys().len())
                .zip(loaded_transaction.accounts.iter_mut())
                .filter(|(i, _)| message.is_non_loader_key(*i))
            {
                if fee_payer_index.is_none() {
                    fee_payer_index = Some(i);
                }
                let is_fee_payer = Some(i) == fee_payer_index;
                if message.is_writable(i) {
                    let is_nonce_account = prepare_if_nonce_account(
                        address,
                        account,
                        execution_status,
                        is_fee_payer,
                        maybe_nonce,
                        durable_nonce,
                        lamports_per_signature,
                    );

                    if execution_status.is_ok() || is_nonce_account || is_fee_payer {
                        // Add to the accounts to store
                        accounts.push((&*address, &*account));
                        transactions.push(Some(tx));
                    }
                }
            }
        }
        (accounts, transactions)
    }
}

fn prepare_if_nonce_account(
    address: &Pubkey,
    account: &mut AccountSharedData,
    execution_result: &Result<()>,
    is_fee_payer: bool,
    maybe_nonce: Option<(&NonceFull, bool)>,
    &durable_nonce: &DurableNonce,
    lamports_per_signature: u64,
) -> bool {
    if let Some((nonce, rollback)) = maybe_nonce {
        if address == nonce.address() {
            if rollback {
                // The transaction failed which would normally drop the account
                // processing changes, since this account is now being included
                // in the accounts written back to the db, roll it back to
                // pre-processing state.
                *account = nonce.account().clone();
            }

            // Advance the stored blockhash to prevent fee theft by someone
            // replaying nonce transactions that have failed with an
            // `InstructionError`.
            //
            // Since we know we are dealing with a valid nonce account,
            // unwrap is safe here
            let nonce_versions = StateMut::<NonceVersions>::state(nonce.account()).unwrap();
            if let NonceState::Initialized(ref data) = nonce_versions.state() {
                let nonce_state = NonceState::new_initialized(
                    &data.authority,
                    durable_nonce,
                    lamports_per_signature,
                );
                let nonce_versions = NonceVersions::new(nonce_state);
                account.set_state(&nonce_versions).unwrap();
            }
            true
        } else {
            if execution_result.is_err() && is_fee_payer {
                if let Some(fee_payer_account) = nonce.fee_payer_account() {
                    // Instruction error and fee-payer for this nonce tx is not
                    // the nonce account itself, rollback the fee payer to the
                    // fee-paid original state.
                    *account = fee_payer_account.clone();
                }
            }

            false
        }
    } else {
        false
    }
}

#[cfg(test)]
mod tests {
    use {
        super::*,
        crate::{
            bank::{DurableNonceFee, TransactionExecutionDetails},
            rent_collector::RentCollector,
        },
        assert_matches::assert_matches,
        solana_address_lookup_table_program::state::LookupTableMeta,
        solana_program_runtime::{
            executor_cache::TransactionExecutorCache,
            prioritization_fee::{PrioritizationFeeDetails, PrioritizationFeeType},
        },
        solana_sdk::{
            account::{AccountSharedData, WritableAccount},
            bpf_loader_upgradeable::UpgradeableLoaderState,
            compute_budget::ComputeBudgetInstruction,
            epoch_schedule::EpochSchedule,
            genesis_config::ClusterType,
            hash::Hash,
            instruction::{CompiledInstruction, InstructionError},
            message::{Message, MessageHeader},
            nonce, nonce_account,
            rent::Rent,
            signature::{keypair_from_seed, signers::Signers, Keypair, Signer},
            system_instruction, system_program,
            transaction::{Transaction, MAX_TX_ACCOUNT_LOCKS},
        },
        std::{
            borrow::Cow,
            cell::RefCell,
            convert::TryFrom,
            rc::Rc,
            sync::atomic::{AtomicBool, AtomicU64, Ordering},
            thread, time,
        },
    };

    fn new_sanitized_tx<T: Signers>(
        from_keypairs: &T,
        message: Message,
        recent_blockhash: Hash,
    ) -> SanitizedTransaction {
        SanitizedTransaction::from_transaction_for_tests(Transaction::new(
            from_keypairs,
            message,
            recent_blockhash,
        ))
    }

    fn new_execution_result(
        status: Result<()>,
        nonce: Option<&NonceFull>,
    ) -> TransactionExecutionResult {
        TransactionExecutionResult::Executed {
            details: TransactionExecutionDetails {
                status,
                log_messages: None,
                inner_instructions: None,
                durable_nonce_fee: nonce.map(DurableNonceFee::from),
                return_data: None,
                executed_units: 0,
                accounts_data_len_delta: 0,
            },
            tx_executor_cache: Rc::new(RefCell::new(TransactionExecutorCache::default())),
        }
    }

    fn load_accounts_with_fee_and_rent(
        tx: Transaction,
        ka: &[TransactionAccount],
        lamports_per_signature: u64,
        rent_collector: &RentCollector,
        error_counters: &mut TransactionErrorMetrics,
        feature_set: &FeatureSet,
        fee_structure: &FeeStructure,
    ) -> Vec<TransactionLoadResult> {
        let mut hash_queue = BlockhashQueue::new(100);
        hash_queue.register_hash(&tx.message().recent_blockhash, lamports_per_signature);
        let accounts = Accounts::new_with_config_for_tests(
            Vec::new(),
            &ClusterType::Development,
            AccountSecondaryIndexes::default(),
            AccountShrinkThreshold::default(),
        );
        for ka in ka.iter() {
            accounts.store_for_tests(0, &ka.0, &ka.1);
        }

        let ancestors = vec![(0, 0)].into_iter().collect();
        let sanitized_tx = SanitizedTransaction::from_transaction_for_tests(tx);
        accounts.load_accounts(
            &ancestors,
            &[sanitized_tx],
            vec![(Ok(()), None)],
            &hash_queue,
            error_counters,
            rent_collector,
            feature_set,
            fee_structure,
            None,
            false,
            &HashMap::new(),
            &HashMap::new(),
        )
    }

    /// get a feature set with all features activated
    /// with the optional except of 'exclude'
    fn all_features_except(exclude: Option<&[Pubkey]>) -> FeatureSet {
        let mut features = FeatureSet::all_enabled();
        if let Some(exclude) = exclude {
            features.active.retain(|k, _v| !exclude.contains(k));
        }
        features
    }

    fn load_accounts_with_fee(
        tx: Transaction,
        ka: &[TransactionAccount],
        lamports_per_signature: u64,
        error_counters: &mut TransactionErrorMetrics,
        exclude_features: Option<&[Pubkey]>,
    ) -> Vec<TransactionLoadResult> {
        load_accounts_with_fee_and_rent(
            tx,
            ka,
            lamports_per_signature,
            &RentCollector::default(),
            error_counters,
            &all_features_except(exclude_features),
            &FeeStructure::default(),
        )
    }

    fn load_accounts(
        tx: Transaction,
        ka: &[TransactionAccount],
        error_counters: &mut TransactionErrorMetrics,
    ) -> Vec<TransactionLoadResult> {
        load_accounts_with_fee(tx, ka, 0, error_counters, None)
    }

    fn load_accounts_with_excluded_features(
        tx: Transaction,
        ka: &[TransactionAccount],
        error_counters: &mut TransactionErrorMetrics,
        exclude_features: Option<&[Pubkey]>,
    ) -> Vec<TransactionLoadResult> {
        load_accounts_with_fee(tx, ka, 0, error_counters, exclude_features)
    }

    #[test]
    fn test_hold_range_in_memory() {
        let accts = Accounts::default_for_tests();
        let range = Pubkey::from([0; 32])..=Pubkey::from([0xff; 32]);
        accts.hold_range_in_memory(&range, true, &test_thread_pool());
        accts.hold_range_in_memory(&range, false, &test_thread_pool());
        accts.hold_range_in_memory(&range, true, &test_thread_pool());
        accts.hold_range_in_memory(&range, true, &test_thread_pool());
        accts.hold_range_in_memory(&range, false, &test_thread_pool());
        accts.hold_range_in_memory(&range, false, &test_thread_pool());
    }

    #[test]
    fn test_hold_range_in_memory2() {
        let accts = Accounts::default_for_tests();
        let range = Pubkey::from([0; 32])..=Pubkey::from([0xff; 32]);
        let idx = &accts.accounts_db.accounts_index;
        let bins = idx.account_maps.len();
        // use bins * 2 to get the first half of the range within bin 0
        let bins_2 = bins * 2;
        let binner = crate::pubkey_bins::PubkeyBinCalculator24::new(bins_2);
        let range2 =
            binner.lowest_pubkey_from_bin(0, bins_2)..binner.lowest_pubkey_from_bin(1, bins_2);
        let range2_inclusive = range2.start..=range2.end;
        assert_eq!(0, idx.bin_calculator.bin_from_pubkey(&range2.start));
        assert_eq!(0, idx.bin_calculator.bin_from_pubkey(&range2.end));
        accts.hold_range_in_memory(&range, true, &test_thread_pool());
        idx.account_maps.iter().for_each(|map| {
            assert_eq!(
                map.cache_ranges_held.read().unwrap().to_vec(),
                vec![range.clone()]
            );
        });
        accts.hold_range_in_memory(&range2, true, &test_thread_pool());
        idx.account_maps.iter().enumerate().for_each(|(bin, map)| {
            let expected = if bin == 0 {
                vec![range.clone(), range2_inclusive.clone()]
            } else {
                vec![range.clone()]
            };
            assert_eq!(
                map.cache_ranges_held.read().unwrap().to_vec(),
                expected,
                "bin: {bin}"
            );
        });
        accts.hold_range_in_memory(&range, false, &test_thread_pool());
        accts.hold_range_in_memory(&range2, false, &test_thread_pool());
    }

    fn test_thread_pool() -> rayon::ThreadPool {
        crate::accounts_db::make_min_priority_thread_pool()
    }

    #[test]
    fn test_load_accounts_no_account_0_exists() {
        let accounts: Vec<TransactionAccount> = Vec::new();
        let mut error_counters = TransactionErrorMetrics::default();

        let keypair = Keypair::new();

        let instructions = vec![CompiledInstruction::new(1, &(), vec![0])];
        let tx = Transaction::new_with_compiled_instructions(
            &[&keypair],
            &[],
            Hash::default(),
            vec![native_loader::id()],
            instructions,
        );

        let loaded_accounts = load_accounts(tx, &accounts, &mut error_counters);

        assert_eq!(error_counters.account_not_found, 1);
        assert_eq!(loaded_accounts.len(), 1);
        assert_eq!(
            loaded_accounts[0],
            (Err(TransactionError::AccountNotFound), None,),
        );
    }

    #[test]
    fn test_load_accounts_unknown_program_id() {
        let mut accounts: Vec<TransactionAccount> = Vec::new();
        let mut error_counters = TransactionErrorMetrics::default();

        let keypair = Keypair::new();
        let key0 = keypair.pubkey();
        let key1 = Pubkey::from([5u8; 32]);

        let account = AccountSharedData::new(1, 0, &Pubkey::default());
        accounts.push((key0, account));

        let account = AccountSharedData::new(2, 1, &Pubkey::default());
        accounts.push((key1, account));

        let instructions = vec![CompiledInstruction::new(1, &(), vec![0])];
        let tx = Transaction::new_with_compiled_instructions(
            &[&keypair],
            &[],
            Hash::default(),
            vec![Pubkey::default()],
            instructions,
        );

        let loaded_accounts = load_accounts(tx, &accounts, &mut error_counters);

        assert_eq!(error_counters.account_not_found, 1);
        assert_eq!(loaded_accounts.len(), 1);
        assert_eq!(
            loaded_accounts[0],
            (Err(TransactionError::ProgramAccountNotFound), None,)
        );
    }

    #[test]
    fn test_load_accounts_insufficient_funds() {
        let lamports_per_signature = 5000;
        let mut accounts: Vec<TransactionAccount> = Vec::new();
        let mut error_counters = TransactionErrorMetrics::default();

        let keypair = Keypair::new();
        let key0 = keypair.pubkey();

        let account = AccountSharedData::new(1, 0, &Pubkey::default());
        accounts.push((key0, account));

        let instructions = vec![CompiledInstruction::new(1, &(), vec![0])];
        let tx = Transaction::new_with_compiled_instructions(
            &[&keypair],
            &[],
            Hash::default(),
            vec![native_loader::id()],
            instructions,
        );

        let fee = Bank::calculate_fee(
            &SanitizedMessage::try_from(tx.message().clone()).unwrap(),
            lamports_per_signature,
            &FeeStructure::default(),
            true,
            false,
            true,
            true,
            true,
            false,
        );
        assert_eq!(fee, lamports_per_signature);

        let loaded_accounts = load_accounts_with_fee(
            tx,
            &accounts,
            lamports_per_signature,
            &mut error_counters,
            None,
        );

        assert_eq!(error_counters.insufficient_funds, 1);
        assert_eq!(loaded_accounts.len(), 1);
        assert_eq!(
            loaded_accounts[0].clone(),
            (Err(TransactionError::InsufficientFundsForFee), None,),
        );
    }

    #[test]
    fn test_load_accounts_invalid_account_for_fee() {
        let mut accounts: Vec<TransactionAccount> = Vec::new();
        let mut error_counters = TransactionErrorMetrics::default();

        let keypair = Keypair::new();
        let key0 = keypair.pubkey();

        let account = AccountSharedData::new(1, 1, &solana_sdk::pubkey::new_rand()); // <-- owner is not the system program
        accounts.push((key0, account));

        let instructions = vec![CompiledInstruction::new(1, &(), vec![0])];
        let tx = Transaction::new_with_compiled_instructions(
            &[&keypair],
            &[],
            Hash::default(),
            vec![native_loader::id()],
            instructions,
        );

        let loaded_accounts = load_accounts(tx, &accounts, &mut error_counters);

        assert_eq!(error_counters.invalid_account_for_fee, 1);
        assert_eq!(loaded_accounts.len(), 1);
        assert_eq!(
            loaded_accounts[0],
            (Err(TransactionError::InvalidAccountForFee), None,),
        );
    }

    #[test]
    fn test_load_accounts_fee_payer_is_nonce() {
        let lamports_per_signature = 5000;
        let mut error_counters = TransactionErrorMetrics::default();
        let rent_collector = RentCollector::new(
            0,
            EpochSchedule::default(),
            500_000.0,
            Rent {
                lamports_per_byte_year: 42,
                ..Rent::default()
            },
        );
        let min_balance = rent_collector.rent.minimum_balance(NonceState::size());
        let nonce = Keypair::new();
        let mut accounts = vec![(
            nonce.pubkey(),
            AccountSharedData::new_data(
                min_balance + lamports_per_signature,
                &NonceVersions::new(NonceState::Initialized(nonce::state::Data::default())),
                &system_program::id(),
            )
            .unwrap(),
        )];
        let instructions = vec![CompiledInstruction::new(1, &(), vec![0])];
        let tx = Transaction::new_with_compiled_instructions(
            &[&nonce],
            &[],
            Hash::default(),
            vec![native_loader::id()],
            instructions,
        );

        // Fee leaves min_balance balance succeeds
        let loaded_accounts = load_accounts_with_fee_and_rent(
            tx.clone(),
            &accounts,
            lamports_per_signature,
            &rent_collector,
            &mut error_counters,
            &all_features_except(None),
            &FeeStructure::default(),
        );
        assert_eq!(loaded_accounts.len(), 1);
        let (load_res, _nonce) = &loaded_accounts[0];
        let loaded_transaction = load_res.as_ref().unwrap();
        assert_eq!(loaded_transaction.accounts[0].1.lamports(), min_balance);

        // Fee leaves zero balance fails
        accounts[0].1.set_lamports(lamports_per_signature);
        let loaded_accounts = load_accounts_with_fee_and_rent(
            tx.clone(),
            &accounts,
            lamports_per_signature,
            &rent_collector,
            &mut error_counters,
            &FeatureSet::all_enabled(),
            &FeeStructure::default(),
        );
        assert_eq!(loaded_accounts.len(), 1);
        let (load_res, _nonce) = &loaded_accounts[0];
        assert_eq!(*load_res, Err(TransactionError::InsufficientFundsForFee));

        // Fee leaves non-zero, but sub-min_balance balance fails
        accounts[0]
            .1
            .set_lamports(lamports_per_signature + min_balance / 2);
        let loaded_accounts = load_accounts_with_fee_and_rent(
            tx,
            &accounts,
            lamports_per_signature,
            &rent_collector,
            &mut error_counters,
            &FeatureSet::all_enabled(),
            &FeeStructure::default(),
        );
        assert_eq!(loaded_accounts.len(), 1);
        let (load_res, _nonce) = &loaded_accounts[0];
        assert_eq!(*load_res, Err(TransactionError::InsufficientFundsForFee));
    }

    #[test]
    fn test_load_accounts_no_loaders() {
        let mut accounts: Vec<TransactionAccount> = Vec::new();
        let mut error_counters = TransactionErrorMetrics::default();

        let keypair = Keypair::new();
        let key0 = keypair.pubkey();
        let key1 = Pubkey::from([5u8; 32]);

        let mut account = AccountSharedData::new(1, 0, &Pubkey::default());
        account.set_rent_epoch(1);
        accounts.push((key0, account));

        let mut account = AccountSharedData::new(2, 1, &Pubkey::default());
        account.set_rent_epoch(1);
        accounts.push((key1, account));

        let instructions = vec![CompiledInstruction::new(2, &(), vec![0, 1])];
        let tx = Transaction::new_with_compiled_instructions(
            &[&keypair],
            &[key1],
            Hash::default(),
            vec![native_loader::id()],
            instructions,
        );

        let loaded_accounts =
            load_accounts_with_excluded_features(tx, &accounts, &mut error_counters, None);

        assert_eq!(error_counters.account_not_found, 0);
        assert_eq!(loaded_accounts.len(), 1);
        match &loaded_accounts[0] {
            (Ok(loaded_transaction), _nonce) => {
                assert_eq!(loaded_transaction.accounts.len(), 3);
                assert_eq!(loaded_transaction.accounts[0].1, accounts[0].1);
                assert_eq!(loaded_transaction.program_indices.len(), 1);
                assert_eq!(loaded_transaction.program_indices[0].len(), 0);
            }
            (Err(e), _nonce) => Err(e).unwrap(),
        }
    }

    #[test]
    fn test_load_accounts_bad_owner() {
        let mut accounts: Vec<TransactionAccount> = Vec::new();
        let mut error_counters = TransactionErrorMetrics::default();

        let keypair = Keypair::new();
        let key0 = keypair.pubkey();
        let key1 = Pubkey::from([5u8; 32]);

        let account = AccountSharedData::new(1, 0, &Pubkey::default());
        accounts.push((key0, account));

        let mut account = AccountSharedData::new(40, 1, &Pubkey::default());
        account.set_executable(true);
        accounts.push((key1, account));

        let instructions = vec![CompiledInstruction::new(1, &(), vec![0])];
        let tx = Transaction::new_with_compiled_instructions(
            &[&keypair],
            &[],
            Hash::default(),
            vec![key1],
            instructions,
        );

        let loaded_accounts = load_accounts(tx, &accounts, &mut error_counters);

        assert_eq!(error_counters.account_not_found, 1);
        assert_eq!(loaded_accounts.len(), 1);
        assert_eq!(
            loaded_accounts[0],
            (Err(TransactionError::ProgramAccountNotFound), None,)
        );
    }

    #[test]
    fn test_load_accounts_not_executable() {
        let mut accounts: Vec<TransactionAccount> = Vec::new();
        let mut error_counters = TransactionErrorMetrics::default();

        let keypair = Keypair::new();
        let key0 = keypair.pubkey();
        let key1 = Pubkey::from([5u8; 32]);

        let account = AccountSharedData::new(1, 0, &Pubkey::default());
        accounts.push((key0, account));

        let account = AccountSharedData::new(40, 1, &native_loader::id());
        accounts.push((key1, account));

        let instructions = vec![CompiledInstruction::new(1, &(), vec![0])];
        let tx = Transaction::new_with_compiled_instructions(
            &[&keypair],
            &[],
            Hash::default(),
            vec![key1],
            instructions,
        );

        let loaded_accounts = load_accounts(tx, &accounts, &mut error_counters);

        assert_eq!(error_counters.invalid_program_for_execution, 1);
        assert_eq!(loaded_accounts.len(), 1);
        assert_eq!(
            loaded_accounts[0],
            (Err(TransactionError::InvalidProgramForExecution), None,)
        );
    }

    #[test]
    fn test_filter_executable_program_accounts() {
        let mut tx_accounts: Vec<TransactionAccount> = Vec::new();

        let keypair1 = Keypair::new();
        let keypair2 = Keypair::new();

        let non_program_pubkey1 = Pubkey::new_unique();
        let non_program_pubkey2 = Pubkey::new_unique();
        let program1_pubkey = Pubkey::new_unique();
        let program2_pubkey = Pubkey::new_unique();
        let account1_pubkey = Pubkey::new_unique();
        let account2_pubkey = Pubkey::new_unique();
        let account3_pubkey = Pubkey::new_unique();
        let account4_pubkey = Pubkey::new_unique();

        let account5_pubkey = Pubkey::new_unique();

        tx_accounts.push((
            non_program_pubkey1,
            AccountSharedData::new(1, 10, &account5_pubkey),
        ));
        tx_accounts.push((
            non_program_pubkey2,
            AccountSharedData::new(1, 10, &account5_pubkey),
        ));
        tx_accounts.push((
            program1_pubkey,
            AccountSharedData::new(40, 1, &account5_pubkey),
        ));
        tx_accounts.push((
            program2_pubkey,
            AccountSharedData::new(40, 1, &account5_pubkey),
        ));
        tx_accounts.push((
            account1_pubkey,
            AccountSharedData::new(1, 10, &non_program_pubkey1),
        ));
        tx_accounts.push((
            account2_pubkey,
            AccountSharedData::new(1, 10, &non_program_pubkey2),
        ));
        tx_accounts.push((
            account3_pubkey,
            AccountSharedData::new(40, 1, &program1_pubkey),
        ));
        tx_accounts.push((
            account4_pubkey,
            AccountSharedData::new(40, 1, &program2_pubkey),
        ));

        let accounts = Accounts::new_with_config_for_tests(
            Vec::new(),
            &ClusterType::Development,
            AccountSecondaryIndexes::default(),
            AccountShrinkThreshold::default(),
        );
        for tx_account in tx_accounts.iter() {
            accounts.store_for_tests(0, &tx_account.0, &tx_account.1);
        }

        let mut hash_queue = BlockhashQueue::new(100);

        let tx1 = Transaction::new_with_compiled_instructions(
            &[&keypair1],
            &[non_program_pubkey1],
            Hash::new_unique(),
            vec![account1_pubkey, account2_pubkey, account3_pubkey],
            vec![CompiledInstruction::new(1, &(), vec![0])],
        );
        hash_queue.register_hash(&tx1.message().recent_blockhash, 0);
        let sanitized_tx1 = SanitizedTransaction::from_transaction_for_tests(tx1);

        let tx2 = Transaction::new_with_compiled_instructions(
            &[&keypair2],
            &[non_program_pubkey2],
            Hash::new_unique(),
            vec![account4_pubkey, account3_pubkey, account2_pubkey],
            vec![CompiledInstruction::new(1, &(), vec![0])],
        );
        hash_queue.register_hash(&tx2.message().recent_blockhash, 0);
        let sanitized_tx2 = SanitizedTransaction::from_transaction_for_tests(tx2);

        let ancestors = vec![(0, 0)].into_iter().collect();
        let programs = accounts.filter_executable_program_accounts(
            &ancestors,
            &[sanitized_tx1, sanitized_tx2],
            &mut [(Ok(()), None), (Ok(()), None)],
            &[&program1_pubkey, &program2_pubkey],
            &hash_queue,
        );

        // The result should contain only account3_pubkey, and account4_pubkey as the program accounts
        assert_eq!(programs.len(), 2);
        assert_eq!(
            programs
                .get(&account3_pubkey)
                .expect("failed to find the program account"),
            &&program1_pubkey
        );
        assert_eq!(
            programs
                .get(&account4_pubkey)
                .expect("failed to find the program account"),
            &&program2_pubkey
        );
    }

    #[test]
    fn test_filter_executable_program_accounts_invalid_blockhash() {
        let mut tx_accounts: Vec<TransactionAccount> = Vec::new();

        let keypair1 = Keypair::new();
        let keypair2 = Keypair::new();

        let non_program_pubkey1 = Pubkey::new_unique();
        let non_program_pubkey2 = Pubkey::new_unique();
        let program1_pubkey = Pubkey::new_unique();
        let program2_pubkey = Pubkey::new_unique();
        let account1_pubkey = Pubkey::new_unique();
        let account2_pubkey = Pubkey::new_unique();
        let account3_pubkey = Pubkey::new_unique();
        let account4_pubkey = Pubkey::new_unique();

        let account5_pubkey = Pubkey::new_unique();

        tx_accounts.push((
            non_program_pubkey1,
            AccountSharedData::new(1, 10, &account5_pubkey),
        ));
        tx_accounts.push((
            non_program_pubkey2,
            AccountSharedData::new(1, 10, &account5_pubkey),
        ));
        tx_accounts.push((
            program1_pubkey,
            AccountSharedData::new(40, 1, &account5_pubkey),
        ));
        tx_accounts.push((
            program2_pubkey,
            AccountSharedData::new(40, 1, &account5_pubkey),
        ));
        tx_accounts.push((
            account1_pubkey,
            AccountSharedData::new(1, 10, &non_program_pubkey1),
        ));
        tx_accounts.push((
            account2_pubkey,
            AccountSharedData::new(1, 10, &non_program_pubkey2),
        ));
        tx_accounts.push((
            account3_pubkey,
            AccountSharedData::new(40, 1, &program1_pubkey),
        ));
        tx_accounts.push((
            account4_pubkey,
            AccountSharedData::new(40, 1, &program2_pubkey),
        ));

        let accounts = Accounts::new_with_config_for_tests(
            Vec::new(),
            &ClusterType::Development,
            AccountSecondaryIndexes::default(),
            AccountShrinkThreshold::default(),
        );
        for tx_account in tx_accounts.iter() {
            accounts.store_for_tests(0, &tx_account.0, &tx_account.1);
        }

        let mut hash_queue = BlockhashQueue::new(100);

        let tx1 = Transaction::new_with_compiled_instructions(
            &[&keypair1],
            &[non_program_pubkey1],
            Hash::new_unique(),
            vec![account1_pubkey, account2_pubkey, account3_pubkey],
            vec![CompiledInstruction::new(1, &(), vec![0])],
        );
        hash_queue.register_hash(&tx1.message().recent_blockhash, 0);
        let sanitized_tx1 = SanitizedTransaction::from_transaction_for_tests(tx1);

        let tx2 = Transaction::new_with_compiled_instructions(
            &[&keypair2],
            &[non_program_pubkey2],
            Hash::new_unique(),
            vec![account4_pubkey, account3_pubkey, account2_pubkey],
            vec![CompiledInstruction::new(1, &(), vec![0])],
        );
        // Let's not register blockhash from tx2. This should cause the tx2 to fail
        let sanitized_tx2 = SanitizedTransaction::from_transaction_for_tests(tx2);

        let ancestors = vec![(0, 0)].into_iter().collect();
        let mut lock_results = vec![(Ok(()), None), (Ok(()), None)];
        let programs = accounts.filter_executable_program_accounts(
            &ancestors,
            &[sanitized_tx1, sanitized_tx2],
            &mut lock_results,
            &[&program1_pubkey, &program2_pubkey],
            &hash_queue,
        );

        // The result should contain only account3_pubkey as the program accounts
        assert_eq!(programs.len(), 1);
        assert_eq!(
            programs
                .get(&account3_pubkey)
                .expect("failed to find the program account"),
            &&program1_pubkey
        );
        assert_eq!(lock_results[1].0, Err(TransactionError::BlockhashNotFound));
    }

    #[test]
    fn test_load_accounts_multiple_loaders() {
        let mut accounts: Vec<TransactionAccount> = Vec::new();
        let mut error_counters = TransactionErrorMetrics::default();

        let keypair = Keypair::new();
        let key0 = keypair.pubkey();
        let key1 = Pubkey::from([5u8; 32]);
        let key2 = Pubkey::from([6u8; 32]);

        let mut account = AccountSharedData::new(1, 0, &Pubkey::default());
        account.set_rent_epoch(1);
        accounts.push((key0, account));

        let mut account = AccountSharedData::new(40, 1, &Pubkey::default());
        account.set_executable(true);
        account.set_rent_epoch(1);
        account.set_owner(native_loader::id());
        accounts.push((key1, account));

        let mut account = AccountSharedData::new(41, 1, &Pubkey::default());
        account.set_executable(true);
        account.set_rent_epoch(1);
        account.set_owner(key1);
        accounts.push((key2, account));

        let instructions = vec![
            CompiledInstruction::new(1, &(), vec![0]),
            CompiledInstruction::new(2, &(), vec![0]),
        ];
        let tx = Transaction::new_with_compiled_instructions(
            &[&keypair],
            &[],
            Hash::default(),
            vec![key1, key2],
            instructions,
        );

        let loaded_accounts =
            load_accounts_with_excluded_features(tx, &accounts, &mut error_counters, None);

        assert_eq!(error_counters.account_not_found, 0);
        assert_eq!(loaded_accounts.len(), 1);
        match &loaded_accounts[0] {
            (Ok(loaded_transaction), _nonce) => {
                assert_eq!(loaded_transaction.accounts.len(), 4);
                assert_eq!(loaded_transaction.accounts[0].1, accounts[0].1);
                assert_eq!(loaded_transaction.program_indices.len(), 2);
                assert_eq!(loaded_transaction.program_indices[0].len(), 1);
                assert_eq!(loaded_transaction.program_indices[1].len(), 2);
                for program_indices in loaded_transaction.program_indices.iter() {
                    for (i, program_index) in program_indices.iter().enumerate() {
                        // +1 to skip first not loader account
                        assert_eq!(
                            loaded_transaction.accounts[*program_index as usize].0,
                            accounts[i + 1].0
                        );
                        assert_eq!(
                            loaded_transaction.accounts[*program_index as usize].1,
                            accounts[i + 1].1
                        );
                    }
                }
            }
            (Err(e), _nonce) => Err(e).unwrap(),
        }
    }

    #[test]
    fn test_load_lookup_table_addresses_account_not_found() {
        let ancestors = vec![(0, 0)].into_iter().collect();
        let accounts = Accounts::new_with_config_for_tests(
            Vec::new(),
            &ClusterType::Development,
            AccountSecondaryIndexes::default(),
            AccountShrinkThreshold::default(),
        );

        let invalid_table_key = Pubkey::new_unique();
        let address_table_lookup = MessageAddressTableLookup {
            account_key: invalid_table_key,
            writable_indexes: vec![],
            readonly_indexes: vec![],
        };

        assert_eq!(
            accounts.load_lookup_table_addresses(
                &ancestors,
                &address_table_lookup,
                &SlotHashes::default(),
            ),
            Err(AddressLookupError::LookupTableAccountNotFound),
        );
    }

    #[test]
    fn test_load_lookup_table_addresses_invalid_account_owner() {
        let ancestors = vec![(0, 0)].into_iter().collect();
        let accounts = Accounts::new_with_config_for_tests(
            Vec::new(),
            &ClusterType::Development,
            AccountSecondaryIndexes::default(),
            AccountShrinkThreshold::default(),
        );

        let invalid_table_key = Pubkey::new_unique();
        let mut invalid_table_account = AccountSharedData::default();
        invalid_table_account.set_lamports(1);
        accounts.store_slow_uncached(0, &invalid_table_key, &invalid_table_account);

        let address_table_lookup = MessageAddressTableLookup {
            account_key: invalid_table_key,
            writable_indexes: vec![],
            readonly_indexes: vec![],
        };

        assert_eq!(
            accounts.load_lookup_table_addresses(
                &ancestors,
                &address_table_lookup,
                &SlotHashes::default(),
            ),
            Err(AddressLookupError::InvalidAccountOwner),
        );
    }

    #[test]
    fn test_load_lookup_table_addresses_invalid_account_data() {
        let ancestors = vec![(0, 0)].into_iter().collect();
        let accounts = Accounts::new_with_config_for_tests(
            Vec::new(),
            &ClusterType::Development,
            AccountSecondaryIndexes::default(),
            AccountShrinkThreshold::default(),
        );

        let invalid_table_key = Pubkey::new_unique();
        let invalid_table_account =
            AccountSharedData::new(1, 0, &solana_address_lookup_table_program::id());
        accounts.store_slow_uncached(0, &invalid_table_key, &invalid_table_account);

        let address_table_lookup = MessageAddressTableLookup {
            account_key: invalid_table_key,
            writable_indexes: vec![],
            readonly_indexes: vec![],
        };

        assert_eq!(
            accounts.load_lookup_table_addresses(
                &ancestors,
                &address_table_lookup,
                &SlotHashes::default(),
            ),
            Err(AddressLookupError::InvalidAccountData),
        );
    }

    #[test]
    fn test_load_lookup_table_addresses() {
        let ancestors = vec![(1, 1), (0, 0)].into_iter().collect();
        let accounts = Accounts::new_with_config_for_tests(
            Vec::new(),
            &ClusterType::Development,
            AccountSecondaryIndexes::default(),
            AccountShrinkThreshold::default(),
        );

        let table_key = Pubkey::new_unique();
        let table_addresses = vec![Pubkey::new_unique(), Pubkey::new_unique()];
        let table_account = {
            let table_state = AddressLookupTable {
                meta: LookupTableMeta::default(),
                addresses: Cow::Owned(table_addresses.clone()),
            };
            AccountSharedData::create(
                1,
                table_state.serialize_for_tests().unwrap(),
                solana_address_lookup_table_program::id(),
                false,
                0,
            )
        };
        accounts.store_slow_uncached(0, &table_key, &table_account);

        let address_table_lookup = MessageAddressTableLookup {
            account_key: table_key,
            writable_indexes: vec![0],
            readonly_indexes: vec![1],
        };

        assert_eq!(
            accounts.load_lookup_table_addresses(
                &ancestors,
                &address_table_lookup,
                &SlotHashes::default(),
            ),
            Ok(LoadedAddresses {
                writable: vec![table_addresses[0]],
                readonly: vec![table_addresses[1]],
            }),
        );
    }

    #[test]
    fn test_load_by_program_slot() {
        let accounts = Accounts::new_with_config_for_tests(
            Vec::new(),
            &ClusterType::Development,
            AccountSecondaryIndexes::default(),
            AccountShrinkThreshold::default(),
        );

        // Load accounts owned by various programs into AccountsDb
        let pubkey0 = solana_sdk::pubkey::new_rand();
        let account0 = AccountSharedData::new(1, 0, &Pubkey::from([2; 32]));
        accounts.store_slow_uncached(0, &pubkey0, &account0);
        let pubkey1 = solana_sdk::pubkey::new_rand();
        let account1 = AccountSharedData::new(1, 0, &Pubkey::from([2; 32]));
        accounts.store_slow_uncached(0, &pubkey1, &account1);
        let pubkey2 = solana_sdk::pubkey::new_rand();
        let account2 = AccountSharedData::new(1, 0, &Pubkey::from([3; 32]));
        accounts.store_slow_uncached(0, &pubkey2, &account2);

        let loaded = accounts.load_by_program_slot(0, Some(&Pubkey::from([2; 32])));
        assert_eq!(loaded.len(), 2);
        let loaded = accounts.load_by_program_slot(0, Some(&Pubkey::from([3; 32])));
        assert_eq!(loaded, vec![(pubkey2, account2)]);
        let loaded = accounts.load_by_program_slot(0, Some(&Pubkey::from([4; 32])));
        assert_eq!(loaded, vec![]);
    }

    #[test]
    fn test_load_accounts_executable_with_write_lock() {
        let mut accounts: Vec<TransactionAccount> = Vec::new();
        let mut error_counters = TransactionErrorMetrics::default();

        let keypair = Keypair::new();
        let key0 = keypair.pubkey();
        let key1 = Pubkey::from([5u8; 32]);
        let key2 = Pubkey::from([6u8; 32]);

        let mut account = AccountSharedData::new(1, 0, &Pubkey::default());
        account.set_rent_epoch(1);
        accounts.push((key0, account));

        let mut account = AccountSharedData::new(40, 1, &native_loader::id());
        account.set_executable(true);
        account.set_rent_epoch(1);
        accounts.push((key1, account));

        let mut account = AccountSharedData::new(40, 1, &native_loader::id());
        account.set_executable(true);
        account.set_rent_epoch(1);
        accounts.push((key2, account));

        let instructions = vec![CompiledInstruction::new(2, &(), vec![0, 1])];
        let mut message = Message::new_with_compiled_instructions(
            1,
            0,
            1, // only one executable marked as readonly
            vec![key0, key1, key2],
            Hash::default(),
            instructions,
        );
        let tx = Transaction::new(&[&keypair], message.clone(), Hash::default());
        let loaded_accounts =
            load_accounts_with_excluded_features(tx, &accounts, &mut error_counters, None);

        assert_eq!(error_counters.invalid_writable_account, 1);
        assert_eq!(loaded_accounts.len(), 1);
        assert_eq!(
            loaded_accounts[0],
            (Err(TransactionError::InvalidWritableAccount), None)
        );

        // Mark executables as readonly
        message.account_keys = vec![key0, key1, key2]; // revert key change
        message.header.num_readonly_unsigned_accounts = 2; // mark both executables as readonly
        let tx = Transaction::new(&[&keypair], message, Hash::default());
        let loaded_accounts =
            load_accounts_with_excluded_features(tx, &accounts, &mut error_counters, None);

        assert_eq!(error_counters.invalid_writable_account, 1);
        assert_eq!(loaded_accounts.len(), 1);
        let result = loaded_accounts[0].0.as_ref().unwrap();
        assert_eq!(result.accounts[..2], accounts[..2]);
        assert_eq!(
            result.accounts[result.program_indices[0][0] as usize],
            accounts[2]
        );
    }

    #[test]
    fn test_load_accounts_upgradeable_with_write_lock() {
        let mut accounts: Vec<TransactionAccount> = Vec::new();
        let mut error_counters = TransactionErrorMetrics::default();

        let keypair = Keypair::new();
        let key0 = keypair.pubkey();
        let key1 = Pubkey::from([5u8; 32]);
        let key2 = Pubkey::from([6u8; 32]);
        let programdata_key1 = Pubkey::from([7u8; 32]);
        let programdata_key2 = Pubkey::from([8u8; 32]);

        let mut account = AccountSharedData::new(1, 0, &Pubkey::default());
        account.set_rent_epoch(1);
        accounts.push((key0, account));

        let program_data = UpgradeableLoaderState::ProgramData {
            slot: 42,
            upgrade_authority_address: None,
        };

        let program = UpgradeableLoaderState::Program {
            programdata_address: programdata_key1,
        };
        let mut account =
            AccountSharedData::new_data(40, &program, &bpf_loader_upgradeable::id()).unwrap();
        account.set_executable(true);
        account.set_rent_epoch(1);
        accounts.push((key1, account));
        let mut account =
            AccountSharedData::new_data(40, &program_data, &bpf_loader_upgradeable::id()).unwrap();
        account.set_rent_epoch(1);
        accounts.push((programdata_key1, account));

        let program = UpgradeableLoaderState::Program {
            programdata_address: programdata_key2,
        };
        let mut account =
            AccountSharedData::new_data(40, &program, &bpf_loader_upgradeable::id()).unwrap();
        account.set_executable(true);
        account.set_rent_epoch(1);
        accounts.push((key2, account));
        let mut account =
            AccountSharedData::new_data(40, &program_data, &bpf_loader_upgradeable::id()).unwrap();
        account.set_rent_epoch(1);
        accounts.push((programdata_key2, account));

        let mut account = AccountSharedData::new(40, 1, &native_loader::id()); // create mock bpf_loader_upgradeable
        account.set_executable(true);
        account.set_rent_epoch(1);
        accounts.push((bpf_loader_upgradeable::id(), account));

        let instructions = vec![CompiledInstruction::new(2, &(), vec![0, 1])];
        let mut message = Message::new_with_compiled_instructions(
            1,
            0,
            1, // only one executable marked as readonly
            vec![key0, key1, key2],
            Hash::default(),
            instructions,
        );
        let tx = Transaction::new(&[&keypair], message.clone(), Hash::default());
        let loaded_accounts = load_accounts_with_excluded_features(
            tx.clone(),
            &accounts,
            &mut error_counters,
            Some(&[simplify_writable_program_account_check::id()]),
        );

        assert_eq!(error_counters.invalid_writable_account, 1);
        assert_eq!(loaded_accounts.len(), 1);
        assert_eq!(
            loaded_accounts[0],
            (Err(TransactionError::InvalidWritableAccount), None)
        );

        // Solution 0: Include feature simplify_writable_program_account_check
        let loaded_accounts =
            load_accounts_with_excluded_features(tx, &accounts, &mut error_counters, None);

        assert_eq!(error_counters.invalid_writable_account, 1);
        assert_eq!(loaded_accounts.len(), 1);

        // Solution 1: include bpf_loader_upgradeable account
        message.account_keys = vec![key0, key1, bpf_loader_upgradeable::id()];
        let tx = Transaction::new(&[&keypair], message.clone(), Hash::default());
        let loaded_accounts = load_accounts_with_excluded_features(
            tx,
            &accounts,
            &mut error_counters,
            Some(&[simplify_writable_program_account_check::id()]),
        );

        assert_eq!(error_counters.invalid_writable_account, 1);
        assert_eq!(loaded_accounts.len(), 1);
        let result = loaded_accounts[0].0.as_ref().unwrap();
        assert_eq!(result.accounts[..2], accounts[..2]);
        assert_eq!(
            result.accounts[result.program_indices[0][0] as usize],
            accounts[5]
        );

        // Solution 2: mark programdata as readonly
        message.account_keys = vec![key0, key1, key2]; // revert key change
        message.header.num_readonly_unsigned_accounts = 2; // mark both executables as readonly
        let tx = Transaction::new(&[&keypair], message, Hash::default());
        let loaded_accounts = load_accounts_with_excluded_features(
            tx,
            &accounts,
            &mut error_counters,
            Some(&[simplify_writable_program_account_check::id()]),
        );

        assert_eq!(error_counters.invalid_writable_account, 1);
        assert_eq!(loaded_accounts.len(), 1);
        let result = loaded_accounts[0].0.as_ref().unwrap();
        assert_eq!(result.accounts[..2], accounts[..2]);
        assert_eq!(
            result.accounts[result.program_indices[0][0] as usize],
            accounts[5]
        );
        assert_eq!(
            result.accounts[result.program_indices[0][1] as usize],
            accounts[3]
        );
    }

    #[test]
    fn test_load_accounts_programdata_with_write_lock() {
        let mut accounts: Vec<TransactionAccount> = Vec::new();
        let mut error_counters = TransactionErrorMetrics::default();

        let keypair = Keypair::new();
        let key0 = keypair.pubkey();
        let key1 = Pubkey::from([5u8; 32]);
        let key2 = Pubkey::from([6u8; 32]);

        let mut account = AccountSharedData::new(1, 0, &Pubkey::default());
        account.set_rent_epoch(1);
        accounts.push((key0, account));

        let program_data = UpgradeableLoaderState::ProgramData {
            slot: 42,
            upgrade_authority_address: None,
        };
        let mut account =
            AccountSharedData::new_data(40, &program_data, &bpf_loader_upgradeable::id()).unwrap();
        account.set_rent_epoch(1);
        accounts.push((key1, account));

        let mut account = AccountSharedData::new(40, 1, &native_loader::id());
        account.set_executable(true);
        account.set_rent_epoch(1);
        accounts.push((key2, account));

        let instructions = vec![CompiledInstruction::new(2, &(), vec![0, 1])];
        let mut message = Message::new_with_compiled_instructions(
            1,
            0,
            1, // only the program marked as readonly
            vec![key0, key1, key2],
            Hash::default(),
            instructions,
        );
        let tx = Transaction::new(&[&keypair], message.clone(), Hash::default());
        let loaded_accounts = load_accounts_with_excluded_features(
            tx.clone(),
            &accounts,
            &mut error_counters,
            Some(&[simplify_writable_program_account_check::id()]),
        );

        assert_eq!(error_counters.invalid_writable_account, 1);
        assert_eq!(loaded_accounts.len(), 1);
        assert_eq!(
            loaded_accounts[0],
            (Err(TransactionError::InvalidWritableAccount), None)
        );

        // Solution 0: Include feature simplify_writable_program_account_check
        let loaded_accounts =
            load_accounts_with_excluded_features(tx, &accounts, &mut error_counters, None);

        assert_eq!(error_counters.invalid_writable_account, 1);
        assert_eq!(loaded_accounts.len(), 1);

        // Solution 1: include bpf_loader_upgradeable account
        let mut account = AccountSharedData::new(40, 1, &native_loader::id()); // create mock bpf_loader_upgradeable
        account.set_executable(true);
        account.set_rent_epoch(1);
        let accounts_with_upgradeable_loader = vec![
            accounts[0].clone(),
            accounts[1].clone(),
            (bpf_loader_upgradeable::id(), account),
        ];
        message.account_keys = vec![key0, key1, bpf_loader_upgradeable::id()];
        let tx = Transaction::new(&[&keypair], message.clone(), Hash::default());
        let loaded_accounts = load_accounts_with_excluded_features(
            tx,
            &accounts_with_upgradeable_loader,
            &mut error_counters,
            Some(&[simplify_writable_program_account_check::id()]),
        );

        assert_eq!(error_counters.invalid_writable_account, 1);
        assert_eq!(loaded_accounts.len(), 1);
        let result = loaded_accounts[0].0.as_ref().unwrap();
        assert_eq!(result.accounts[..2], accounts_with_upgradeable_loader[..2]);
        assert_eq!(
            result.accounts[result.program_indices[0][0] as usize],
            accounts_with_upgradeable_loader[2]
        );

        // Solution 2: mark programdata as readonly
        message.account_keys = vec![key0, key1, key2]; // revert key change
        message.header.num_readonly_unsigned_accounts = 2; // extend readonly set to include programdata
        let tx = Transaction::new(&[&keypair], message, Hash::default());
        let loaded_accounts = load_accounts_with_excluded_features(
            tx,
            &accounts,
            &mut error_counters,
            Some(&[simplify_writable_program_account_check::id()]),
        );

        assert_eq!(error_counters.invalid_writable_account, 1);
        assert_eq!(loaded_accounts.len(), 1);
        let result = loaded_accounts[0].0.as_ref().unwrap();
        assert_eq!(result.accounts[..2], accounts[..2]);
        assert_eq!(
            result.accounts[result.program_indices[0][0] as usize],
            accounts[2]
        );
    }

    #[test]
    fn test_accounts_empty_bank_hash_stats() {
        let accounts = Accounts::new_with_config_for_tests(
            Vec::new(),
            &ClusterType::Development,
            AccountSecondaryIndexes::default(),
            AccountShrinkThreshold::default(),
        );
        assert!(accounts.accounts_db.get_bank_hash_stats(0).is_some());
        assert!(accounts.accounts_db.get_bank_hash_stats(1).is_none());
    }

    #[test]
    fn test_lock_accounts_with_duplicates() {
        let accounts = Accounts::new_with_config_for_tests(
            Vec::new(),
            &ClusterType::Development,
            AccountSecondaryIndexes::default(),
            AccountShrinkThreshold::default(),
        );

        let keypair = Keypair::new();
        let message = Message {
            header: MessageHeader {
                num_required_signatures: 1,
                ..MessageHeader::default()
            },
            account_keys: vec![keypair.pubkey(), keypair.pubkey()],
            ..Message::default()
        };

        let tx = new_sanitized_tx(&[&keypair], message, Hash::default());
        let results = accounts.lock_accounts([tx].iter(), MAX_TX_ACCOUNT_LOCKS);
        assert_eq!(results[0], Err(TransactionError::AccountLoadedTwice));
    }

    #[test]
    fn test_lock_accounts_with_too_many_accounts() {
        let accounts = Accounts::new_with_config_for_tests(
            Vec::new(),
            &ClusterType::Development,
            AccountSecondaryIndexes::default(),
            AccountShrinkThreshold::default(),
        );

        let keypair = Keypair::new();

        // Allow up to MAX_TX_ACCOUNT_LOCKS
        {
            let num_account_keys = MAX_TX_ACCOUNT_LOCKS;
            let mut account_keys: Vec<_> = (0..num_account_keys)
                .map(|_| Pubkey::new_unique())
                .collect();
            account_keys[0] = keypair.pubkey();
            let message = Message {
                header: MessageHeader {
                    num_required_signatures: 1,
                    ..MessageHeader::default()
                },
                account_keys,
                ..Message::default()
            };

            let txs = vec![new_sanitized_tx(&[&keypair], message, Hash::default())];
            let results = accounts.lock_accounts(txs.iter(), MAX_TX_ACCOUNT_LOCKS);
            assert_eq!(results[0], Ok(()));
            accounts.unlock_accounts(txs.iter(), &results);
        }

        // Disallow over MAX_TX_ACCOUNT_LOCKS
        {
            let num_account_keys = MAX_TX_ACCOUNT_LOCKS + 1;
            let mut account_keys: Vec<_> = (0..num_account_keys)
                .map(|_| Pubkey::new_unique())
                .collect();
            account_keys[0] = keypair.pubkey();
            let message = Message {
                header: MessageHeader {
                    num_required_signatures: 1,
                    ..MessageHeader::default()
                },
                account_keys,
                ..Message::default()
            };

            let txs = vec![new_sanitized_tx(&[&keypair], message, Hash::default())];
            let results = accounts.lock_accounts(txs.iter(), MAX_TX_ACCOUNT_LOCKS);
            assert_eq!(results[0], Err(TransactionError::TooManyAccountLocks));
        }
    }

    #[test]
    fn test_accounts_locks() {
        let keypair0 = Keypair::new();
        let keypair1 = Keypair::new();
        let keypair2 = Keypair::new();
        let keypair3 = Keypair::new();

        let account0 = AccountSharedData::new(1, 0, &Pubkey::default());
        let account1 = AccountSharedData::new(2, 0, &Pubkey::default());
        let account2 = AccountSharedData::new(3, 0, &Pubkey::default());
        let account3 = AccountSharedData::new(4, 0, &Pubkey::default());

        let accounts = Accounts::new_with_config_for_tests(
            Vec::new(),
            &ClusterType::Development,
            AccountSecondaryIndexes::default(),
            AccountShrinkThreshold::default(),
        );
        accounts.store_for_tests(0, &keypair0.pubkey(), &account0);
        accounts.store_for_tests(0, &keypair1.pubkey(), &account1);
        accounts.store_for_tests(0, &keypair2.pubkey(), &account2);
        accounts.store_for_tests(0, &keypair3.pubkey(), &account3);

        let instructions = vec![CompiledInstruction::new(2, &(), vec![0, 1])];
        let message = Message::new_with_compiled_instructions(
            1,
            0,
            2,
            vec![keypair0.pubkey(), keypair1.pubkey(), native_loader::id()],
            Hash::default(),
            instructions,
        );
        let tx = new_sanitized_tx(&[&keypair0], message, Hash::default());
        let results0 = accounts.lock_accounts([tx.clone()].iter(), MAX_TX_ACCOUNT_LOCKS);

        assert!(results0[0].is_ok());
        assert_eq!(
            *accounts
                .account_locks
                .lock()
                .unwrap()
                .readonly_locks
                .get(&keypair1.pubkey())
                .unwrap(),
            1
        );

        let instructions = vec![CompiledInstruction::new(2, &(), vec![0, 1])];
        let message = Message::new_with_compiled_instructions(
            1,
            0,
            2,
            vec![keypair2.pubkey(), keypair1.pubkey(), native_loader::id()],
            Hash::default(),
            instructions,
        );
        let tx0 = new_sanitized_tx(&[&keypair2], message, Hash::default());
        let instructions = vec![CompiledInstruction::new(2, &(), vec![0, 1])];
        let message = Message::new_with_compiled_instructions(
            1,
            0,
            2,
            vec![keypair1.pubkey(), keypair3.pubkey(), native_loader::id()],
            Hash::default(),
            instructions,
        );
        let tx1 = new_sanitized_tx(&[&keypair1], message, Hash::default());
        let txs = vec![tx0, tx1];
        let results1 = accounts.lock_accounts(txs.iter(), MAX_TX_ACCOUNT_LOCKS);

        assert!(results1[0].is_ok()); // Read-only account (keypair1) can be referenced multiple times
        assert!(results1[1].is_err()); // Read-only account (keypair1) cannot also be locked as writable
        assert_eq!(
            *accounts
                .account_locks
                .lock()
                .unwrap()
                .readonly_locks
                .get(&keypair1.pubkey())
                .unwrap(),
            2
        );

        accounts.unlock_accounts([tx].iter(), &results0);
        accounts.unlock_accounts(txs.iter(), &results1);
        let instructions = vec![CompiledInstruction::new(2, &(), vec![0, 1])];
        let message = Message::new_with_compiled_instructions(
            1,
            0,
            2,
            vec![keypair1.pubkey(), keypair3.pubkey(), native_loader::id()],
            Hash::default(),
            instructions,
        );
        let tx = new_sanitized_tx(&[&keypair1], message, Hash::default());
        let results2 = accounts.lock_accounts([tx].iter(), MAX_TX_ACCOUNT_LOCKS);
        assert!(results2[0].is_ok()); // Now keypair1 account can be locked as writable

        // Check that read-only lock with zero references is deleted
        assert!(accounts
            .account_locks
            .lock()
            .unwrap()
            .readonly_locks
            .get(&keypair1.pubkey())
            .is_none());
    }

    #[test]
    fn test_accounts_locks_multithreaded() {
        let counter = Arc::new(AtomicU64::new(0));
        let exit = Arc::new(AtomicBool::new(false));

        let keypair0 = Keypair::new();
        let keypair1 = Keypair::new();
        let keypair2 = Keypair::new();

        let account0 = AccountSharedData::new(1, 0, &Pubkey::default());
        let account1 = AccountSharedData::new(2, 0, &Pubkey::default());
        let account2 = AccountSharedData::new(3, 0, &Pubkey::default());

        let accounts = Accounts::new_with_config_for_tests(
            Vec::new(),
            &ClusterType::Development,
            AccountSecondaryIndexes::default(),
            AccountShrinkThreshold::default(),
        );
        accounts.store_for_tests(0, &keypair0.pubkey(), &account0);
        accounts.store_for_tests(0, &keypair1.pubkey(), &account1);
        accounts.store_for_tests(0, &keypair2.pubkey(), &account2);

        let accounts_arc = Arc::new(accounts);

        let instructions = vec![CompiledInstruction::new(2, &(), vec![0, 1])];
        let readonly_message = Message::new_with_compiled_instructions(
            1,
            0,
            2,
            vec![keypair0.pubkey(), keypair1.pubkey(), native_loader::id()],
            Hash::default(),
            instructions,
        );
        let readonly_tx = new_sanitized_tx(&[&keypair0], readonly_message, Hash::default());

        let instructions = vec![CompiledInstruction::new(2, &(), vec![0, 1])];
        let writable_message = Message::new_with_compiled_instructions(
            1,
            0,
            2,
            vec![keypair1.pubkey(), keypair2.pubkey(), native_loader::id()],
            Hash::default(),
            instructions,
        );
        let writable_tx = new_sanitized_tx(&[&keypair1], writable_message, Hash::default());

        let counter_clone = counter.clone();
        let accounts_clone = accounts_arc.clone();
        let exit_clone = exit.clone();
        thread::spawn(move || {
            let counter_clone = counter_clone.clone();
            let exit_clone = exit_clone.clone();
            loop {
                let txs = vec![writable_tx.clone()];
                let results = accounts_clone
                    .clone()
                    .lock_accounts(txs.iter(), MAX_TX_ACCOUNT_LOCKS);
                for result in results.iter() {
                    if result.is_ok() {
                        counter_clone.clone().fetch_add(1, Ordering::SeqCst);
                    }
                }
                accounts_clone.unlock_accounts(txs.iter(), &results);
                if exit_clone.clone().load(Ordering::Relaxed) {
                    break;
                }
            }
        });
        let counter_clone = counter;
        for _ in 0..5 {
            let txs = vec![readonly_tx.clone()];
            let results = accounts_arc
                .clone()
                .lock_accounts(txs.iter(), MAX_TX_ACCOUNT_LOCKS);
            if results[0].is_ok() {
                let counter_value = counter_clone.clone().load(Ordering::SeqCst);
                thread::sleep(time::Duration::from_millis(50));
                assert_eq!(counter_value, counter_clone.clone().load(Ordering::SeqCst));
            }
            accounts_arc.unlock_accounts(txs.iter(), &results);
            thread::sleep(time::Duration::from_millis(50));
        }
        exit.store(true, Ordering::Relaxed);
    }

    #[test]
    fn test_demote_program_write_locks() {
        let keypair0 = Keypair::new();
        let keypair1 = Keypair::new();
        let keypair2 = Keypair::new();
        let keypair3 = Keypair::new();

        let account0 = AccountSharedData::new(1, 0, &Pubkey::default());
        let account1 = AccountSharedData::new(2, 0, &Pubkey::default());
        let account2 = AccountSharedData::new(3, 0, &Pubkey::default());
        let account3 = AccountSharedData::new(4, 0, &Pubkey::default());

        let accounts = Accounts::new_with_config_for_tests(
            Vec::new(),
            &ClusterType::Development,
            AccountSecondaryIndexes::default(),
            AccountShrinkThreshold::default(),
        );
        accounts.store_for_tests(0, &keypair0.pubkey(), &account0);
        accounts.store_for_tests(0, &keypair1.pubkey(), &account1);
        accounts.store_for_tests(0, &keypair2.pubkey(), &account2);
        accounts.store_for_tests(0, &keypair3.pubkey(), &account3);

        let instructions = vec![CompiledInstruction::new(2, &(), vec![0, 1])];
        let message = Message::new_with_compiled_instructions(
            1,
            0,
            0, // All accounts marked as writable
            vec![keypair0.pubkey(), keypair1.pubkey(), native_loader::id()],
            Hash::default(),
            instructions,
        );
        let tx = new_sanitized_tx(&[&keypair0], message, Hash::default());
        let results0 = accounts.lock_accounts([tx].iter(), MAX_TX_ACCOUNT_LOCKS);

        assert!(results0[0].is_ok());
        // Instruction program-id account demoted to readonly
        assert_eq!(
            *accounts
                .account_locks
                .lock()
                .unwrap()
                .readonly_locks
                .get(&native_loader::id())
                .unwrap(),
            1
        );
        // Non-program accounts remain writable
        assert!(accounts
            .account_locks
            .lock()
            .unwrap()
            .write_locks
            .contains(&keypair0.pubkey()));
        assert!(accounts
            .account_locks
            .lock()
            .unwrap()
            .write_locks
            .contains(&keypair1.pubkey()));
    }

    impl Accounts {
        /// callers used to call store_uncached. But, this is not allowed anymore.
        pub fn store_for_tests(&self, slot: Slot, pubkey: &Pubkey, account: &AccountSharedData) {
            self.accounts_db.store_for_tests(slot, &[(pubkey, account)])
        }

        /// useful to adapt tests written prior to introduction of the write cache
        /// to use the write cache
        pub fn add_root_and_flush_write_cache(&self, slot: Slot) {
            self.add_root(slot);
            self.accounts_db.flush_accounts_cache_slot_for_tests(slot);
        }
    }

    #[test]
    fn test_accounts_locks_with_results() {
        let keypair0 = Keypair::new();
        let keypair1 = Keypair::new();
        let keypair2 = Keypair::new();
        let keypair3 = Keypair::new();

        let account0 = AccountSharedData::new(1, 0, &Pubkey::default());
        let account1 = AccountSharedData::new(2, 0, &Pubkey::default());
        let account2 = AccountSharedData::new(3, 0, &Pubkey::default());
        let account3 = AccountSharedData::new(4, 0, &Pubkey::default());

        let accounts = Accounts::new_with_config_for_tests(
            Vec::new(),
            &ClusterType::Development,
            AccountSecondaryIndexes::default(),
            AccountShrinkThreshold::default(),
        );
        accounts.store_for_tests(0, &keypair0.pubkey(), &account0);
        accounts.store_for_tests(0, &keypair1.pubkey(), &account1);
        accounts.store_for_tests(0, &keypair2.pubkey(), &account2);
        accounts.store_for_tests(0, &keypair3.pubkey(), &account3);

        let instructions = vec![CompiledInstruction::new(2, &(), vec![0, 1])];
        let message = Message::new_with_compiled_instructions(
            1,
            0,
            2,
            vec![keypair1.pubkey(), keypair0.pubkey(), native_loader::id()],
            Hash::default(),
            instructions,
        );
        let tx0 = new_sanitized_tx(&[&keypair1], message, Hash::default());
        let instructions = vec![CompiledInstruction::new(2, &(), vec![0, 1])];
        let message = Message::new_with_compiled_instructions(
            1,
            0,
            2,
            vec![keypair2.pubkey(), keypair0.pubkey(), native_loader::id()],
            Hash::default(),
            instructions,
        );
        let tx1 = new_sanitized_tx(&[&keypair2], message, Hash::default());
        let instructions = vec![CompiledInstruction::new(2, &(), vec![0, 1])];
        let message = Message::new_with_compiled_instructions(
            1,
            0,
            2,
            vec![keypair3.pubkey(), keypair0.pubkey(), native_loader::id()],
            Hash::default(),
            instructions,
        );
        let tx2 = new_sanitized_tx(&[&keypair3], message, Hash::default());
        let txs = vec![tx0, tx1, tx2];

        let qos_results = vec![
            Ok(()),
            Err(TransactionError::WouldExceedMaxBlockCostLimit),
            Ok(()),
        ];

        let results = accounts.lock_accounts_with_results(
            txs.iter(),
            qos_results.iter(),
            MAX_TX_ACCOUNT_LOCKS,
        );

        assert!(results[0].is_ok()); // Read-only account (keypair0) can be referenced multiple times
        assert!(results[1].is_err()); // is not locked due to !qos_results[1].is_ok()
        assert!(results[2].is_ok()); // Read-only account (keypair0) can be referenced multiple times

        // verify that keypair0 read-only lock twice (for tx0 and tx2)
        assert_eq!(
            *accounts
                .account_locks
                .lock()
                .unwrap()
                .readonly_locks
                .get(&keypair0.pubkey())
                .unwrap(),
            2
        );
        // verify that keypair2 (for tx1) is not write-locked
        assert!(accounts
            .account_locks
            .lock()
            .unwrap()
            .write_locks
            .get(&keypair2.pubkey())
            .is_none());

        accounts.unlock_accounts(txs.iter(), &results);

        // check all locks to be removed
        assert!(accounts
            .account_locks
            .lock()
            .unwrap()
            .readonly_locks
            .is_empty());
        assert!(accounts
            .account_locks
            .lock()
            .unwrap()
            .write_locks
            .is_empty());
    }

    #[test]
    fn test_collect_accounts_to_store() {
        let keypair0 = Keypair::new();
        let keypair1 = Keypair::new();
        let pubkey = solana_sdk::pubkey::new_rand();
        let account0 = AccountSharedData::new(1, 0, &Pubkey::default());
        let account1 = AccountSharedData::new(2, 0, &Pubkey::default());
        let account2 = AccountSharedData::new(3, 0, &Pubkey::default());

        let rent_collector = RentCollector::default();

        let instructions = vec![CompiledInstruction::new(2, &(), vec![0, 1])];
        let message = Message::new_with_compiled_instructions(
            1,
            0,
            2,
            vec![keypair0.pubkey(), pubkey, native_loader::id()],
            Hash::default(),
            instructions,
        );
        let transaction_accounts0 = vec![
            (message.account_keys[0], account0),
            (message.account_keys[1], account2.clone()),
        ];
        let tx0 = new_sanitized_tx(&[&keypair0], message, Hash::default());

        let instructions = vec![CompiledInstruction::new(2, &(), vec![0, 1])];
        let message = Message::new_with_compiled_instructions(
            1,
            0,
            2,
            vec![keypair1.pubkey(), pubkey, native_loader::id()],
            Hash::default(),
            instructions,
        );
        let transaction_accounts1 = vec![
            (message.account_keys[0], account1),
            (message.account_keys[1], account2),
        ];
        let tx1 = new_sanitized_tx(&[&keypair1], message, Hash::default());

        let loaded0 = (
            Ok(LoadedTransaction {
                accounts: transaction_accounts0,
                program_indices: vec![],
                rent: 0,
                rent_debits: RentDebits::default(),
            }),
            None,
        );

        let loaded1 = (
            Ok(LoadedTransaction {
                accounts: transaction_accounts1,
                program_indices: vec![],
                rent: 0,
                rent_debits: RentDebits::default(),
            }),
            None,
        );

        let mut loaded = vec![loaded0, loaded1];

        let accounts = Accounts::new_with_config_for_tests(
            Vec::new(),
            &ClusterType::Development,
            AccountSecondaryIndexes::default(),
            AccountShrinkThreshold::default(),
        );
        {
            accounts
                .account_locks
                .lock()
                .unwrap()
                .insert_new_readonly(&pubkey);
        }
        let txs = vec![tx0.clone(), tx1.clone()];
        let execution_results = vec![new_execution_result(Ok(()), None); 2];
        let (collected_accounts, transactions) = accounts.collect_accounts_to_store(
            &txs,
            &execution_results,
            loaded.as_mut_slice(),
            &rent_collector,
            &DurableNonce::default(),
            0,
        );
        assert_eq!(collected_accounts.len(), 2);
        assert!(collected_accounts
            .iter()
            .any(|(pubkey, _account)| *pubkey == &keypair0.pubkey()));
        assert!(collected_accounts
            .iter()
            .any(|(pubkey, _account)| *pubkey == &keypair1.pubkey()));

        assert_eq!(transactions.len(), 2);
        assert!(transactions.iter().any(|txn| txn.unwrap().eq(&tx0)));
        assert!(transactions.iter().any(|txn| txn.unwrap().eq(&tx1)));

        // Ensure readonly_lock reflects lock
        assert_eq!(
            *accounts
                .account_locks
                .lock()
                .unwrap()
                .readonly_locks
                .get(&pubkey)
                .unwrap(),
            1
        );
    }

    #[test]
    fn huge_clean() {
        solana_logger::setup();
        let accounts = Accounts::new_with_config_for_tests(
            Vec::new(),
            &ClusterType::Development,
            AccountSecondaryIndexes::default(),
            AccountShrinkThreshold::default(),
        );
        let mut old_pubkey = Pubkey::default();
        let zero_account = AccountSharedData::new(0, 0, AccountSharedData::default().owner());
        info!("storing..");
        for i in 0..2_000 {
            let pubkey = solana_sdk::pubkey::new_rand();
            let account = AccountSharedData::new(i + 1, 0, AccountSharedData::default().owner());
            accounts.store_for_tests(i, &pubkey, &account);
            accounts.store_for_tests(i, &old_pubkey, &zero_account);
            old_pubkey = pubkey;
            accounts.add_root_and_flush_write_cache(i);

            if i % 1_000 == 0 {
                info!("  store {}", i);
            }
        }
        info!("done..cleaning..");
        accounts.accounts_db.clean_accounts_for_tests();
    }

    fn load_accounts_no_store(
        accounts: &Accounts,
        tx: Transaction,
        account_overrides: Option<&AccountOverrides>,
    ) -> Vec<TransactionLoadResult> {
        let tx = SanitizedTransaction::from_transaction_for_tests(tx);
        let rent_collector = RentCollector::default();
        let mut hash_queue = BlockhashQueue::new(100);
        hash_queue.register_hash(tx.message().recent_blockhash(), 10);

        let ancestors = vec![(0, 0)].into_iter().collect();
        let mut error_counters = TransactionErrorMetrics::default();
        accounts.load_accounts(
            &ancestors,
            &[tx],
            vec![(Ok(()), None)],
            &hash_queue,
            &mut error_counters,
            &rent_collector,
            &FeatureSet::all_enabled(),
            &FeeStructure::default(),
            account_overrides,
            false,
            &HashMap::new(),
            &HashMap::new(),
        )
    }

    #[test]
    fn test_instructions() {
        solana_logger::setup();
        let accounts = Accounts::new_with_config_for_tests(
            Vec::new(),
            &ClusterType::Development,
            AccountSecondaryIndexes::default(),
            AccountShrinkThreshold::default(),
        );

        let instructions_key = solana_sdk::sysvar::instructions::id();
        let keypair = Keypair::new();
        let instructions = vec![CompiledInstruction::new(1, &(), vec![0, 1])];
        let tx = Transaction::new_with_compiled_instructions(
            &[&keypair],
            &[solana_sdk::pubkey::new_rand(), instructions_key],
            Hash::default(),
            vec![native_loader::id()],
            instructions,
        );

        let loaded_accounts = load_accounts_no_store(&accounts, tx, None);
        assert_eq!(loaded_accounts.len(), 1);
        assert!(loaded_accounts[0].0.is_err());
    }

    #[test]
    fn test_overrides() {
        solana_logger::setup();
        let accounts = Accounts::new_with_config_for_tests(
            Vec::new(),
            &ClusterType::Development,
            AccountSecondaryIndexes::default(),
            AccountShrinkThreshold::default(),
        );
        let mut account_overrides = AccountOverrides::default();
        let slot_history_id = sysvar::slot_history::id();
        let account = AccountSharedData::new(42, 0, &Pubkey::default());
        account_overrides.set_slot_history(Some(account));

        let keypair = Keypair::new();
        let account = AccountSharedData::new(1_000_000, 0, &Pubkey::default());
        accounts.store_slow_uncached(0, &keypair.pubkey(), &account);

        let instructions = vec![CompiledInstruction::new(2, &(), vec![0])];
        let tx = Transaction::new_with_compiled_instructions(
            &[&keypair],
            &[slot_history_id],
            Hash::default(),
            vec![native_loader::id()],
            instructions,
        );

        let loaded_accounts = load_accounts_no_store(&accounts, tx, Some(&account_overrides));
        assert_eq!(loaded_accounts.len(), 1);
        let loaded_transaction = loaded_accounts[0].0.as_ref().unwrap();
        assert_eq!(loaded_transaction.accounts[0].0, keypair.pubkey());
        assert_eq!(loaded_transaction.accounts[1].0, slot_history_id);
        assert_eq!(loaded_transaction.accounts[1].1.lamports(), 42);
    }

    fn create_accounts_prepare_if_nonce_account() -> (
        Pubkey,
        AccountSharedData,
        AccountSharedData,
        DurableNonce,
        u64,
        Option<AccountSharedData>,
    ) {
        let data = NonceVersions::new(NonceState::Initialized(nonce::state::Data::default()));
        let account = AccountSharedData::new_data(42, &data, &system_program::id()).unwrap();
        let mut pre_account = account.clone();
        pre_account.set_lamports(43);
        let durable_nonce = DurableNonce::from_blockhash(&Hash::new(&[1u8; 32]));
        (
            Pubkey::default(),
            pre_account,
            account,
            durable_nonce,
            1234,
            None,
        )
    }

    fn run_prepare_if_nonce_account_test(
        account_address: &Pubkey,
        account: &mut AccountSharedData,
        tx_result: &Result<()>,
        is_fee_payer: bool,
        maybe_nonce: Option<(&NonceFull, bool)>,
        durable_nonce: &DurableNonce,
        lamports_per_signature: u64,
        expect_account: &AccountSharedData,
    ) -> bool {
        // Verify expect_account's relationship
        if !is_fee_payer {
            match maybe_nonce {
                Some((nonce, _)) if nonce.address() == account_address => {
                    assert_ne!(expect_account, nonce.account())
                }
                _ => assert_eq!(expect_account, account),
            }
        }

        prepare_if_nonce_account(
            account_address,
            account,
            tx_result,
            is_fee_payer,
            maybe_nonce,
            durable_nonce,
            lamports_per_signature,
        );
        assert_eq!(expect_account, account);
        expect_account == account
    }

    #[test]
    fn test_prepare_if_nonce_account_expected() {
        let (
            pre_account_address,
            pre_account,
            mut post_account,
            blockhash,
            lamports_per_signature,
            maybe_fee_payer_account,
        ) = create_accounts_prepare_if_nonce_account();
        let post_account_address = pre_account_address;
        let nonce = NonceFull::new(
            pre_account_address,
            pre_account.clone(),
            maybe_fee_payer_account,
        );

        let mut expect_account = pre_account;
        expect_account
            .set_state(&NonceVersions::new(NonceState::Initialized(
                nonce::state::Data::new(Pubkey::default(), blockhash, lamports_per_signature),
            )))
            .unwrap();

        assert!(run_prepare_if_nonce_account_test(
            &post_account_address,
            &mut post_account,
            &Ok(()),
            false,
            Some((&nonce, true)),
            &blockhash,
            lamports_per_signature,
            &expect_account,
        ));
    }

    #[test]
    fn test_prepare_if_nonce_account_not_nonce_tx() {
        let (
            pre_account_address,
            _pre_account,
            _post_account,
            blockhash,
            lamports_per_signature,
            _maybe_fee_payer_account,
        ) = create_accounts_prepare_if_nonce_account();
        let post_account_address = pre_account_address;

        let mut post_account = AccountSharedData::default();
        let expect_account = post_account.clone();
        assert!(run_prepare_if_nonce_account_test(
            &post_account_address,
            &mut post_account,
            &Ok(()),
            false,
            None,
            &blockhash,
            lamports_per_signature,
            &expect_account,
        ));
    }

    #[test]
    fn test_prepare_if_nonce_account_not_nonce_address() {
        let (
            pre_account_address,
            pre_account,
            mut post_account,
            blockhash,
            lamports_per_signature,
            maybe_fee_payer_account,
        ) = create_accounts_prepare_if_nonce_account();

        let nonce = NonceFull::new(pre_account_address, pre_account, maybe_fee_payer_account);

        let expect_account = post_account.clone();
        // Wrong key
        assert!(run_prepare_if_nonce_account_test(
            &Pubkey::from([1u8; 32]),
            &mut post_account,
            &Ok(()),
            false,
            Some((&nonce, true)),
            &blockhash,
            lamports_per_signature,
            &expect_account,
        ));
    }

    #[test]
    fn test_prepare_if_nonce_account_tx_error() {
        let (
            pre_account_address,
            pre_account,
            mut post_account,
            blockhash,
            lamports_per_signature,
            maybe_fee_payer_account,
        ) = create_accounts_prepare_if_nonce_account();
        let post_account_address = pre_account_address;
        let mut expect_account = pre_account.clone();

        let nonce = NonceFull::new(pre_account_address, pre_account, maybe_fee_payer_account);

        expect_account
            .set_state(&NonceVersions::new(NonceState::Initialized(
                nonce::state::Data::new(Pubkey::default(), blockhash, lamports_per_signature),
            )))
            .unwrap();

        assert!(run_prepare_if_nonce_account_test(
            &post_account_address,
            &mut post_account,
            &Err(TransactionError::InstructionError(
                0,
                InstructionError::InvalidArgument,
            )),
            false,
            Some((&nonce, true)),
            &blockhash,
            lamports_per_signature,
            &expect_account,
        ));
    }

    #[test]
    fn test_rollback_nonce_fee_payer() {
        let nonce_account = AccountSharedData::new_data(1, &(), &system_program::id()).unwrap();
        let pre_fee_payer_account =
            AccountSharedData::new_data(42, &(), &system_program::id()).unwrap();
        let mut post_fee_payer_account =
            AccountSharedData::new_data(84, &[1, 2, 3, 4], &system_program::id()).unwrap();
        let nonce = NonceFull::new(
            Pubkey::new_unique(),
            nonce_account,
            Some(pre_fee_payer_account.clone()),
        );

        assert!(run_prepare_if_nonce_account_test(
            &Pubkey::new_unique(),
            &mut post_fee_payer_account.clone(),
            &Err(TransactionError::InstructionError(
                0,
                InstructionError::InvalidArgument,
            )),
            false,
            Some((&nonce, true)),
            &DurableNonce::default(),
            1,
            &post_fee_payer_account,
        ));

        assert!(run_prepare_if_nonce_account_test(
            &Pubkey::new_unique(),
            &mut post_fee_payer_account.clone(),
            &Ok(()),
            true,
            Some((&nonce, true)),
            &DurableNonce::default(),
            1,
            &post_fee_payer_account,
        ));

        assert!(run_prepare_if_nonce_account_test(
            &Pubkey::new_unique(),
            &mut post_fee_payer_account.clone(),
            &Err(TransactionError::InstructionError(
                0,
                InstructionError::InvalidArgument,
            )),
            true,
            None,
            &DurableNonce::default(),
            1,
            &post_fee_payer_account,
        ));

        assert!(run_prepare_if_nonce_account_test(
            &Pubkey::new_unique(),
            &mut post_fee_payer_account,
            &Err(TransactionError::InstructionError(
                0,
                InstructionError::InvalidArgument,
            )),
            true,
            Some((&nonce, true)),
            &DurableNonce::default(),
            1,
            &pre_fee_payer_account,
        ));
    }

    #[test]
    fn test_nonced_failure_accounts_rollback_from_pays() {
        let rent_collector = RentCollector::default();

        let nonce_address = Pubkey::new_unique();
        let nonce_authority = keypair_from_seed(&[0; 32]).unwrap();
        let from = keypair_from_seed(&[1; 32]).unwrap();
        let from_address = from.pubkey();
        let to_address = Pubkey::new_unique();
        let durable_nonce = DurableNonce::from_blockhash(&Hash::new_unique());
        let nonce_state = NonceVersions::new(NonceState::Initialized(nonce::state::Data::new(
            nonce_authority.pubkey(),
            durable_nonce,
            0,
        )));
        let nonce_account_post =
            AccountSharedData::new_data(43, &nonce_state, &system_program::id()).unwrap();
        let from_account_post = AccountSharedData::new(4199, 0, &Pubkey::default());
        let to_account = AccountSharedData::new(2, 0, &Pubkey::default());
        let nonce_authority_account = AccountSharedData::new(3, 0, &Pubkey::default());
        let recent_blockhashes_sysvar_account = AccountSharedData::new(4, 0, &Pubkey::default());

        let instructions = vec![
            system_instruction::advance_nonce_account(&nonce_address, &nonce_authority.pubkey()),
            system_instruction::transfer(&from_address, &to_address, 42),
        ];
        let message = Message::new(&instructions, Some(&from_address));
        let blockhash = Hash::new_unique();
        let transaction_accounts = vec![
            (message.account_keys[0], from_account_post),
            (message.account_keys[1], nonce_authority_account),
            (message.account_keys[2], nonce_account_post),
            (message.account_keys[3], to_account),
            (message.account_keys[4], recent_blockhashes_sysvar_account),
        ];
        let tx = new_sanitized_tx(&[&nonce_authority, &from], message, blockhash);

        let durable_nonce = DurableNonce::from_blockhash(&Hash::new_unique());
        let nonce_state = NonceVersions::new(NonceState::Initialized(nonce::state::Data::new(
            nonce_authority.pubkey(),
            durable_nonce,
            0,
        )));
        let nonce_account_pre =
            AccountSharedData::new_data(42, &nonce_state, &system_program::id()).unwrap();
        let from_account_pre = AccountSharedData::new(4242, 0, &Pubkey::default());

        let nonce = Some(NonceFull::new(
            nonce_address,
            nonce_account_pre.clone(),
            Some(from_account_pre.clone()),
        ));

        let loaded = (
            Ok(LoadedTransaction {
                accounts: transaction_accounts,
                program_indices: vec![],
                rent: 0,
                rent_debits: RentDebits::default(),
            }),
            nonce.clone(),
        );

        let mut loaded = vec![loaded];

        let durable_nonce = DurableNonce::from_blockhash(&Hash::new_unique());
        let accounts = Accounts::new_with_config_for_tests(
            Vec::new(),
            &ClusterType::Development,
            AccountSecondaryIndexes::default(),
            AccountShrinkThreshold::default(),
        );
        let txs = vec![tx];
        let execution_results = vec![new_execution_result(
            Err(TransactionError::InstructionError(
                1,
                InstructionError::InvalidArgument,
            )),
            nonce.as_ref(),
        )];
        let (collected_accounts, _) = accounts.collect_accounts_to_store(
            &txs,
            &execution_results,
            loaded.as_mut_slice(),
            &rent_collector,
            &durable_nonce,
            0,
        );
        assert_eq!(collected_accounts.len(), 2);
        assert_eq!(
            collected_accounts
                .iter()
                .find(|(pubkey, _account)| *pubkey == &from_address)
                .map(|(_pubkey, account)| *account)
                .cloned()
                .unwrap(),
            from_account_pre,
        );
        let collected_nonce_account = collected_accounts
            .iter()
            .find(|(pubkey, _account)| *pubkey == &nonce_address)
            .map(|(_pubkey, account)| *account)
            .cloned()
            .unwrap();
        assert_eq!(
            collected_nonce_account.lamports(),
            nonce_account_pre.lamports(),
        );
        assert_matches!(
            nonce_account::verify_nonce_account(&collected_nonce_account, durable_nonce.as_hash()),
            Some(_)
        );
    }

    #[test]
    fn test_nonced_failure_accounts_rollback_nonce_pays() {
        let rent_collector = RentCollector::default();

        let nonce_authority = keypair_from_seed(&[0; 32]).unwrap();
        let nonce_address = nonce_authority.pubkey();
        let from = keypair_from_seed(&[1; 32]).unwrap();
        let from_address = from.pubkey();
        let to_address = Pubkey::new_unique();
        let durable_nonce = DurableNonce::from_blockhash(&Hash::new_unique());
        let nonce_state = NonceVersions::new(NonceState::Initialized(nonce::state::Data::new(
            nonce_authority.pubkey(),
            durable_nonce,
            0,
        )));
        let nonce_account_post =
            AccountSharedData::new_data(43, &nonce_state, &system_program::id()).unwrap();
        let from_account_post = AccountSharedData::new(4200, 0, &Pubkey::default());
        let to_account = AccountSharedData::new(2, 0, &Pubkey::default());
        let nonce_authority_account = AccountSharedData::new(3, 0, &Pubkey::default());
        let recent_blockhashes_sysvar_account = AccountSharedData::new(4, 0, &Pubkey::default());

        let instructions = vec![
            system_instruction::advance_nonce_account(&nonce_address, &nonce_authority.pubkey()),
            system_instruction::transfer(&from_address, &to_address, 42),
        ];
        let message = Message::new(&instructions, Some(&nonce_address));
        let blockhash = Hash::new_unique();
        let transaction_accounts = vec![
            (message.account_keys[0], from_account_post),
            (message.account_keys[1], nonce_authority_account),
            (message.account_keys[2], nonce_account_post),
            (message.account_keys[3], to_account),
            (message.account_keys[4], recent_blockhashes_sysvar_account),
        ];
        let tx = new_sanitized_tx(&[&nonce_authority, &from], message, blockhash);

        let durable_nonce = DurableNonce::from_blockhash(&Hash::new_unique());
        let nonce_state = NonceVersions::new(NonceState::Initialized(nonce::state::Data::new(
            nonce_authority.pubkey(),
            durable_nonce,
            0,
        )));
        let nonce_account_pre =
            AccountSharedData::new_data(42, &nonce_state, &system_program::id()).unwrap();

        let nonce = Some(NonceFull::new(
            nonce_address,
            nonce_account_pre.clone(),
            None,
        ));

        let loaded = (
            Ok(LoadedTransaction {
                accounts: transaction_accounts,
                program_indices: vec![],
                rent: 0,
                rent_debits: RentDebits::default(),
            }),
            nonce.clone(),
        );

        let mut loaded = vec![loaded];

        let durable_nonce = DurableNonce::from_blockhash(&Hash::new_unique());
        let accounts = Accounts::new_with_config_for_tests(
            Vec::new(),
            &ClusterType::Development,
            AccountSecondaryIndexes::default(),
            AccountShrinkThreshold::default(),
        );
        let txs = vec![tx];
        let execution_results = vec![new_execution_result(
            Err(TransactionError::InstructionError(
                1,
                InstructionError::InvalidArgument,
            )),
            nonce.as_ref(),
        )];
        let (collected_accounts, _) = accounts.collect_accounts_to_store(
            &txs,
            &execution_results,
            loaded.as_mut_slice(),
            &rent_collector,
            &durable_nonce,
            0,
        );
        assert_eq!(collected_accounts.len(), 1);
        let collected_nonce_account = collected_accounts
            .iter()
            .find(|(pubkey, _account)| *pubkey == &nonce_address)
            .map(|(_pubkey, account)| *account)
            .cloned()
            .unwrap();
        assert_eq!(
            collected_nonce_account.lamports(),
            nonce_account_pre.lamports()
        );
        assert_matches!(
            nonce_account::verify_nonce_account(&collected_nonce_account, durable_nonce.as_hash()),
            Some(_)
        );
    }

    #[test]
    fn test_load_largest_accounts() {
        let accounts = Accounts::new_with_config_for_tests(
            Vec::new(),
            &ClusterType::Development,
            AccountSecondaryIndexes::default(),
            AccountShrinkThreshold::default(),
        );

        /* This test assumes pubkey0 < pubkey1 < pubkey2.
         * But the keys created with new_unique() does not gurantee this
         * order because of the endianness.  new_unique() calls add 1 at each
         * key generaration as the little endian integer.  A pubkey stores its
         * value in a 32-byte array bytes, and its eq-partial trait considers
         * the lower-address bytes more significant, which is the big-endian
         * order.
         * So, sort first to ensure the order assumption holds.
         */
        let mut keys = vec![];
        for _idx in 0..3 {
            keys.push(Pubkey::new_unique());
        }
        keys.sort();
        let pubkey2 = keys.pop().unwrap();
        let pubkey1 = keys.pop().unwrap();
        let pubkey0 = keys.pop().unwrap();
        let account0 = AccountSharedData::new(42, 0, &Pubkey::default());
        accounts.store_for_tests(0, &pubkey0, &account0);
        let account1 = AccountSharedData::new(42, 0, &Pubkey::default());
        accounts.store_for_tests(0, &pubkey1, &account1);
        let account2 = AccountSharedData::new(41, 0, &Pubkey::default());
        accounts.store_for_tests(0, &pubkey2, &account2);

        let ancestors = vec![(0, 0)].into_iter().collect();
        let all_pubkeys: HashSet<_> = vec![pubkey0, pubkey1, pubkey2].into_iter().collect();

        // num == 0 should always return empty set
        let bank_id = 0;
        assert_eq!(
            accounts
                .load_largest_accounts(
                    &ancestors,
                    bank_id,
                    0,
                    &HashSet::new(),
                    AccountAddressFilter::Exclude
                )
                .unwrap(),
            vec![]
        );
        assert_eq!(
            accounts
                .load_largest_accounts(
                    &ancestors,
                    bank_id,
                    0,
                    &all_pubkeys,
                    AccountAddressFilter::Include
                )
                .unwrap(),
            vec![]
        );

        // list should be sorted by balance, then pubkey, descending
        assert!(pubkey1 > pubkey0);
        assert_eq!(
            accounts
                .load_largest_accounts(
                    &ancestors,
                    bank_id,
                    1,
                    &HashSet::new(),
                    AccountAddressFilter::Exclude
                )
                .unwrap(),
            vec![(pubkey1, 42)]
        );
        assert_eq!(
            accounts
                .load_largest_accounts(
                    &ancestors,
                    bank_id,
                    2,
                    &HashSet::new(),
                    AccountAddressFilter::Exclude
                )
                .unwrap(),
            vec![(pubkey1, 42), (pubkey0, 42)]
        );
        assert_eq!(
            accounts
                .load_largest_accounts(
                    &ancestors,
                    bank_id,
                    3,
                    &HashSet::new(),
                    AccountAddressFilter::Exclude
                )
                .unwrap(),
            vec![(pubkey1, 42), (pubkey0, 42), (pubkey2, 41)]
        );

        // larger num should not affect results
        assert_eq!(
            accounts
                .load_largest_accounts(
                    &ancestors,
                    bank_id,
                    6,
                    &HashSet::new(),
                    AccountAddressFilter::Exclude
                )
                .unwrap(),
            vec![(pubkey1, 42), (pubkey0, 42), (pubkey2, 41)]
        );

        // AccountAddressFilter::Exclude should exclude entry
        let exclude1: HashSet<_> = vec![pubkey1].into_iter().collect();
        assert_eq!(
            accounts
                .load_largest_accounts(
                    &ancestors,
                    bank_id,
                    1,
                    &exclude1,
                    AccountAddressFilter::Exclude
                )
                .unwrap(),
            vec![(pubkey0, 42)]
        );
        assert_eq!(
            accounts
                .load_largest_accounts(
                    &ancestors,
                    bank_id,
                    2,
                    &exclude1,
                    AccountAddressFilter::Exclude
                )
                .unwrap(),
            vec![(pubkey0, 42), (pubkey2, 41)]
        );
        assert_eq!(
            accounts
                .load_largest_accounts(
                    &ancestors,
                    bank_id,
                    3,
                    &exclude1,
                    AccountAddressFilter::Exclude
                )
                .unwrap(),
            vec![(pubkey0, 42), (pubkey2, 41)]
        );

        // AccountAddressFilter::Include should limit entries
        let include1_2: HashSet<_> = vec![pubkey1, pubkey2].into_iter().collect();
        assert_eq!(
            accounts
                .load_largest_accounts(
                    &ancestors,
                    bank_id,
                    1,
                    &include1_2,
                    AccountAddressFilter::Include
                )
                .unwrap(),
            vec![(pubkey1, 42)]
        );
        assert_eq!(
            accounts
                .load_largest_accounts(
                    &ancestors,
                    bank_id,
                    2,
                    &include1_2,
                    AccountAddressFilter::Include
                )
                .unwrap(),
            vec![(pubkey1, 42), (pubkey2, 41)]
        );
        assert_eq!(
            accounts
                .load_largest_accounts(
                    &ancestors,
                    bank_id,
                    3,
                    &include1_2,
                    AccountAddressFilter::Include
                )
                .unwrap(),
            vec![(pubkey1, 42), (pubkey2, 41)]
        );
    }

    fn zero_len_account_size() -> usize {
        std::mem::size_of::<AccountSharedData>() + std::mem::size_of::<Pubkey>()
    }

    #[test]
    fn test_calc_scan_result_size() {
        for len in 0..3 {
            assert_eq!(
                Accounts::calc_scan_result_size(&AccountSharedData::new(
                    0,
                    len,
                    &Pubkey::default()
                )),
                zero_len_account_size() + len
            );
        }
    }

    #[test]
    fn test_maybe_abort_scan() {
        assert!(Accounts::maybe_abort_scan(ScanResult::Ok(vec![]), &ScanConfig::default()).is_ok());
        let config = ScanConfig::default().recreate_with_abort();
        assert!(Accounts::maybe_abort_scan(ScanResult::Ok(vec![]), &config).is_ok());
        config.abort();
        assert!(Accounts::maybe_abort_scan(ScanResult::Ok(vec![]), &config).is_err());
    }

    #[test]
    fn test_accumulate_and_check_scan_result_size() {
        for (account, byte_limit_for_scan, result) in [
            (AccountSharedData::default(), zero_len_account_size(), false),
            (
                AccountSharedData::new(0, 1, &Pubkey::default()),
                zero_len_account_size(),
                true,
            ),
            (
                AccountSharedData::new(0, 2, &Pubkey::default()),
                zero_len_account_size() + 3,
                false,
            ),
        ] {
            let sum = AtomicUsize::default();
            assert_eq!(
                result,
                Accounts::accumulate_and_check_scan_result_size(
                    &sum,
                    &account,
                    &Some(byte_limit_for_scan)
                )
            );
            // calling a second time should accumulate above the threshold
            assert!(Accounts::accumulate_and_check_scan_result_size(
                &sum,
                &account,
                &Some(byte_limit_for_scan)
            ));
            assert!(!Accounts::accumulate_and_check_scan_result_size(
                &sum, &account, &None
            ));
        }
    }

    #[test]
    fn test_accumulate_and_check_loaded_account_data_size() {
        let mut error_counter = TransactionErrorMetrics::default();

        // assert check is OK if data limit is not enabled
        {
            let mut accumulated_data_size: usize = 0;
            let data_size = usize::MAX;
            let requested_data_size_limit = None;

            assert!(Accounts::accumulate_and_check_loaded_account_data_size(
                &mut accumulated_data_size,
                data_size,
                requested_data_size_limit,
                &mut error_counter
            )
            .is_ok());
        }

        // assert check will fail with correct error if loaded data exceeds limit
        {
            let mut accumulated_data_size: usize = 0;
            let data_size: usize = 123;
            let requested_data_size_limit = NonZeroUsize::new(data_size);

            // OK - loaded data size is up to limit
            assert!(Accounts::accumulate_and_check_loaded_account_data_size(
                &mut accumulated_data_size,
                data_size,
                requested_data_size_limit,
                &mut error_counter
            )
            .is_ok());
            assert_eq!(data_size, accumulated_data_size);

            // fail - loading more data that would exceed limit
            let another_byte: usize = 1;
            assert_eq!(
                Accounts::accumulate_and_check_loaded_account_data_size(
                    &mut accumulated_data_size,
                    another_byte,
                    requested_data_size_limit,
                    &mut error_counter
                ),
                Err(TransactionError::MaxLoadedAccountsDataSizeExceeded)
            );
        }
    }

    #[test]
    fn test_get_requested_loaded_accounts_data_size_limit() {
        // an prrivate helper function
        fn test(
            instructions: &[solana_sdk::instruction::Instruction],
            feature_set: &FeatureSet,
            expected_result: &Result<Option<NonZeroUsize>>,
        ) {
            let payer_keypair = Keypair::new();
            let tx = SanitizedTransaction::from_transaction_for_tests(Transaction::new(
                &[&payer_keypair],
                Message::new(instructions, Some(&payer_keypair.pubkey())),
                Hash::default(),
            ));
            assert_eq!(
                *expected_result,
                Accounts::get_requested_loaded_accounts_data_size_limit(&tx, feature_set)
            );
        }

        let tx_not_set_limit = &[solana_sdk::instruction::Instruction::new_with_bincode(
            Pubkey::new_unique(),
            &0_u8,
            vec![],
        )];
        let tx_set_limit_99 =
                &[
                    solana_sdk::compute_budget::ComputeBudgetInstruction::set_loaded_accounts_data_size_limit(99u32),
                    solana_sdk::instruction::Instruction::new_with_bincode(Pubkey::new_unique(), &0_u8, vec![]),
                ];
        let tx_set_limit_0 =
                &[
                    solana_sdk::compute_budget::ComputeBudgetInstruction::set_loaded_accounts_data_size_limit(0u32),
                    solana_sdk::instruction::Instruction::new_with_bincode(Pubkey::new_unique(), &0_u8, vec![]),
                ];

        let result_no_limit = Ok(None);
        let result_default_limit = Ok(Some(
            NonZeroUsize::new(compute_budget::MAX_LOADED_ACCOUNTS_DATA_SIZE_BYTES).unwrap(),
        ));
        let result_requested_limit: Result<Option<NonZeroUsize>> =
            Ok(Some(NonZeroUsize::new(99).unwrap()));
        let result_invalid_limit = Err(TransactionError::InvalidLoadedAccountsDataSizeLimit);

        let mut feature_set = FeatureSet::default();

        // if `cap_transaction_accounts_data_size feature` is disable,
        // the result will always be no limit
        test(tx_not_set_limit, &feature_set, &result_no_limit);
        test(tx_set_limit_99, &feature_set, &result_no_limit);
        test(tx_set_limit_0, &feature_set, &result_no_limit);

        // if `cap_transaction_accounts_data_size` is enabled, and
        //    `add_set_tx_loaded_accounts_data_size_instruction` is disabled,
        // the result will always be default limit (64MiB)
        feature_set.activate(&feature_set::cap_transaction_accounts_data_size::id(), 0);
        test(tx_not_set_limit, &feature_set, &result_default_limit);
        test(tx_set_limit_99, &feature_set, &result_default_limit);
        test(tx_set_limit_0, &feature_set, &result_default_limit);

        // if `cap_transaction_accounts_data_size` and
        //    `add_set_tx_loaded_accounts_data_size_instruction` are both enabled,
        // the results are:
        //    if tx doesn't set limit, then default limit (64MiB)
        //    if tx sets limit, then requested limit
        //    if tx sets limit to zero, then TransactionError::InvalidLoadedAccountsDataSizeLimit
        feature_set.activate(&add_set_tx_loaded_accounts_data_size_instruction::id(), 0);
        test(tx_not_set_limit, &feature_set, &result_default_limit);
        test(tx_set_limit_99, &feature_set, &result_requested_limit);
        test(tx_set_limit_0, &feature_set, &result_invalid_limit);
    }

    #[test]
    fn test_load_accounts_too_high_prioritization_fee() {
        solana_logger::setup();
        let lamports_per_signature = 5000_u64;
        let request_units = 1_000_000_u32;
        let request_unit_price = 2_000_000_000_u64;
        let prioritization_fee_details = PrioritizationFeeDetails::new(
            PrioritizationFeeType::ComputeUnitPrice(request_unit_price),
            request_units as u64,
        );
        let prioritization_fee = prioritization_fee_details.get_fee();

        let keypair = Keypair::new();
        let key0 = keypair.pubkey();
        // set up account with balance of `prioritization_fee`
        let account = AccountSharedData::new(prioritization_fee, 0, &Pubkey::default());
        let accounts = vec![(key0, account)];

        let instructions = &[
            ComputeBudgetInstruction::set_compute_unit_limit(request_units),
            ComputeBudgetInstruction::set_compute_unit_price(request_unit_price),
        ];
        let tx = Transaction::new(
            &[&keypair],
            Message::new(instructions, Some(&key0)),
            Hash::default(),
        );

        let fee = Bank::calculate_fee(
            &SanitizedMessage::try_from(tx.message().clone()).unwrap(),
            lamports_per_signature,
            &FeeStructure::default(),
            true,
            false,
            true,
            true,
            true,
            false,
        );
        assert_eq!(fee, lamports_per_signature + prioritization_fee);

        // assert fail to load account with 2B lamport balance for transaction asking for 2B
        // lamports as prioritization fee.
        let mut error_counters = TransactionErrorMetrics::default();
        let loaded_accounts = load_accounts_with_fee(
            tx,
            &accounts,
            lamports_per_signature,
            &mut error_counters,
            None,
        );

        assert_eq!(error_counters.insufficient_funds, 1);
        assert_eq!(loaded_accounts.len(), 1);
        assert_eq!(
            loaded_accounts[0].clone(),
            (Err(TransactionError::InsufficientFundsForFee), None),
        );
    }

    struct ValidateFeePayerTestParameter {
        is_nonce: bool,
        payer_init_balance: u64,
        fee: u64,
        expected_result: Result<()>,
        payer_post_balance: u64,
        feature_checked_arithmmetic_enable: bool,
    }

    fn validate_fee_payer_account(
        test_parameter: ValidateFeePayerTestParameter,
        rent_collector: &RentCollector,
    ) {
        let payer_account_keys = Keypair::new();
        let mut account = if test_parameter.is_nonce {
            AccountSharedData::new_data(
                test_parameter.payer_init_balance,
                &NonceVersions::new(NonceState::Initialized(nonce::state::Data::default())),
                &system_program::id(),
            )
            .unwrap()
        } else {
            AccountSharedData::new(test_parameter.payer_init_balance, 0, &system_program::id())
        };
        let mut feature_set = FeatureSet::default();
        if test_parameter.feature_checked_arithmmetic_enable {
            feature_set.activate(&feature_set::checked_arithmetic_in_fee_validation::id(), 0);
        };
        let result = Accounts::validate_fee_payer(
            &payer_account_keys.pubkey(),
            &mut account,
            0,
            &mut TransactionErrorMetrics::default(),
            rent_collector,
            &feature_set,
            test_parameter.fee,
        );

        assert_eq!(result, test_parameter.expected_result);
        assert_eq!(account.lamports(), test_parameter.payer_post_balance);
    }

    #[test]
    fn test_validate_fee_payer() {
        let rent_collector = RentCollector::new(
            0,
            EpochSchedule::default(),
            500_000.0,
            Rent {
                lamports_per_byte_year: 1,
                ..Rent::default()
            },
        );
        let min_balance = rent_collector.rent.minimum_balance(NonceState::size());
        let fee = 5_000;

        // If payer account has sufficient balance, expect successful fee deduction,
        // regardless feature gate status, or if payer is nonce account.
        {
            for feature_checked_arithmmetic_enable in [true, false] {
                for (is_nonce, min_balance) in [(true, min_balance), (false, 0)] {
                    validate_fee_payer_account(
                        ValidateFeePayerTestParameter {
                            is_nonce,
                            payer_init_balance: min_balance + fee,
                            fee,
                            expected_result: Ok(()),
                            payer_post_balance: min_balance,
                            feature_checked_arithmmetic_enable,
                        },
                        &rent_collector,
                    );
                }
            }
        }

        // If payer account has no balance, expected AccountNotFound Error
        // regardless feature gate status, or if payer is nonce account.
        {
            for feature_checked_arithmmetic_enable in [true, false] {
                for is_nonce in [true, false] {
                    validate_fee_payer_account(
                        ValidateFeePayerTestParameter {
                            is_nonce,
                            payer_init_balance: 0,
                            fee,
                            expected_result: Err(TransactionError::AccountNotFound),
                            payer_post_balance: 0,
                            feature_checked_arithmmetic_enable,
                        },
                        &rent_collector,
                    );
                }
            }
        }

        // If payer account has insufficent balance, expect InsufficientFundsForFee error
        // regardless feature gate status, or if payer is nonce account.
        {
            for feature_checked_arithmmetic_enable in [true, false] {
                for (is_nonce, min_balance) in [(true, min_balance), (false, 0)] {
                    validate_fee_payer_account(
                        ValidateFeePayerTestParameter {
                            is_nonce,
                            payer_init_balance: min_balance + fee - 1,
                            fee,
                            expected_result: Err(TransactionError::InsufficientFundsForFee),
                            payer_post_balance: min_balance + fee - 1,
                            feature_checked_arithmmetic_enable,
                        },
                        &rent_collector,
                    );
                }
            }
        }

        // normal payer account has balance of u64::MAX, so does fee; since it does not  require
        // min_balance, expect successful fee deduction, regardless of feature gate status
        {
            for feature_checked_arithmmetic_enable in [true, false] {
                validate_fee_payer_account(
                    ValidateFeePayerTestParameter {
                        is_nonce: false,
                        payer_init_balance: u64::MAX,
                        fee: u64::MAX,
                        expected_result: Ok(()),
                        payer_post_balance: 0,
                        feature_checked_arithmmetic_enable,
                    },
                    &rent_collector,
                );
            }
        }
    }

    #[test]
    fn test_validate_nonce_fee_payer_with_checked_arithmetic() {
        let rent_collector = RentCollector::new(
            0,
            EpochSchedule::default(),
            500_000.0,
            Rent {
                lamports_per_byte_year: 1,
                ..Rent::default()
            },
        );

        // nonce payer account has balance of u64::MAX, so does fee; due to nonce account
        // requires additional min_balance, expect InsufficientFundsForFee error if feature gate is
        // enabled
        validate_fee_payer_account(
            ValidateFeePayerTestParameter {
                is_nonce: true,
                payer_init_balance: u64::MAX,
                fee: u64::MAX,
                expected_result: Err(TransactionError::InsufficientFundsForFee),
                payer_post_balance: u64::MAX,
                feature_checked_arithmmetic_enable: true,
            },
            &rent_collector,
        );
    }

    #[test]
    #[should_panic]
    fn test_validate_nonce_fee_payer_without_checked_arithmetic() {
        let rent_collector = RentCollector::new(
            0,
            EpochSchedule::default(),
            500_000.0,
            Rent {
                lamports_per_byte_year: 1,
                ..Rent::default()
            },
        );

        // same test setup as `test_validate_nonce_fee_payer_with_checked_arithmetic`:
        // nonce payer account has balance of u64::MAX, so does fee; and nonce account
        // requires additional min_balance, if feature gate is not enabled, in `debug`
        // mode, `u64::MAX + min_balance` would panic on "attempt to add with overflow";
        // in `release` mode, the addition will wrap, so the expected result would be
        // `Ok(())` with post payer balance `0`, therefore fails test with a panic.
        validate_fee_payer_account(
            ValidateFeePayerTestParameter {
                is_nonce: true,
                payer_init_balance: u64::MAX,
                fee: u64::MAX,
                expected_result: Err(TransactionError::InsufficientFundsForFee),
                payer_post_balance: u64::MAX,
                feature_checked_arithmmetic_enable: false,
            },
            &rent_collector,
        );
    }
}<|MERGE_RESOLUTION|>--- conflicted
+++ resolved
@@ -477,12 +477,8 @@
                         && solana_stake_program::check_id(account.owner())
                     {
                         error_counters.locked_reward_account += 1;
-<<<<<<< HEAD
                         error!("TransactionError::StakeProgramUnavailable");
                         // return Err(TransactionError::StakeProgramUnavailable);
-=======
-                        return Err(TransactionError::StakeProgramUnavailable);
->>>>>>> ab88e146
                     }
 
                     tx_rent += rent;
