use {
    crate::{
        account_overrides::AccountOverrides,
        account_rent_state::{check_rent_state_with_account, RentState},
        accounts_db::{
            AccountShrinkThreshold, AccountsAddRootTiming, AccountsDb, AccountsDbConfig,
            IncludeSlotInHash, LoadHint, LoadedAccount, ScanStorageResult,
            VerifyAccountsHashAndLamportsConfig, ACCOUNTS_DB_CONFIG_FOR_BENCHMARKS,
            ACCOUNTS_DB_CONFIG_FOR_TESTING,
        },
        accounts_index::{
            AccountSecondaryIndexes, IndexKey, ScanConfig, ScanError, ScanResult, ZeroLamport,
        },
        accounts_update_notifier_interface::AccountsUpdateNotifier,
        ancestors::Ancestors,
        bank::{Bank, NonceFull, NonceInfo, TransactionCheckResult, TransactionExecutionResult},
        blockhash_queue::BlockhashQueue,
        rent_collector::RentCollector,
        rent_debits::RentDebits,
        storable_accounts::StorableAccounts,
        transaction_error_metrics::TransactionErrorMetrics,
    },
    dashmap::DashMap,
    itertools::Itertools,
    log::*,
    solana_address_lookup_table_program::{error::AddressLookupError, state::AddressLookupTable},
    solana_measure::measure_us,
    solana_program_runtime::{
        compute_budget::{self, ComputeBudget},
        loaded_programs::{LoadedProgram, LoadedProgramType, LoadedProgramsForTxBatch},
    },
    solana_sdk::{
        account::{Account, AccountSharedData, ReadableAccount, WritableAccount},
        account_utils::StateMut,
        bpf_loader_upgradeable,
        clock::{BankId, Slot},
        feature_set::{
            self, add_set_tx_loaded_accounts_data_size_instruction,
            delay_visibility_of_program_deployment, enable_request_heap_frame_ix,
            include_loaded_accounts_data_size_in_fee_calculation,
            remove_congestion_multiplier_from_fee_calculation, remove_deprecated_request_unit_ix,
            simplify_writable_program_account_check, use_default_units_in_fee_calculation,
            FeatureSet,
        },
        fee::FeeStructure,
        genesis_config::ClusterType,
        hash::Hasher,
        message::{
            v0::{LoadedAddresses, MessageAddressTableLookup},
            SanitizedMessage,
        },
        native_loader,
        nonce::{
            state::{DurableNonce, Versions as NonceVersions},
            State as NonceState,
        },
        pubkey::Pubkey,
        saturating_add_assign,
        slot_hashes::SlotHashes,
        system_program,
        sysvar::{self, instructions::construct_instructions_data},
        transaction::{Result, SanitizedTransaction, TransactionAccountLocks, TransactionError},
        transaction_context::{IndexOfAccount, TransactionAccount},
    },
    solana_system_program::{get_system_account_kind, SystemAccountKind},
    std::{
        cmp::Reverse,
        collections::{hash_map, BinaryHeap, HashMap, HashSet},
        num::NonZeroUsize,
        ops::RangeBounds,
        path::PathBuf,
        sync::{
            atomic::{AtomicBool, AtomicUsize, Ordering},
            Arc, Mutex,
        },
    },
};

pub type PubkeyAccountSlot = (Pubkey, AccountSharedData, Slot);

#[derive(Debug, Default, AbiExample)]
pub struct AccountLocks {
    write_locks: HashSet<Pubkey>,
    readonly_locks: HashMap<Pubkey, u64>,
}

impl AccountLocks {
    fn is_locked_readonly(&self, key: &Pubkey) -> bool {
        self.readonly_locks
            .get(key)
            .map_or(false, |count| *count > 0)
    }

    fn is_locked_write(&self, key: &Pubkey) -> bool {
        self.write_locks.contains(key)
    }

    fn insert_new_readonly(&mut self, key: &Pubkey) {
        assert!(self.readonly_locks.insert(*key, 1).is_none());
    }

    fn lock_readonly(&mut self, key: &Pubkey) -> bool {
        self.readonly_locks.get_mut(key).map_or(false, |count| {
            *count += 1;
            true
        })
    }

    fn unlock_readonly(&mut self, key: &Pubkey) {
        if let hash_map::Entry::Occupied(mut occupied_entry) = self.readonly_locks.entry(*key) {
            let count = occupied_entry.get_mut();
            *count -= 1;
            if *count == 0 {
                occupied_entry.remove_entry();
            }
        }
    }

    fn unlock_write(&mut self, key: &Pubkey) {
        self.write_locks.remove(key);
    }
}

/// This structure handles synchronization for db
#[derive(Debug, AbiExample)]
pub struct Accounts {
    /// Single global AccountsDb
    pub accounts_db: Arc<AccountsDb>,

    /// set of read-only and writable accounts which are currently
    /// being processed by banking/replay threads
    pub(crate) account_locks: Mutex<AccountLocks>,
}

// for the load instructions
pub type TransactionRent = u64;
pub type TransactionProgramIndices = Vec<Vec<IndexOfAccount>>;
#[derive(PartialEq, Eq, Debug, Clone)]
pub struct LoadedTransaction {
    pub accounts: Vec<TransactionAccount>,
    pub program_indices: TransactionProgramIndices,
    pub rent: TransactionRent,
    pub rent_debits: RentDebits,
}

pub type TransactionLoadResult = (Result<LoadedTransaction>, Option<NonceFull>);

pub enum AccountAddressFilter {
    Exclude, // exclude all addresses matching the filter
    Include, // only include addresses matching the filter
}

impl Accounts {
    pub fn default_for_tests() -> Self {
        Self::new_empty(AccountsDb::default_for_tests())
    }

    pub fn new_with_config_for_tests(
        paths: Vec<PathBuf>,
        cluster_type: &ClusterType,
        account_indexes: AccountSecondaryIndexes,
        shrink_ratio: AccountShrinkThreshold,
    ) -> Self {
        Self::new_with_config(
            paths,
            cluster_type,
            account_indexes,
            shrink_ratio,
            Some(ACCOUNTS_DB_CONFIG_FOR_TESTING),
            None,
            &Arc::default(),
        )
    }

    pub fn new_with_config_for_benches(
        paths: Vec<PathBuf>,
        cluster_type: &ClusterType,
        account_indexes: AccountSecondaryIndexes,
        shrink_ratio: AccountShrinkThreshold,
    ) -> Self {
        Self::new_with_config(
            paths,
            cluster_type,
            account_indexes,
            shrink_ratio,
            Some(ACCOUNTS_DB_CONFIG_FOR_BENCHMARKS),
            None,
            &Arc::default(),
        )
    }

    pub fn new_with_config(
        paths: Vec<PathBuf>,
        cluster_type: &ClusterType,
        account_indexes: AccountSecondaryIndexes,
        shrink_ratio: AccountShrinkThreshold,
        accounts_db_config: Option<AccountsDbConfig>,
        accounts_update_notifier: Option<AccountsUpdateNotifier>,
        exit: &Arc<AtomicBool>,
    ) -> Self {
        Self::new_empty(AccountsDb::new_with_config(
            paths,
            cluster_type,
            account_indexes,
            shrink_ratio,
            accounts_db_config,
            accounts_update_notifier,
            exit,
        ))
    }

    pub(crate) fn new_empty(accounts_db: AccountsDb) -> Self {
        Self::new(Arc::new(accounts_db))
    }

    pub(crate) fn new(accounts_db: Arc<AccountsDb>) -> Self {
        Self {
            accounts_db,
            account_locks: Mutex::new(AccountLocks::default()),
        }
    }

    fn construct_instructions_account(
        message: &SanitizedMessage,
        is_owned_by_sysvar: bool,
    ) -> AccountSharedData {
        let data = construct_instructions_data(&message.decompile_instructions());
        let owner = if is_owned_by_sysvar {
            sysvar::id()
        } else {
            system_program::id()
        };
        AccountSharedData::from(Account {
            data,
            owner,
            ..Account::default()
        })
    }

    /// If feature `cap_transaction_accounts_data_size` is active, total accounts data a
    /// transaction can load is limited to
    ///   if `set_tx_loaded_accounts_data_size` instruction is not activated or not used, then
    ///     default value of 64MiB to not break anyone in Mainnet-beta today
    ///   else
    ///     user requested loaded accounts size.
    ///     Note, requesting zero bytes will result transaction error
    fn get_requested_loaded_accounts_data_size_limit(
        tx: &SanitizedTransaction,
        feature_set: &FeatureSet,
    ) -> Result<Option<NonZeroUsize>> {
        if feature_set.is_active(&feature_set::cap_transaction_accounts_data_size::id()) {
            let mut compute_budget =
                ComputeBudget::new(compute_budget::MAX_COMPUTE_UNIT_LIMIT as u64);
            let _process_transaction_result = compute_budget.process_instructions(
                tx.message().program_instructions_iter(),
                feature_set.is_active(&use_default_units_in_fee_calculation::id()),
                !feature_set.is_active(&remove_deprecated_request_unit_ix::id()),
                true, // don't reject txs that use request heap size ix
                feature_set.is_active(&add_set_tx_loaded_accounts_data_size_instruction::id()),
            );
            // sanitize against setting size limit to zero
            NonZeroUsize::new(compute_budget.loaded_accounts_data_size_limit).map_or(
                Err(TransactionError::InvalidLoadedAccountsDataSizeLimit),
                |v| Ok(Some(v)),
            )
        } else {
            // feature not activated, no loaded accounts data limit imposed.
            Ok(None)
        }
    }

    /// Accumulate loaded account data size into `accumulated_accounts_data_size`.
    /// Returns TransactionErr::MaxLoadedAccountsDataSizeExceeded if
    /// `requested_loaded_accounts_data_size_limit` is specified and
    /// `accumulated_accounts_data_size` exceeds it.
    fn accumulate_and_check_loaded_account_data_size(
        accumulated_loaded_accounts_data_size: &mut usize,
        account_data_size: usize,
        requested_loaded_accounts_data_size_limit: Option<NonZeroUsize>,
        error_counters: &mut TransactionErrorMetrics,
    ) -> Result<()> {
        if let Some(requested_loaded_accounts_data_size) = requested_loaded_accounts_data_size_limit
        {
            saturating_add_assign!(*accumulated_loaded_accounts_data_size, account_data_size);
            if *accumulated_loaded_accounts_data_size > requested_loaded_accounts_data_size.get() {
                error_counters.max_loaded_accounts_data_size_exceeded += 1;
                Err(TransactionError::MaxLoadedAccountsDataSizeExceeded)
            } else {
                Ok(())
            }
        } else {
            Ok(())
        }
    }

    fn account_shared_data_from_program(
        key: &Pubkey,
        feature_set: &FeatureSet,
        program: &LoadedProgram,
        program_accounts: &HashMap<Pubkey, &Pubkey>,
    ) -> Result<AccountSharedData> {
        // Check for tombstone
        let result = match &program.program {
            LoadedProgramType::FailedVerification | LoadedProgramType::Closed => {
                Err(TransactionError::InvalidProgramForExecution)
            }
            LoadedProgramType::DelayVisibility => {
                debug_assert!(feature_set.is_active(&delay_visibility_of_program_deployment::id()));
                Err(TransactionError::InvalidProgramForExecution)
            }
            _ => Ok(()),
        };
        if feature_set.is_active(&simplify_writable_program_account_check::id()) {
            // Currently CPI only fails if an execution is actually attempted. With this check it
            // would also fail if a transaction just references an invalid program. So the checking
            // of the result is being feature gated.
            result?;
        }
        // It's an executable program account. The program is already loaded in the cache.
        // So the account data is not needed. Return a dummy AccountSharedData with meta
        // information.
        let mut program_account = AccountSharedData::default();
        let program_owner = program_accounts
            .get(key)
            .ok_or(TransactionError::AccountNotFound)?;
        program_account.set_owner(**program_owner);
        program_account.set_executable(true);
        Ok(program_account)
    }

    #[allow(clippy::too_many_arguments)]
    fn load_transaction_accounts(
        &self,
        ancestors: &Ancestors,
        tx: &SanitizedTransaction,
        fee: u64,
        error_counters: &mut TransactionErrorMetrics,
        rent_collector: &RentCollector,
        feature_set: &FeatureSet,
        account_overrides: Option<&AccountOverrides>,
        in_reward_interval: bool,
        program_accounts: &HashMap<Pubkey, &Pubkey>,
        loaded_programs: &LoadedProgramsForTxBatch,
        set_exempt_rent_epoch_max: bool,
    ) -> Result<LoadedTransaction> {
        // NOTE: this check will never fail because `tx` is sanitized
        if tx.signatures().is_empty() && fee != 0 {
            return Err(TransactionError::MissingSignatureForFee);
        }

        // There is no way to predict what program will execute without an error
        // If a fee can pay for execution then the program will be scheduled
        let mut validated_fee_payer = false;
        let mut tx_rent: TransactionRent = 0;
        let message = tx.message();
        let account_keys = message.account_keys();
        let mut accounts_found = Vec::with_capacity(account_keys.len());
        let mut account_deps = Vec::with_capacity(account_keys.len());
        let mut rent_debits = RentDebits::default();

        let _set_exempt_rent_epoch_max =
            feature_set.is_active(&solana_sdk::feature_set::set_exempt_rent_epoch_max::id());

        let requested_loaded_accounts_data_size_limit =
            Self::get_requested_loaded_accounts_data_size_limit(tx, feature_set)?;
        let mut accumulated_accounts_data_size: usize = 0;

        let instruction_accounts = message
            .instructions()
            .iter()
            .flat_map(|instruction| &instruction.accounts)
            .unique()
            .collect::<Vec<&u8>>();

        let mut accounts = account_keys
            .iter()
            .enumerate()
            .map(|(i, key)| {
                let mut account_found = true;
                #[allow(clippy::collapsible_else_if)]
                let account = if solana_sdk::sysvar::instructions::check_id(key) {
                    Self::construct_instructions_account(
                        message,
                        feature_set
                            .is_active(&feature_set::instructions_sysvar_owned_by_sysvar::id()),
                    )
                } else {
                    let instruction_account = u8::try_from(i)
                        .map(|i| instruction_accounts.contains(&&i))
                        .unwrap_or(false);
                    let (account_size, mut account, rent) = if let Some(account_override) =
                        account_overrides.and_then(|overrides| overrides.get(key))
                    {
                        (account_override.data().len(), account_override.clone(), 0)
                    } else if let Some(program) = (!instruction_account && !message.is_writable(i))
                        .then_some(())
                        .and_then(|_| loaded_programs.find(key))
                    {
                        // This condition block does special handling for accounts that are passed
                        // as instruction account to any of the instructions in the transaction.
                        // It's been noticed that some programs are reading other program accounts
                        // (that are passed to the program as instruction accounts). So such accounts
                        // are needed to be loaded even though corresponding compiled program may
                        // already be present in the cache.
                        Self::account_shared_data_from_program(
                            key,
                            feature_set,
                            program.as_ref(),
                            program_accounts,
                        )
                        .map(|program_account| (program.account_size, program_account, 0))?
                    } else {
                        self.accounts_db
                            .load_with_fixed_root(ancestors, key)
                            .map(|(mut account, _)| {
                                if message.is_writable(i) {
                                    let rent_due = rent_collector
                                        .collect_from_existing_account(
                                            key,
                                            &mut account,
                                            self.accounts_db.filler_account_suffix.as_ref(),
                                            set_exempt_rent_epoch_max,
                                        )
                                        .rent_amount;
                                    (account.data().len(), account, rent_due)
                                } else {
                                    (account.data().len(), account, 0)
                                }
                            })
                            .unwrap_or_else(|| {
                                account_found = false;
                                let mut default_account = AccountSharedData::default();
                                if set_exempt_rent_epoch_max {
                                    // All new accounts must be rent-exempt (enforced in Bank::execute_loaded_transaction).
                                    // Currently, rent collection sets rent_epoch to u64::MAX, but initializing the account
                                    // with this field already set would allow us to skip rent collection for these accounts.
                                    default_account.set_rent_epoch(u64::MAX);
                                }
                                (default_account.data().len(), default_account, 0)
                            })
                    };
                    Self::accumulate_and_check_loaded_account_data_size(
                        &mut accumulated_accounts_data_size,
                        account_size,
                        requested_loaded_accounts_data_size_limit,
                        error_counters,
                    )?;

                    if !validated_fee_payer && message.is_non_loader_key(i) {
                        if i != 0 {
                            warn!("Payer index should be 0! {:?}", tx);
                        }

                        Self::validate_fee_payer(
                            key,
                            &mut account,
                            i as IndexOfAccount,
                            error_counters,
                            rent_collector,
                            feature_set,
                            fee,
                        )?;

                        validated_fee_payer = true;
                    }

                    if bpf_loader_upgradeable::check_id(account.owner()) {
                        if !feature_set.is_active(&simplify_writable_program_account_check::id())
                            && message.is_writable(i)
                            && !message.is_upgradeable_loader_present()
                        {
                            error_counters.invalid_writable_account += 1;
                            return Err(TransactionError::InvalidWritableAccount);
                        }
                    } else if account.executable() && message.is_writable(i) {
                        error_counters.invalid_writable_account += 1;
                        return Err(TransactionError::InvalidWritableAccount);
                    } else if in_reward_interval
                        && message.is_writable(i)
                        && solana_stake_program::check_id(account.owner())
                    {
                        error_counters.locked_reward_account += 1;
                        return Err(TransactionError::StakeProgramUnavailable);
                    }

                    tx_rent += rent;
                    rent_debits.insert(key, rent, account.lamports());

                    account
                };

                accounts_found.push(account_found);
                Ok((*key, account))
            })
            .collect::<Result<Vec<_>>>()?;

        if !validated_fee_payer {
            error_counters.account_not_found += 1;
            return Err(TransactionError::AccountNotFound);
        }

        // Appends the account_deps at the end of the accounts,
        // this way they can be accessed in a uniform way.
        // At places where only the accounts are needed,
        // the account_deps are truncated using e.g:
        // accounts.iter().take(message.account_keys.len())
        accounts.append(&mut account_deps);

        let disable_builtin_loader_ownership_chains =
            feature_set.is_active(&feature_set::disable_builtin_loader_ownership_chains::ID);
        let builtins_start_index = accounts.len();
        let program_indices = message
            .instructions()
            .iter()
            .map(|instruction| {
                let mut account_indices = Vec::new();
                let mut program_index = instruction.program_id_index as usize;
                for _ in 0..5 {
                    let (program_id, program_account) = accounts
                        .get(program_index)
                        .ok_or(TransactionError::ProgramAccountNotFound)?;
                    let account_found = accounts_found.get(program_index).unwrap_or(&true);
                    if native_loader::check_id(program_id) {
                        return Ok(account_indices);
                    }
                    if !account_found {
                        error_counters.account_not_found += 1;
                        return Err(TransactionError::ProgramAccountNotFound);
                    }
                    if !program_account.executable() {
                        error_counters.invalid_program_for_execution += 1;
                        return Err(TransactionError::InvalidProgramForExecution);
                    }
                    account_indices.insert(0, program_index as IndexOfAccount);
                    let owner_id = program_account.owner();
                    if native_loader::check_id(owner_id) {
                        return Ok(account_indices);
                    }
                    program_index = if let Some(owner_index) = accounts
                        .get(builtins_start_index..)
                        .ok_or(TransactionError::ProgramAccountNotFound)?
                        .iter()
                        .position(|(key, _)| key == owner_id)
                    {
                        builtins_start_index.saturating_add(owner_index)
                    } else {
                        let owner_index = accounts.len();
                        if let Some((owner_account, _)) =
                            self.accounts_db.load_with_fixed_root(ancestors, owner_id)
                        {
                            if disable_builtin_loader_ownership_chains
                                && !native_loader::check_id(owner_account.owner())
                                || !owner_account.executable()
                            {
                                error_counters.invalid_program_for_execution += 1;
                                return Err(TransactionError::InvalidProgramForExecution);
                            }
                            Self::accumulate_and_check_loaded_account_data_size(
                                &mut accumulated_accounts_data_size,
                                owner_account.data().len(),
                                requested_loaded_accounts_data_size_limit,
                                error_counters,
                            )?;
                            accounts.push((*owner_id, owner_account));
                        } else {
                            error_counters.account_not_found += 1;
                            return Err(TransactionError::ProgramAccountNotFound);
                        }
                        owner_index
                    };
                    if disable_builtin_loader_ownership_chains {
                        account_indices.insert(0, program_index as IndexOfAccount);
                        return Ok(account_indices);
                    }
                }
                error_counters.call_chain_too_deep += 1;
                Err(TransactionError::CallChainTooDeep)
            })
            .collect::<Result<Vec<Vec<IndexOfAccount>>>>()?;

        Ok(LoadedTransaction {
            accounts,
            program_indices,
            rent: tx_rent,
            rent_debits,
        })
    }

    fn validate_fee_payer(
        payer_address: &Pubkey,
        payer_account: &mut AccountSharedData,
        payer_index: IndexOfAccount,
        error_counters: &mut TransactionErrorMetrics,
        rent_collector: &RentCollector,
        feature_set: &FeatureSet,
        fee: u64,
    ) -> Result<()> {
        if payer_account.lamports() == 0 {
            error_counters.account_not_found += 1;
            return Err(TransactionError::AccountNotFound);
        }
        let min_balance = match get_system_account_kind(payer_account).ok_or_else(|| {
            error_counters.invalid_account_for_fee += 1;
            TransactionError::InvalidAccountForFee
        })? {
            SystemAccountKind::System => 0,
            SystemAccountKind::Nonce => {
                // Should we ever allow a fees charge to zero a nonce account's
                // balance. The state MUST be set to uninitialized in that case
                rent_collector.rent.minimum_balance(NonceState::size())
            }
        };

        // allow collapsible-else-if to make removing the feature gate safer once activated
        #[allow(clippy::collapsible_else_if)]
        if feature_set.is_active(&feature_set::checked_arithmetic_in_fee_validation::id()) {
            payer_account
                .lamports()
                .checked_sub(min_balance)
                .and_then(|v| v.checked_sub(fee))
                .ok_or_else(|| {
                    error_counters.insufficient_funds += 1;
                    TransactionError::InsufficientFundsForFee
                })?;
        } else {
            if payer_account.lamports() < fee + min_balance {
                error_counters.insufficient_funds += 1;
                return Err(TransactionError::InsufficientFundsForFee);
            }
        }

        let payer_pre_rent_state = RentState::from_account(payer_account, &rent_collector.rent);
        payer_account
            .checked_sub_lamports(fee)
            .map_err(|_| TransactionError::InsufficientFundsForFee)?;

        let payer_post_rent_state = RentState::from_account(payer_account, &rent_collector.rent);
        check_rent_state_with_account(
            &payer_pre_rent_state,
            &payer_post_rent_state,
            payer_address,
            payer_account,
            feature_set
                .is_active(&feature_set::include_account_index_in_rent_error::ID)
                .then_some(payer_index),
        )
    }

    /// Returns a hash map of executable program accounts (program accounts that are not writable
    /// in the given transactions), and their owners, for the transactions with a valid
    /// blockhash or nonce.
    pub fn filter_executable_program_accounts<'a>(
        &self,
        ancestors: &Ancestors,
        txs: &[SanitizedTransaction],
        lock_results: &mut [TransactionCheckResult],
        program_owners: &[&'a Pubkey],
        hash_queue: &BlockhashQueue,
    ) -> HashMap<Pubkey, &'a Pubkey> {
        let mut result = HashMap::new();
        lock_results.iter_mut().zip(txs).for_each(|etx| {
            if let ((Ok(()), nonce), tx) = etx {
                if nonce
                    .as_ref()
                    .map(|nonce| nonce.lamports_per_signature())
                    .unwrap_or_else(|| {
                        hash_queue.get_lamports_per_signature(tx.message().recent_blockhash())
                    })
                    .is_some()
                {
                    tx.message().account_keys().iter().for_each(|key| {
                        if !result.contains_key(key) {
                            if let Ok(index) = self.accounts_db.account_matches_owners(
                                ancestors,
                                key,
                                program_owners,
                            ) {
                                program_owners
                                    .get(index)
                                    .and_then(|owner| result.insert(*key, *owner));
                            }
                        }
                    });
                } else {
                    // If the transaction's nonce account was not valid, and blockhash is not found,
                    // the transaction will fail to process. Let's not load any programs from the
                    // transaction, and update the status of the transaction.
                    *etx.0 = (Err(TransactionError::BlockhashNotFound), None);
                }
            }
        });
        result
    }

    #[allow(clippy::too_many_arguments)]
    pub fn load_accounts(
        &self,
        ancestors: &Ancestors,
        txs: &[SanitizedTransaction],
        lock_results: Vec<TransactionCheckResult>,
        hash_queue: &BlockhashQueue,
        error_counters: &mut TransactionErrorMetrics,
        rent_collector: &RentCollector,
        feature_set: &FeatureSet,
        fee_structure: &FeeStructure,
        account_overrides: Option<&AccountOverrides>,
        in_reward_interval: bool,
        program_accounts: &HashMap<Pubkey, &Pubkey>,
        loaded_programs: &LoadedProgramsForTxBatch,
        set_exempt_rent_epoch_max: bool,
    ) -> Vec<TransactionLoadResult> {
        txs.iter()
            .zip(lock_results)
            .map(|etx| match etx {
                (tx, (Ok(()), nonce)) => {
                    let lamports_per_signature = nonce
                        .as_ref()
                        .map(|nonce| nonce.lamports_per_signature())
                        .unwrap_or_else(|| {
                            hash_queue.get_lamports_per_signature(tx.message().recent_blockhash())
                        });
                    let fee = if let Some(lamports_per_signature) = lamports_per_signature {
                        Bank::calculate_fee(
                            tx.message(),
                            lamports_per_signature,
                            fee_structure,
                            feature_set.is_active(&use_default_units_in_fee_calculation::id()),
                            !feature_set.is_active(&remove_deprecated_request_unit_ix::id()),
                            feature_set.is_active(&remove_congestion_multiplier_from_fee_calculation::id()),
                            feature_set.is_active(&enable_request_heap_frame_ix::id()) || self.accounts_db.expected_cluster_type() != ClusterType::MainnetBeta,
                            feature_set.is_active(&add_set_tx_loaded_accounts_data_size_instruction::id()),
                            feature_set.is_active(&include_loaded_accounts_data_size_in_fee_calculation::id()),
                        )
                    } else {
                        return (Err(TransactionError::BlockhashNotFound), None);
                    };

                    let loaded_transaction = match self.load_transaction_accounts(
                        ancestors,
                        tx,
                        fee,
                        error_counters,
                        rent_collector,
                        feature_set,
                        account_overrides,
                        in_reward_interval,
                        program_accounts,
                        loaded_programs,
                        set_exempt_rent_epoch_max,
                    ) {
                        Ok(loaded_transaction) => loaded_transaction,
                        Err(e) => return (Err(e), None),
                    };

                    // Update nonce with fee-subtracted accounts
                    let nonce = if let Some(nonce) = nonce {
                        match NonceFull::from_partial(
                            nonce,
                            tx.message(),
                            &loaded_transaction.accounts,
                            &loaded_transaction.rent_debits,
                        ) {
                            Ok(nonce) => Some(nonce),
                            Err(e) => return (Err(e), None),
                        }
                    } else {
                        None
                    };

                    (Ok(loaded_transaction), nonce)
                }
                (_, (Err(e), _nonce)) => (Err(e), None),
            })
            .collect()
    }

    pub fn load_lookup_table_addresses(
        &self,
        ancestors: &Ancestors,
        address_table_lookup: &MessageAddressTableLookup,
        slot_hashes: &SlotHashes,
    ) -> std::result::Result<LoadedAddresses, AddressLookupError> {
        let table_account = self
            .accounts_db
            .load_with_fixed_root(ancestors, &address_table_lookup.account_key)
            .map(|(account, _rent)| account)
            .ok_or(AddressLookupError::LookupTableAccountNotFound)?;

        if table_account.owner() == &solana_address_lookup_table_program::id() {
            let current_slot = ancestors.max_slot();
            let lookup_table = AddressLookupTable::deserialize(table_account.data())
                .map_err(|_ix_err| AddressLookupError::InvalidAccountData)?;

            Ok(LoadedAddresses {
                writable: lookup_table.lookup(
                    current_slot,
                    &address_table_lookup.writable_indexes,
                    slot_hashes,
                )?,
                readonly: lookup_table.lookup(
                    current_slot,
                    &address_table_lookup.readonly_indexes,
                    slot_hashes,
                )?,
            })
        } else {
            Err(AddressLookupError::InvalidAccountOwner)
        }
    }

    /// Slow because lock is held for 1 operation instead of many
    /// This always returns None for zero-lamport accounts.
    fn load_slow(
        &self,
        ancestors: &Ancestors,
        pubkey: &Pubkey,
        load_hint: LoadHint,
    ) -> Option<(AccountSharedData, Slot)> {
        self.accounts_db.load(ancestors, pubkey, load_hint)
    }

    pub fn load_with_fixed_root(
        &self,
        ancestors: &Ancestors,
        pubkey: &Pubkey,
    ) -> Option<(AccountSharedData, Slot)> {
        self.load_slow(ancestors, pubkey, LoadHint::FixedMaxRoot)
    }

    pub fn load_without_fixed_root(
        &self,
        ancestors: &Ancestors,
        pubkey: &Pubkey,
    ) -> Option<(AccountSharedData, Slot)> {
        self.load_slow(ancestors, pubkey, LoadHint::Unspecified)
    }

    /// scans underlying accounts_db for this delta (slot) with a map function
    ///   from LoadedAccount to B
    /// returns only the latest/current version of B for this slot
    pub fn scan_slot<F, B>(&self, slot: Slot, func: F) -> Vec<B>
    where
        F: Fn(LoadedAccount) -> Option<B> + Send + Sync,
        B: Sync + Send + Default + std::cmp::Eq,
    {
        let scan_result = self.accounts_db.scan_account_storage(
            slot,
            |loaded_account: LoadedAccount| {
                // Cache only has one version per key, don't need to worry about versioning
                func(loaded_account)
            },
            |accum: &DashMap<Pubkey, B>, loaded_account: LoadedAccount| {
                let loaded_account_pubkey = *loaded_account.pubkey();
                if let Some(val) = func(loaded_account) {
                    accum.insert(loaded_account_pubkey, val);
                }
            },
        );

        match scan_result {
            ScanStorageResult::Cached(cached_result) => cached_result,
            ScanStorageResult::Stored(stored_result) => stored_result
                .into_iter()
                .map(|(_pubkey, val)| val)
                .collect(),
        }
    }

    pub fn load_by_program_slot(
        &self,
        slot: Slot,
        program_id: Option<&Pubkey>,
    ) -> Vec<TransactionAccount> {
        self.scan_slot(slot, |stored_account| {
            let hit = match program_id {
                None => true,
                Some(program_id) => stored_account.owner() == program_id,
            };

            if hit {
                Some((*stored_account.pubkey(), stored_account.take_account()))
            } else {
                None
            }
        })
    }

    pub fn load_largest_accounts(
        &self,
        ancestors: &Ancestors,
        bank_id: BankId,
        num: usize,
        filter_by_address: &HashSet<Pubkey>,
        filter: AccountAddressFilter,
    ) -> ScanResult<Vec<(Pubkey, u64)>> {
        if num == 0 {
            return Ok(vec![]);
        }
        let mut account_balances = BinaryHeap::new();
        self.accounts_db.scan_accounts(
            ancestors,
            bank_id,
            |option| {
                if let Some((pubkey, account, _slot)) = option {
                    if account.lamports() == 0 {
                        return;
                    }
                    let contains_address = filter_by_address.contains(pubkey);
                    let collect = match filter {
                        AccountAddressFilter::Exclude => !contains_address,
                        AccountAddressFilter::Include => contains_address,
                    };
                    if !collect {
                        return;
                    }
                    if account_balances.len() == num {
                        let Reverse(entry) = account_balances
                            .peek()
                            .expect("BinaryHeap::peek should succeed when len > 0");
                        if *entry >= (account.lamports(), *pubkey) {
                            return;
                        }
                        account_balances.pop();
                    }
                    account_balances.push(Reverse((account.lamports(), *pubkey)));
                }
            },
            &ScanConfig::default(),
        )?;
        Ok(account_balances
            .into_sorted_vec()
            .into_iter()
            .map(|Reverse((balance, pubkey))| (pubkey, balance))
            .collect())
    }

    /// Only called from startup or test code.
    #[must_use]
    pub fn verify_accounts_hash_and_lamports(
        &self,
        slot: Slot,
        total_lamports: u64,
        base: Option<(Slot, /*capitalization*/ u64)>,
        config: VerifyAccountsHashAndLamportsConfig,
    ) -> bool {
        if let Err(err) =
            self.accounts_db
                .verify_accounts_hash_and_lamports(slot, total_lamports, base, config)
        {
            warn!("verify_accounts_hash failed: {err:?}, slot: {slot}");
            false
        } else {
            true
        }
    }

    pub fn is_loadable(lamports: u64) -> bool {
        // Don't ever load zero lamport accounts into runtime because
        // the existence of zero-lamport accounts are never deterministic!!
        lamports > 0
    }

    fn load_while_filtering<F: Fn(&AccountSharedData) -> bool>(
        collector: &mut Vec<TransactionAccount>,
        some_account_tuple: Option<(&Pubkey, AccountSharedData, Slot)>,
        filter: F,
    ) {
        if let Some(mapped_account_tuple) = some_account_tuple
            .filter(|(_, account, _)| Self::is_loadable(account.lamports()) && filter(account))
            .map(|(pubkey, account, _slot)| (*pubkey, account))
        {
            collector.push(mapped_account_tuple)
        }
    }

    fn load_with_slot(
        collector: &mut Vec<PubkeyAccountSlot>,
        some_account_tuple: Option<(&Pubkey, AccountSharedData, Slot)>,
    ) {
        if let Some(mapped_account_tuple) = some_account_tuple
            .filter(|(_, account, _)| Self::is_loadable(account.lamports()))
            .map(|(pubkey, account, slot)| (*pubkey, account, slot))
        {
            collector.push(mapped_account_tuple)
        }
    }

    pub fn load_by_program(
        &self,
        ancestors: &Ancestors,
        bank_id: BankId,
        program_id: &Pubkey,
        config: &ScanConfig,
    ) -> ScanResult<Vec<TransactionAccount>> {
        let mut collector = Vec::new();
        self.accounts_db
            .scan_accounts(
                ancestors,
                bank_id,
                |some_account_tuple| {
                    Self::load_while_filtering(&mut collector, some_account_tuple, |account| {
                        account.owner() == program_id
                    })
                },
                config,
            )
            .map(|_| collector)
    }

    pub fn load_by_program_with_filter<F: Fn(&AccountSharedData) -> bool>(
        &self,
        ancestors: &Ancestors,
        bank_id: BankId,
        program_id: &Pubkey,
        filter: F,
        config: &ScanConfig,
    ) -> ScanResult<Vec<TransactionAccount>> {
        let mut collector = Vec::new();
        self.accounts_db
            .scan_accounts(
                ancestors,
                bank_id,
                |some_account_tuple| {
                    Self::load_while_filtering(&mut collector, some_account_tuple, |account| {
                        account.owner() == program_id && filter(account)
                    })
                },
                config,
            )
            .map(|_| collector)
    }

    fn calc_scan_result_size(account: &AccountSharedData) -> usize {
        account.data().len()
            + std::mem::size_of::<AccountSharedData>()
            + std::mem::size_of::<Pubkey>()
    }

    /// Accumulate size of (pubkey + account) into sum.
    /// Return true iff sum > 'byte_limit_for_scan'
    fn accumulate_and_check_scan_result_size(
        sum: &AtomicUsize,
        account: &AccountSharedData,
        byte_limit_for_scan: &Option<usize>,
    ) -> bool {
        if let Some(byte_limit_for_scan) = byte_limit_for_scan.as_ref() {
            let added = Self::calc_scan_result_size(account);
            sum.fetch_add(added, Ordering::Relaxed)
                .saturating_add(added)
                > *byte_limit_for_scan
        } else {
            false
        }
    }

    fn maybe_abort_scan(
        result: ScanResult<Vec<TransactionAccount>>,
        config: &ScanConfig,
    ) -> ScanResult<Vec<TransactionAccount>> {
        if config.is_aborted() {
            ScanResult::Err(ScanError::Aborted(
                "The accumulated scan results exceeded the limit".to_string(),
            ))
        } else {
            result
        }
    }

    pub fn load_by_index_key_with_filter<F: Fn(&AccountSharedData) -> bool>(
        &self,
        ancestors: &Ancestors,
        bank_id: BankId,
        index_key: &IndexKey,
        filter: F,
        config: &ScanConfig,
        byte_limit_for_scan: Option<usize>,
    ) -> ScanResult<Vec<TransactionAccount>> {
        let sum = AtomicUsize::default();
        let config = config.recreate_with_abort();
        let mut collector = Vec::new();
        let result = self
            .accounts_db
            .index_scan_accounts(
                ancestors,
                bank_id,
                *index_key,
                |some_account_tuple| {
                    Self::load_while_filtering(&mut collector, some_account_tuple, |account| {
                        let use_account = filter(account);
                        if use_account
                            && Self::accumulate_and_check_scan_result_size(
                                &sum,
                                account,
                                &byte_limit_for_scan,
                            )
                        {
                            // total size of results exceeds size limit, so abort scan
                            config.abort();
                        }
                        use_account
                    });
                },
                &config,
            )
            .map(|_| collector);
        Self::maybe_abort_scan(result, &config)
    }

    pub fn account_indexes_include_key(&self, key: &Pubkey) -> bool {
        self.accounts_db.account_indexes.include_key(key)
    }

    pub fn load_all(
        &self,
        ancestors: &Ancestors,
        bank_id: BankId,
    ) -> ScanResult<Vec<PubkeyAccountSlot>> {
        let mut collector = Vec::new();
        self.accounts_db
            .scan_accounts(
                ancestors,
                bank_id,
                |some_account_tuple| {
                    if let Some((pubkey, account, slot)) = some_account_tuple
                        .filter(|(_, account, _)| Self::is_loadable(account.lamports()))
                    {
                        collector.push((*pubkey, account, slot))
                    }
                },
                &ScanConfig::default(),
            )
            .map(|_| collector)
    }

    pub fn scan_all<F>(
        &self,
        ancestors: &Ancestors,
        bank_id: BankId,
        scan_func: F,
    ) -> ScanResult<()>
    where
        F: FnMut(Option<(&Pubkey, AccountSharedData, Slot)>),
    {
        self.accounts_db
            .scan_accounts(ancestors, bank_id, scan_func, &ScanConfig::default())
    }

    pub fn hold_range_in_memory<R>(
        &self,
        range: &R,
        start_holding: bool,
        thread_pool: &rayon::ThreadPool,
    ) where
        R: RangeBounds<Pubkey> + std::fmt::Debug + Sync,
    {
        self.accounts_db
            .accounts_index
            .hold_range_in_memory(range, start_holding, thread_pool)
    }

    pub fn load_to_collect_rent_eagerly<R: RangeBounds<Pubkey> + std::fmt::Debug>(
        &self,
        ancestors: &Ancestors,
        range: R,
    ) -> Vec<PubkeyAccountSlot> {
        let mut collector = Vec::new();
        self.accounts_db.range_scan_accounts(
            "", // disable logging of this. We now parallelize it and this results in multiple parallel logs
            ancestors,
            range,
            &ScanConfig::new(true),
            |option| Self::load_with_slot(&mut collector, option),
        );
        collector
    }

    /// Slow because lock is held for 1 operation instead of many.
    /// WARNING: This noncached version is only to be used for tests/benchmarking
    /// as bypassing the cache in general is not supported
    pub fn store_slow_uncached(&self, slot: Slot, pubkey: &Pubkey, account: &AccountSharedData) {
        self.accounts_db.store_uncached(slot, &[(pubkey, account)]);
    }

    fn lock_account(
        &self,
        account_locks: &mut AccountLocks,
        writable_keys: Vec<&Pubkey>,
        readonly_keys: Vec<&Pubkey>,
    ) -> Result<()> {
        for k in writable_keys.iter() {
            if account_locks.is_locked_write(k) || account_locks.is_locked_readonly(k) {
                debug!("Writable account in use: {:?}", k);
                return Err(TransactionError::AccountInUse);
            }
        }
        for k in readonly_keys.iter() {
            if account_locks.is_locked_write(k) {
                debug!("Read-only account in use: {:?}", k);
                return Err(TransactionError::AccountInUse);
            }
        }

        for k in writable_keys {
            account_locks.write_locks.insert(*k);
        }

        for k in readonly_keys {
            if !account_locks.lock_readonly(k) {
                account_locks.insert_new_readonly(k);
            }
        }

        Ok(())
    }

    fn unlock_account(
        &self,
        account_locks: &mut AccountLocks,
        writable_keys: Vec<&Pubkey>,
        readonly_keys: Vec<&Pubkey>,
    ) {
        for k in writable_keys {
            account_locks.unlock_write(k);
        }
        for k in readonly_keys {
            account_locks.unlock_readonly(k);
        }
    }

    /// This function will prevent multiple threads from modifying the same account state at the
    /// same time
    #[must_use]
    #[allow(clippy::needless_collect)]
    pub fn lock_accounts<'a>(
        &self,
        txs: impl Iterator<Item = &'a SanitizedTransaction>,
        tx_account_lock_limit: usize,
    ) -> Vec<Result<()>> {
        let tx_account_locks_results: Vec<Result<_>> = txs
            .map(|tx| tx.get_account_locks(tx_account_lock_limit))
            .collect();
        self.lock_accounts_inner(tx_account_locks_results)
    }

    #[must_use]
    #[allow(clippy::needless_collect)]
    pub fn lock_accounts_with_results<'a>(
        &self,
        txs: impl Iterator<Item = &'a SanitizedTransaction>,
        results: impl Iterator<Item = Result<()>>,
        tx_account_lock_limit: usize,
    ) -> Vec<Result<()>> {
        let tx_account_locks_results: Vec<Result<_>> = txs
            .zip(results)
            .map(|(tx, result)| match result {
                Ok(()) => tx.get_account_locks(tx_account_lock_limit),
                Err(err) => Err(err),
            })
            .collect();
        self.lock_accounts_inner(tx_account_locks_results)
    }

    #[must_use]
    fn lock_accounts_inner(
        &self,
        tx_account_locks_results: Vec<Result<TransactionAccountLocks>>,
    ) -> Vec<Result<()>> {
        let account_locks = &mut self.account_locks.lock().unwrap();
        tx_account_locks_results
            .into_iter()
            .map(|tx_account_locks_result| match tx_account_locks_result {
                Ok(tx_account_locks) => self.lock_account(
                    account_locks,
                    tx_account_locks.writable,
                    tx_account_locks.readonly,
                ),
                Err(err) => Err(err),
            })
            .collect()
    }

    /// Once accounts are unlocked, new transactions that modify that state can enter the pipeline
    #[allow(clippy::needless_collect)]
    pub fn unlock_accounts<'a>(
        &self,
        txs: impl Iterator<Item = &'a SanitizedTransaction>,
        results: &[Result<()>],
    ) {
        let keys: Vec<_> = txs
            .zip(results)
            .filter_map(|(tx, res)| match res {
                Err(TransactionError::AccountLoadedTwice)
                | Err(TransactionError::AccountInUse)
                | Err(TransactionError::SanitizeFailure)
                | Err(TransactionError::TooManyAccountLocks)
                | Err(TransactionError::WouldExceedMaxBlockCostLimit)
                | Err(TransactionError::WouldExceedMaxVoteCostLimit)
                | Err(TransactionError::WouldExceedMaxAccountCostLimit)
                | Err(TransactionError::WouldExceedAccountDataBlockLimit)
                | Err(TransactionError::WouldExceedAccountDataTotalLimit) => None,
                _ => Some(tx.get_account_locks_unchecked()),
            })
            .collect();
        let mut account_locks = self.account_locks.lock().unwrap();
        debug!("bank unlock accounts");
        keys.into_iter().for_each(|keys| {
            self.unlock_account(&mut account_locks, keys.writable, keys.readonly);
        });
    }

    /// Store the accounts into the DB
    /// allow(clippy) needed for various gating flags
    /// returns additional lamports used to create dummy accounts
    #[allow(clippy::too_many_arguments)]
    #[must_use]
    pub(crate) fn store_cached(
        &self,
        slot: Slot,
        txs: &[SanitizedTransaction],
        res: &[TransactionExecutionResult],
        loaded: &mut [TransactionLoadResult],
        rent_collector: &RentCollector,
        durable_nonce: &DurableNonce,
        lamports_per_signature: u64,
        include_slot_in_hash: IncludeSlotInHash,
    ) -> Option<u64> {
        let (accounts_to_store, transactions) = self.collect_accounts_to_store(
            txs,
            res,
            loaded,
            rent_collector,
            durable_nonce,
            lamports_per_signature,
        );
        let mut additional_lamports_result = None;
        let create_dummy_accounts = true;
        let mut pks = Vec::default();
        if create_dummy_accounts {
            let mut additional_lamports = 0;
            let (_, us) = measure_us!({
                for i in 0..accounts_to_store.len() {
                    let mut src_account = AccountSharedData::default();
                    src_account.set_lamports(1_000_000_000);
                    let mut pk = accounts_to_store[i].0.clone();
<<<<<<< HEAD
                    const NUM_DUPLICATES: usize = 100;
=======
                    const NUM_DUPLICATES: usize = 10;
>>>>>>> a6e98ef2
                    for _duplicates in 0..NUM_DUPLICATES {
                        // only add this if it doesn't already exist in the index
                        let mut hasher = Hasher::default();
                        hasher.hash(pk.as_ref());
                        hasher.hash(&slot.to_be_bytes());
                        pk = Pubkey::from(hasher.result().to_bytes());
                        pks.push((pk, src_account.clone()));
                    }
                }

                // only add pubkeys which don't exist yet.
                // if it already exists, then cap changes will not be right
                pks.retain(|(k, acct)| {
                    let mut retain = true;
                    self.accounts_db.accounts_index.scan(
                        std::iter::once(k),
                        |_pk, slot_ref, _entry| {
                            retain = slot_ref.is_none();
                            if retain {
                                additional_lamports += acct.lamports();
                            }
                            crate::accounts_index::AccountsIndexScanResult::OnlyKeepInMemoryIfDirty
                        },
                        None,
                        false,
                    );
                    retain
                });
            });
            //log::error!("adding {} dummy accounts, took: {}us, slot: {slot}", pks.len(), us);
            datapoint_info!(
                "dummy_accounts",
                ("count", pks.len(), i64),
                ("total_us", us, i64),
            );
            
            let additional = pks
                .iter()
                .map(|(k, account)| (k, account))
                .collect::<Vec<_>>();
            self.accounts_db
                .store_cached((slot, &additional[..], include_slot_in_hash), None);

            additional_lamports_result = Some(additional_lamports);
        }
        self.accounts_db.store_cached(
            (slot, &accounts_to_store[..], include_slot_in_hash),
            Some(&transactions),
        );
        additional_lamports_result
    }

    pub fn store_accounts_cached<'a, T: ReadableAccount + Sync + ZeroLamport + 'a>(
        &self,
        accounts: impl StorableAccounts<'a, T>,
    ) {
        self.accounts_db.store_cached(accounts, None)
    }

    /// Add a slot to root.  Root slots cannot be purged
    pub fn add_root(&self, slot: Slot) -> AccountsAddRootTiming {
        self.accounts_db.add_root(slot)
    }

    #[allow(clippy::too_many_arguments)]
    fn collect_accounts_to_store<'a>(
        &self,
        txs: &'a [SanitizedTransaction],
        execution_results: &'a [TransactionExecutionResult],
        load_results: &'a mut [TransactionLoadResult],
        _rent_collector: &RentCollector,
        durable_nonce: &DurableNonce,
        lamports_per_signature: u64,
    ) -> (
        Vec<(&'a Pubkey, &'a AccountSharedData)>,
        Vec<Option<&'a SanitizedTransaction>>,
    ) {
        let mut accounts = Vec::with_capacity(load_results.len());
        let mut transactions = Vec::with_capacity(load_results.len());
        for (i, ((tx_load_result, nonce), tx)) in load_results.iter_mut().zip(txs).enumerate() {
            if tx_load_result.is_err() {
                // Don't store any accounts if tx failed to load
                continue;
            }

            let execution_status = match &execution_results[i] {
                TransactionExecutionResult::Executed { details, .. } => &details.status,
                // Don't store any accounts if tx wasn't executed
                TransactionExecutionResult::NotExecuted(_) => continue,
            };

            let maybe_nonce = match (execution_status, &*nonce) {
                (Ok(_), _) => None, // Success, don't do any additional nonce processing
                (Err(_), Some(nonce)) => {
                    Some((nonce, true /* rollback */))
                }
                (Err(_), None) => {
                    // Fees for failed transactions which don't use durable nonces are
                    // deducted in Bank::filter_program_errors_and_collect_fee
                    continue;
                }
            };

            let message = tx.message();
            let loaded_transaction = tx_load_result.as_mut().unwrap();
            let mut fee_payer_index = None;
            for (i, (address, account)) in (0..message.account_keys().len())
                .zip(loaded_transaction.accounts.iter_mut())
                .filter(|(i, _)| message.is_non_loader_key(*i))
            {
                if fee_payer_index.is_none() {
                    fee_payer_index = Some(i);
                }
                let is_fee_payer = Some(i) == fee_payer_index;
                if message.is_writable(i) {
                    let is_nonce_account = prepare_if_nonce_account(
                        address,
                        account,
                        execution_status,
                        is_fee_payer,
                        maybe_nonce,
                        durable_nonce,
                        lamports_per_signature,
                    );

                    if execution_status.is_ok() || is_nonce_account || is_fee_payer {
                        // Add to the accounts to store
                        accounts.push((&*address, &*account));
                        transactions.push(Some(tx));
                    }
                }
            }
        }
        (accounts, transactions)
    }
}

fn prepare_if_nonce_account(
    address: &Pubkey,
    account: &mut AccountSharedData,
    execution_result: &Result<()>,
    is_fee_payer: bool,
    maybe_nonce: Option<(&NonceFull, bool)>,
    &durable_nonce: &DurableNonce,
    lamports_per_signature: u64,
) -> bool {
    if let Some((nonce, rollback)) = maybe_nonce {
        if address == nonce.address() {
            if rollback {
                // The transaction failed which would normally drop the account
                // processing changes, since this account is now being included
                // in the accounts written back to the db, roll it back to
                // pre-processing state.
                *account = nonce.account().clone();
            }

            // Advance the stored blockhash to prevent fee theft by someone
            // replaying nonce transactions that have failed with an
            // `InstructionError`.
            //
            // Since we know we are dealing with a valid nonce account,
            // unwrap is safe here
            let nonce_versions = StateMut::<NonceVersions>::state(nonce.account()).unwrap();
            if let NonceState::Initialized(ref data) = nonce_versions.state() {
                let nonce_state = NonceState::new_initialized(
                    &data.authority,
                    durable_nonce,
                    lamports_per_signature,
                );
                let nonce_versions = NonceVersions::new(nonce_state);
                account.set_state(&nonce_versions).unwrap();
            }
            true
        } else {
            if execution_result.is_err() && is_fee_payer {
                if let Some(fee_payer_account) = nonce.fee_payer_account() {
                    // Instruction error and fee-payer for this nonce tx is not
                    // the nonce account itself, rollback the fee payer to the
                    // fee-paid original state.
                    *account = fee_payer_account.clone();
                }
            }

            false
        }
    } else {
        false
    }
}

#[cfg(test)]
mod tests {
    use {
        super::*,
        crate::{
            bank::{DurableNonceFee, TransactionExecutionDetails},
            rent_collector::RentCollector,
        },
        assert_matches::assert_matches,
        solana_address_lookup_table_program::state::LookupTableMeta,
        solana_program_runtime::prioritization_fee::{
            PrioritizationFeeDetails, PrioritizationFeeType,
        },
        solana_sdk::{
            account::{AccountSharedData, WritableAccount},
            bpf_loader_upgradeable::UpgradeableLoaderState,
            compute_budget::ComputeBudgetInstruction,
            epoch_schedule::EpochSchedule,
            genesis_config::ClusterType,
            hash::Hash,
            instruction::{CompiledInstruction, InstructionError},
            message::{Message, MessageHeader},
            nonce, nonce_account,
            rent::Rent,
            signature::{keypair_from_seed, signers::Signers, Keypair, Signer},
            system_instruction, system_program,
            transaction::{Transaction, MAX_TX_ACCOUNT_LOCKS},
        },
        std::{
            borrow::Cow,
            cell::RefCell,
            convert::TryFrom,
            rc::Rc,
            sync::atomic::{AtomicBool, AtomicU64, Ordering},
            thread, time,
        },
    };

    fn new_sanitized_tx<T: Signers>(
        from_keypairs: &T,
        message: Message,
        recent_blockhash: Hash,
    ) -> SanitizedTransaction {
        SanitizedTransaction::from_transaction_for_tests(Transaction::new(
            from_keypairs,
            message,
            recent_blockhash,
        ))
    }

    fn new_execution_result(
        status: Result<()>,
        nonce: Option<&NonceFull>,
    ) -> TransactionExecutionResult {
        TransactionExecutionResult::Executed {
            details: TransactionExecutionDetails {
                status,
                log_messages: None,
                inner_instructions: None,
                durable_nonce_fee: nonce.map(DurableNonceFee::from),
                return_data: None,
                executed_units: 0,
                accounts_data_len_delta: 0,
            },
            programs_modified_by_tx: Rc::new(RefCell::new(LoadedProgramsForTxBatch::default())),
            programs_updated_only_for_global_cache: Rc::new(RefCell::new(
                LoadedProgramsForTxBatch::default(),
            )),
        }
    }

    fn load_accounts_with_fee_and_rent(
        tx: Transaction,
        ka: &[TransactionAccount],
        lamports_per_signature: u64,
        rent_collector: &RentCollector,
        error_counters: &mut TransactionErrorMetrics,
        feature_set: &FeatureSet,
        fee_structure: &FeeStructure,
    ) -> Vec<TransactionLoadResult> {
        let mut hash_queue = BlockhashQueue::new(100);
        hash_queue.register_hash(&tx.message().recent_blockhash, lamports_per_signature);
        let accounts = Accounts::new_with_config_for_tests(
            Vec::new(),
            &ClusterType::Development,
            AccountSecondaryIndexes::default(),
            AccountShrinkThreshold::default(),
        );
        for ka in ka.iter() {
            accounts.store_for_tests(0, &ka.0, &ka.1);
        }

        let ancestors = vec![(0, 0)].into_iter().collect();
        let sanitized_tx = SanitizedTransaction::from_transaction_for_tests(tx);
        accounts.load_accounts(
            &ancestors,
            &[sanitized_tx],
            vec![(Ok(()), None)],
            &hash_queue,
            error_counters,
            rent_collector,
            feature_set,
            fee_structure,
            None,
            false,
            &HashMap::new(),
            &LoadedProgramsForTxBatch::default(),
        )
    }

    /// get a feature set with all features activated
    /// with the optional except of 'exclude'
    fn all_features_except(exclude: Option<&[Pubkey]>) -> FeatureSet {
        let mut features = FeatureSet::all_enabled();
        if let Some(exclude) = exclude {
            features.active.retain(|k, _v| !exclude.contains(k));
        }
        features
    }

    fn load_accounts_with_fee(
        tx: Transaction,
        ka: &[TransactionAccount],
        lamports_per_signature: u64,
        error_counters: &mut TransactionErrorMetrics,
        exclude_features: Option<&[Pubkey]>,
    ) -> Vec<TransactionLoadResult> {
        load_accounts_with_fee_and_rent(
            tx,
            ka,
            lamports_per_signature,
            &RentCollector::default(),
            error_counters,
            &all_features_except(exclude_features),
            &FeeStructure::default(),
        )
    }

    fn load_accounts(
        tx: Transaction,
        ka: &[TransactionAccount],
        error_counters: &mut TransactionErrorMetrics,
    ) -> Vec<TransactionLoadResult> {
        load_accounts_with_fee(tx, ka, 0, error_counters, None)
    }

    fn load_accounts_with_excluded_features(
        tx: Transaction,
        ka: &[TransactionAccount],
        error_counters: &mut TransactionErrorMetrics,
        exclude_features: Option<&[Pubkey]>,
    ) -> Vec<TransactionLoadResult> {
        load_accounts_with_fee(tx, ka, 0, error_counters, exclude_features)
    }

    #[test]
    fn test_hold_range_in_memory() {
        let accts = Accounts::default_for_tests();
        let range = Pubkey::from([0; 32])..=Pubkey::from([0xff; 32]);
        accts.hold_range_in_memory(&range, true, &test_thread_pool());
        accts.hold_range_in_memory(&range, false, &test_thread_pool());
        accts.hold_range_in_memory(&range, true, &test_thread_pool());
        accts.hold_range_in_memory(&range, true, &test_thread_pool());
        accts.hold_range_in_memory(&range, false, &test_thread_pool());
        accts.hold_range_in_memory(&range, false, &test_thread_pool());
    }

    #[test]
    fn test_hold_range_in_memory2() {
        let accts = Accounts::default_for_tests();
        let range = Pubkey::from([0; 32])..=Pubkey::from([0xff; 32]);
        let idx = &accts.accounts_db.accounts_index;
        let bins = idx.account_maps.len();
        // use bins * 2 to get the first half of the range within bin 0
        let bins_2 = bins * 2;
        let binner = crate::pubkey_bins::PubkeyBinCalculator24::new(bins_2);
        let range2 =
            binner.lowest_pubkey_from_bin(0, bins_2)..binner.lowest_pubkey_from_bin(1, bins_2);
        let range2_inclusive = range2.start..=range2.end;
        assert_eq!(0, idx.bin_calculator.bin_from_pubkey(&range2.start));
        assert_eq!(0, idx.bin_calculator.bin_from_pubkey(&range2.end));
        accts.hold_range_in_memory(&range, true, &test_thread_pool());
        idx.account_maps.iter().for_each(|map| {
            assert_eq!(
                map.cache_ranges_held.read().unwrap().to_vec(),
                vec![range.clone()]
            );
        });
        accts.hold_range_in_memory(&range2, true, &test_thread_pool());
        idx.account_maps.iter().enumerate().for_each(|(bin, map)| {
            let expected = if bin == 0 {
                vec![range.clone(), range2_inclusive.clone()]
            } else {
                vec![range.clone()]
            };
            assert_eq!(
                map.cache_ranges_held.read().unwrap().to_vec(),
                expected,
                "bin: {bin}"
            );
        });
        accts.hold_range_in_memory(&range, false, &test_thread_pool());
        accts.hold_range_in_memory(&range2, false, &test_thread_pool());
    }

    fn test_thread_pool() -> rayon::ThreadPool {
        crate::accounts_db::make_min_priority_thread_pool()
    }

    #[test]
    fn test_load_accounts_no_account_0_exists() {
        let accounts: Vec<TransactionAccount> = Vec::new();
        let mut error_counters = TransactionErrorMetrics::default();

        let keypair = Keypair::new();

        let instructions = vec![CompiledInstruction::new(1, &(), vec![0])];
        let tx = Transaction::new_with_compiled_instructions(
            &[&keypair],
            &[],
            Hash::default(),
            vec![native_loader::id()],
            instructions,
        );

        let loaded_accounts = load_accounts(tx, &accounts, &mut error_counters);

        assert_eq!(error_counters.account_not_found, 1);
        assert_eq!(loaded_accounts.len(), 1);
        assert_eq!(
            loaded_accounts[0],
            (Err(TransactionError::AccountNotFound), None,),
        );
    }

    #[test]
    fn test_load_accounts_unknown_program_id() {
        let mut accounts: Vec<TransactionAccount> = Vec::new();
        let mut error_counters = TransactionErrorMetrics::default();

        let keypair = Keypair::new();
        let key0 = keypair.pubkey();
        let key1 = Pubkey::from([5u8; 32]);

        let account = AccountSharedData::new(1, 0, &Pubkey::default());
        accounts.push((key0, account));

        let account = AccountSharedData::new(2, 1, &Pubkey::default());
        accounts.push((key1, account));

        let instructions = vec![CompiledInstruction::new(1, &(), vec![0])];
        let tx = Transaction::new_with_compiled_instructions(
            &[&keypair],
            &[],
            Hash::default(),
            vec![Pubkey::default()],
            instructions,
        );

        let loaded_accounts = load_accounts(tx, &accounts, &mut error_counters);

        assert_eq!(error_counters.account_not_found, 1);
        assert_eq!(loaded_accounts.len(), 1);
        assert_eq!(
            loaded_accounts[0],
            (Err(TransactionError::ProgramAccountNotFound), None,)
        );
    }

    #[test]
    fn test_load_accounts_insufficient_funds() {
        let lamports_per_signature = 5000;
        let mut accounts: Vec<TransactionAccount> = Vec::new();
        let mut error_counters = TransactionErrorMetrics::default();

        let keypair = Keypair::new();
        let key0 = keypair.pubkey();

        let account = AccountSharedData::new(1, 0, &Pubkey::default());
        accounts.push((key0, account));

        let instructions = vec![CompiledInstruction::new(1, &(), vec![0])];
        let tx = Transaction::new_with_compiled_instructions(
            &[&keypair],
            &[],
            Hash::default(),
            vec![native_loader::id()],
            instructions,
        );

        let fee = Bank::calculate_fee(
            &SanitizedMessage::try_from(tx.message().clone()).unwrap(),
            lamports_per_signature,
            &FeeStructure::default(),
            true,
            false,
            true,
            true,
            true,
            false,
        );
        assert_eq!(fee, lamports_per_signature);

        let loaded_accounts = load_accounts_with_fee(
            tx,
            &accounts,
            lamports_per_signature,
            &mut error_counters,
            None,
        );

        assert_eq!(error_counters.insufficient_funds, 1);
        assert_eq!(loaded_accounts.len(), 1);
        assert_eq!(
            loaded_accounts[0].clone(),
            (Err(TransactionError::InsufficientFundsForFee), None,),
        );
    }

    #[test]
    fn test_load_accounts_invalid_account_for_fee() {
        let mut accounts: Vec<TransactionAccount> = Vec::new();
        let mut error_counters = TransactionErrorMetrics::default();

        let keypair = Keypair::new();
        let key0 = keypair.pubkey();

        let account = AccountSharedData::new(1, 1, &solana_sdk::pubkey::new_rand()); // <-- owner is not the system program
        accounts.push((key0, account));

        let instructions = vec![CompiledInstruction::new(1, &(), vec![0])];
        let tx = Transaction::new_with_compiled_instructions(
            &[&keypair],
            &[],
            Hash::default(),
            vec![native_loader::id()],
            instructions,
        );

        let loaded_accounts = load_accounts(tx, &accounts, &mut error_counters);

        assert_eq!(error_counters.invalid_account_for_fee, 1);
        assert_eq!(loaded_accounts.len(), 1);
        assert_eq!(
            loaded_accounts[0],
            (Err(TransactionError::InvalidAccountForFee), None,),
        );
    }

    #[test]
    fn test_load_accounts_fee_payer_is_nonce() {
        let lamports_per_signature = 5000;
        let mut error_counters = TransactionErrorMetrics::default();
        let rent_collector = RentCollector::new(
            0,
            EpochSchedule::default(),
            500_000.0,
            Rent {
                lamports_per_byte_year: 42,
                ..Rent::default()
            },
        );
        let min_balance = rent_collector.rent.minimum_balance(NonceState::size());
        let nonce = Keypair::new();
        let mut accounts = vec![(
            nonce.pubkey(),
            AccountSharedData::new_data(
                min_balance + lamports_per_signature,
                &NonceVersions::new(NonceState::Initialized(nonce::state::Data::default())),
                &system_program::id(),
            )
            .unwrap(),
        )];
        let instructions = vec![CompiledInstruction::new(1, &(), vec![0])];
        let tx = Transaction::new_with_compiled_instructions(
            &[&nonce],
            &[],
            Hash::default(),
            vec![native_loader::id()],
            instructions,
        );

        // Fee leaves min_balance balance succeeds
        let loaded_accounts = load_accounts_with_fee_and_rent(
            tx.clone(),
            &accounts,
            lamports_per_signature,
            &rent_collector,
            &mut error_counters,
            &all_features_except(None),
            &FeeStructure::default(),
        );
        assert_eq!(loaded_accounts.len(), 1);
        let (load_res, _nonce) = &loaded_accounts[0];
        let loaded_transaction = load_res.as_ref().unwrap();
        assert_eq!(loaded_transaction.accounts[0].1.lamports(), min_balance);

        // Fee leaves zero balance fails
        accounts[0].1.set_lamports(lamports_per_signature);
        let loaded_accounts = load_accounts_with_fee_and_rent(
            tx.clone(),
            &accounts,
            lamports_per_signature,
            &rent_collector,
            &mut error_counters,
            &FeatureSet::all_enabled(),
            &FeeStructure::default(),
        );
        assert_eq!(loaded_accounts.len(), 1);
        let (load_res, _nonce) = &loaded_accounts[0];
        assert_eq!(*load_res, Err(TransactionError::InsufficientFundsForFee));

        // Fee leaves non-zero, but sub-min_balance balance fails
        accounts[0]
            .1
            .set_lamports(lamports_per_signature + min_balance / 2);
        let loaded_accounts = load_accounts_with_fee_and_rent(
            tx,
            &accounts,
            lamports_per_signature,
            &rent_collector,
            &mut error_counters,
            &FeatureSet::all_enabled(),
            &FeeStructure::default(),
        );
        assert_eq!(loaded_accounts.len(), 1);
        let (load_res, _nonce) = &loaded_accounts[0];
        assert_eq!(*load_res, Err(TransactionError::InsufficientFundsForFee));
    }

    #[test]
    fn test_load_accounts_no_loaders() {
        let mut accounts: Vec<TransactionAccount> = Vec::new();
        let mut error_counters = TransactionErrorMetrics::default();

        let keypair = Keypair::new();
        let key0 = keypair.pubkey();
        let key1 = Pubkey::from([5u8; 32]);

        let mut account = AccountSharedData::new(1, 0, &Pubkey::default());
        account.set_rent_epoch(1);
        accounts.push((key0, account));

        let mut account = AccountSharedData::new(2, 1, &Pubkey::default());
        account.set_rent_epoch(1);
        accounts.push((key1, account));

        let instructions = vec![CompiledInstruction::new(2, &(), vec![0, 1])];
        let tx = Transaction::new_with_compiled_instructions(
            &[&keypair],
            &[key1],
            Hash::default(),
            vec![native_loader::id()],
            instructions,
        );

        let loaded_accounts =
            load_accounts_with_excluded_features(tx, &accounts, &mut error_counters, None);

        assert_eq!(error_counters.account_not_found, 0);
        assert_eq!(loaded_accounts.len(), 1);
        match &loaded_accounts[0] {
            (Ok(loaded_transaction), _nonce) => {
                assert_eq!(loaded_transaction.accounts.len(), 3);
                assert_eq!(loaded_transaction.accounts[0].1, accounts[0].1);
                assert_eq!(loaded_transaction.program_indices.len(), 1);
                assert_eq!(loaded_transaction.program_indices[0].len(), 0);
            }
            (Err(e), _nonce) => Err(e).unwrap(),
        }
    }

    #[test]
    fn test_load_accounts_bad_owner() {
        let mut accounts: Vec<TransactionAccount> = Vec::new();
        let mut error_counters = TransactionErrorMetrics::default();

        let keypair = Keypair::new();
        let key0 = keypair.pubkey();
        let key1 = Pubkey::from([5u8; 32]);

        let account = AccountSharedData::new(1, 0, &Pubkey::default());
        accounts.push((key0, account));

        let mut account = AccountSharedData::new(40, 1, &Pubkey::default());
        account.set_executable(true);
        accounts.push((key1, account));

        let instructions = vec![CompiledInstruction::new(1, &(), vec![0])];
        let tx = Transaction::new_with_compiled_instructions(
            &[&keypair],
            &[],
            Hash::default(),
            vec![key1],
            instructions,
        );

        let loaded_accounts = load_accounts(tx, &accounts, &mut error_counters);

        assert_eq!(error_counters.account_not_found, 1);
        assert_eq!(loaded_accounts.len(), 1);
        assert_eq!(
            loaded_accounts[0],
            (Err(TransactionError::ProgramAccountNotFound), None,)
        );
    }

    #[test]
    fn test_load_accounts_not_executable() {
        let mut accounts: Vec<TransactionAccount> = Vec::new();
        let mut error_counters = TransactionErrorMetrics::default();

        let keypair = Keypair::new();
        let key0 = keypair.pubkey();
        let key1 = Pubkey::from([5u8; 32]);

        let account = AccountSharedData::new(1, 0, &Pubkey::default());
        accounts.push((key0, account));

        let account = AccountSharedData::new(40, 1, &native_loader::id());
        accounts.push((key1, account));

        let instructions = vec![CompiledInstruction::new(1, &(), vec![0])];
        let tx = Transaction::new_with_compiled_instructions(
            &[&keypair],
            &[],
            Hash::default(),
            vec![key1],
            instructions,
        );

        let loaded_accounts = load_accounts(tx, &accounts, &mut error_counters);

        assert_eq!(error_counters.invalid_program_for_execution, 1);
        assert_eq!(loaded_accounts.len(), 1);
        assert_eq!(
            loaded_accounts[0],
            (Err(TransactionError::InvalidProgramForExecution), None,)
        );
    }

    #[test]
    fn test_filter_executable_program_accounts() {
        let mut tx_accounts: Vec<TransactionAccount> = Vec::new();

        let keypair1 = Keypair::new();
        let keypair2 = Keypair::new();

        let non_program_pubkey1 = Pubkey::new_unique();
        let non_program_pubkey2 = Pubkey::new_unique();
        let program1_pubkey = Pubkey::new_unique();
        let program2_pubkey = Pubkey::new_unique();
        let account1_pubkey = Pubkey::new_unique();
        let account2_pubkey = Pubkey::new_unique();
        let account3_pubkey = Pubkey::new_unique();
        let account4_pubkey = Pubkey::new_unique();

        let account5_pubkey = Pubkey::new_unique();

        tx_accounts.push((
            non_program_pubkey1,
            AccountSharedData::new(1, 10, &account5_pubkey),
        ));
        tx_accounts.push((
            non_program_pubkey2,
            AccountSharedData::new(1, 10, &account5_pubkey),
        ));
        tx_accounts.push((
            program1_pubkey,
            AccountSharedData::new(40, 1, &account5_pubkey),
        ));
        tx_accounts.push((
            program2_pubkey,
            AccountSharedData::new(40, 1, &account5_pubkey),
        ));
        tx_accounts.push((
            account1_pubkey,
            AccountSharedData::new(1, 10, &non_program_pubkey1),
        ));
        tx_accounts.push((
            account2_pubkey,
            AccountSharedData::new(1, 10, &non_program_pubkey2),
        ));
        tx_accounts.push((
            account3_pubkey,
            AccountSharedData::new(40, 1, &program1_pubkey),
        ));
        tx_accounts.push((
            account4_pubkey,
            AccountSharedData::new(40, 1, &program2_pubkey),
        ));

        let accounts = Accounts::new_with_config_for_tests(
            Vec::new(),
            &ClusterType::Development,
            AccountSecondaryIndexes::default(),
            AccountShrinkThreshold::default(),
        );
        for tx_account in tx_accounts.iter() {
            accounts.store_for_tests(0, &tx_account.0, &tx_account.1);
        }

        let mut hash_queue = BlockhashQueue::new(100);

        let tx1 = Transaction::new_with_compiled_instructions(
            &[&keypair1],
            &[non_program_pubkey1],
            Hash::new_unique(),
            vec![account1_pubkey, account2_pubkey, account3_pubkey],
            vec![CompiledInstruction::new(1, &(), vec![0])],
        );
        hash_queue.register_hash(&tx1.message().recent_blockhash, 0);
        let sanitized_tx1 = SanitizedTransaction::from_transaction_for_tests(tx1);

        let tx2 = Transaction::new_with_compiled_instructions(
            &[&keypair2],
            &[non_program_pubkey2],
            Hash::new_unique(),
            vec![account4_pubkey, account3_pubkey, account2_pubkey],
            vec![CompiledInstruction::new(1, &(), vec![0])],
        );
        hash_queue.register_hash(&tx2.message().recent_blockhash, 0);
        let sanitized_tx2 = SanitizedTransaction::from_transaction_for_tests(tx2);

        let ancestors = vec![(0, 0)].into_iter().collect();
        let programs = accounts.filter_executable_program_accounts(
            &ancestors,
            &[sanitized_tx1, sanitized_tx2],
            &mut [(Ok(()), None), (Ok(()), None)],
            &[&program1_pubkey, &program2_pubkey],
            &hash_queue,
        );

        // The result should contain only account3_pubkey, and account4_pubkey as the program accounts
        assert_eq!(programs.len(), 2);
        assert_eq!(
            programs
                .get(&account3_pubkey)
                .expect("failed to find the program account"),
            &&program1_pubkey
        );
        assert_eq!(
            programs
                .get(&account4_pubkey)
                .expect("failed to find the program account"),
            &&program2_pubkey
        );
    }

    #[test]
    fn test_filter_executable_program_accounts_invalid_blockhash() {
        let mut tx_accounts: Vec<TransactionAccount> = Vec::new();

        let keypair1 = Keypair::new();
        let keypair2 = Keypair::new();

        let non_program_pubkey1 = Pubkey::new_unique();
        let non_program_pubkey2 = Pubkey::new_unique();
        let program1_pubkey = Pubkey::new_unique();
        let program2_pubkey = Pubkey::new_unique();
        let account1_pubkey = Pubkey::new_unique();
        let account2_pubkey = Pubkey::new_unique();
        let account3_pubkey = Pubkey::new_unique();
        let account4_pubkey = Pubkey::new_unique();

        let account5_pubkey = Pubkey::new_unique();

        tx_accounts.push((
            non_program_pubkey1,
            AccountSharedData::new(1, 10, &account5_pubkey),
        ));
        tx_accounts.push((
            non_program_pubkey2,
            AccountSharedData::new(1, 10, &account5_pubkey),
        ));
        tx_accounts.push((
            program1_pubkey,
            AccountSharedData::new(40, 1, &account5_pubkey),
        ));
        tx_accounts.push((
            program2_pubkey,
            AccountSharedData::new(40, 1, &account5_pubkey),
        ));
        tx_accounts.push((
            account1_pubkey,
            AccountSharedData::new(1, 10, &non_program_pubkey1),
        ));
        tx_accounts.push((
            account2_pubkey,
            AccountSharedData::new(1, 10, &non_program_pubkey2),
        ));
        tx_accounts.push((
            account3_pubkey,
            AccountSharedData::new(40, 1, &program1_pubkey),
        ));
        tx_accounts.push((
            account4_pubkey,
            AccountSharedData::new(40, 1, &program2_pubkey),
        ));

        let accounts = Accounts::new_with_config_for_tests(
            Vec::new(),
            &ClusterType::Development,
            AccountSecondaryIndexes::default(),
            AccountShrinkThreshold::default(),
        );
        for tx_account in tx_accounts.iter() {
            accounts.store_for_tests(0, &tx_account.0, &tx_account.1);
        }

        let mut hash_queue = BlockhashQueue::new(100);

        let tx1 = Transaction::new_with_compiled_instructions(
            &[&keypair1],
            &[non_program_pubkey1],
            Hash::new_unique(),
            vec![account1_pubkey, account2_pubkey, account3_pubkey],
            vec![CompiledInstruction::new(1, &(), vec![0])],
        );
        hash_queue.register_hash(&tx1.message().recent_blockhash, 0);
        let sanitized_tx1 = SanitizedTransaction::from_transaction_for_tests(tx1);

        let tx2 = Transaction::new_with_compiled_instructions(
            &[&keypair2],
            &[non_program_pubkey2],
            Hash::new_unique(),
            vec![account4_pubkey, account3_pubkey, account2_pubkey],
            vec![CompiledInstruction::new(1, &(), vec![0])],
        );
        // Let's not register blockhash from tx2. This should cause the tx2 to fail
        let sanitized_tx2 = SanitizedTransaction::from_transaction_for_tests(tx2);

        let ancestors = vec![(0, 0)].into_iter().collect();
        let mut lock_results = vec![(Ok(()), None), (Ok(()), None)];
        let programs = accounts.filter_executable_program_accounts(
            &ancestors,
            &[sanitized_tx1, sanitized_tx2],
            &mut lock_results,
            &[&program1_pubkey, &program2_pubkey],
            &hash_queue,
        );

        // The result should contain only account3_pubkey as the program accounts
        assert_eq!(programs.len(), 1);
        assert_eq!(
            programs
                .get(&account3_pubkey)
                .expect("failed to find the program account"),
            &&program1_pubkey
        );
        assert_eq!(lock_results[1].0, Err(TransactionError::BlockhashNotFound));
    }

    #[test]
    fn test_load_accounts_multiple_loaders() {
        let mut accounts: Vec<TransactionAccount> = Vec::new();
        let mut error_counters = TransactionErrorMetrics::default();

        let keypair = Keypair::new();
        let key0 = keypair.pubkey();
        let key1 = Pubkey::from([5u8; 32]);
        let key2 = Pubkey::from([6u8; 32]);

        let mut account = AccountSharedData::new(1, 0, &Pubkey::default());
        account.set_rent_epoch(1);
        accounts.push((key0, account));

        let mut account = AccountSharedData::new(40, 1, &Pubkey::default());
        account.set_executable(true);
        account.set_rent_epoch(1);
        account.set_owner(native_loader::id());
        accounts.push((key1, account));

        let mut account = AccountSharedData::new(41, 1, &Pubkey::default());
        account.set_executable(true);
        account.set_rent_epoch(1);
        account.set_owner(key1);
        accounts.push((key2, account));

        let instructions = vec![
            CompiledInstruction::new(1, &(), vec![0]),
            CompiledInstruction::new(2, &(), vec![0]),
        ];
        let tx = Transaction::new_with_compiled_instructions(
            &[&keypair],
            &[],
            Hash::default(),
            vec![key1, key2],
            instructions,
        );

        let loaded_accounts =
            load_accounts_with_excluded_features(tx, &accounts, &mut error_counters, None);

        assert_eq!(error_counters.account_not_found, 0);
        assert_eq!(loaded_accounts.len(), 1);
        match &loaded_accounts[0] {
            (Ok(loaded_transaction), _nonce) => {
                assert_eq!(loaded_transaction.accounts.len(), 4);
                assert_eq!(loaded_transaction.accounts[0].1, accounts[0].1);
                assert_eq!(loaded_transaction.program_indices.len(), 2);
                assert_eq!(loaded_transaction.program_indices[0].len(), 1);
                assert_eq!(loaded_transaction.program_indices[1].len(), 2);
                for program_indices in loaded_transaction.program_indices.iter() {
                    for (i, program_index) in program_indices.iter().enumerate() {
                        // +1 to skip first not loader account
                        assert_eq!(
                            loaded_transaction.accounts[*program_index as usize].0,
                            accounts[i + 1].0
                        );
                        assert_eq!(
                            loaded_transaction.accounts[*program_index as usize].1,
                            accounts[i + 1].1
                        );
                    }
                }
            }
            (Err(e), _nonce) => Err(e).unwrap(),
        }
    }

    #[test]
    fn test_load_lookup_table_addresses_account_not_found() {
        let ancestors = vec![(0, 0)].into_iter().collect();
        let accounts = Accounts::new_with_config_for_tests(
            Vec::new(),
            &ClusterType::Development,
            AccountSecondaryIndexes::default(),
            AccountShrinkThreshold::default(),
        );

        let invalid_table_key = Pubkey::new_unique();
        let address_table_lookup = MessageAddressTableLookup {
            account_key: invalid_table_key,
            writable_indexes: vec![],
            readonly_indexes: vec![],
        };

        assert_eq!(
            accounts.load_lookup_table_addresses(
                &ancestors,
                &address_table_lookup,
                &SlotHashes::default(),
            ),
            Err(AddressLookupError::LookupTableAccountNotFound),
        );
    }

    #[test]
    fn test_load_lookup_table_addresses_invalid_account_owner() {
        let ancestors = vec![(0, 0)].into_iter().collect();
        let accounts = Accounts::new_with_config_for_tests(
            Vec::new(),
            &ClusterType::Development,
            AccountSecondaryIndexes::default(),
            AccountShrinkThreshold::default(),
        );

        let invalid_table_key = Pubkey::new_unique();
        let mut invalid_table_account = AccountSharedData::default();
        invalid_table_account.set_lamports(1);
        accounts.store_slow_uncached(0, &invalid_table_key, &invalid_table_account);

        let address_table_lookup = MessageAddressTableLookup {
            account_key: invalid_table_key,
            writable_indexes: vec![],
            readonly_indexes: vec![],
        };

        assert_eq!(
            accounts.load_lookup_table_addresses(
                &ancestors,
                &address_table_lookup,
                &SlotHashes::default(),
            ),
            Err(AddressLookupError::InvalidAccountOwner),
        );
    }

    #[test]
    fn test_load_lookup_table_addresses_invalid_account_data() {
        let ancestors = vec![(0, 0)].into_iter().collect();
        let accounts = Accounts::new_with_config_for_tests(
            Vec::new(),
            &ClusterType::Development,
            AccountSecondaryIndexes::default(),
            AccountShrinkThreshold::default(),
        );

        let invalid_table_key = Pubkey::new_unique();
        let invalid_table_account =
            AccountSharedData::new(1, 0, &solana_address_lookup_table_program::id());
        accounts.store_slow_uncached(0, &invalid_table_key, &invalid_table_account);

        let address_table_lookup = MessageAddressTableLookup {
            account_key: invalid_table_key,
            writable_indexes: vec![],
            readonly_indexes: vec![],
        };

        assert_eq!(
            accounts.load_lookup_table_addresses(
                &ancestors,
                &address_table_lookup,
                &SlotHashes::default(),
            ),
            Err(AddressLookupError::InvalidAccountData),
        );
    }

    #[test]
    fn test_load_lookup_table_addresses() {
        let ancestors = vec![(1, 1), (0, 0)].into_iter().collect();
        let accounts = Accounts::new_with_config_for_tests(
            Vec::new(),
            &ClusterType::Development,
            AccountSecondaryIndexes::default(),
            AccountShrinkThreshold::default(),
        );

        let table_key = Pubkey::new_unique();
        let table_addresses = vec![Pubkey::new_unique(), Pubkey::new_unique()];
        let table_account = {
            let table_state = AddressLookupTable {
                meta: LookupTableMeta::default(),
                addresses: Cow::Owned(table_addresses.clone()),
            };
            AccountSharedData::create(
                1,
                table_state.serialize_for_tests().unwrap(),
                solana_address_lookup_table_program::id(),
                false,
                0,
            )
        };
        accounts.store_slow_uncached(0, &table_key, &table_account);

        let address_table_lookup = MessageAddressTableLookup {
            account_key: table_key,
            writable_indexes: vec![0],
            readonly_indexes: vec![1],
        };

        assert_eq!(
            accounts.load_lookup_table_addresses(
                &ancestors,
                &address_table_lookup,
                &SlotHashes::default(),
            ),
            Ok(LoadedAddresses {
                writable: vec![table_addresses[0]],
                readonly: vec![table_addresses[1]],
            }),
        );
    }

    #[test]
    fn test_load_by_program_slot() {
        let accounts = Accounts::new_with_config_for_tests(
            Vec::new(),
            &ClusterType::Development,
            AccountSecondaryIndexes::default(),
            AccountShrinkThreshold::default(),
        );

        // Load accounts owned by various programs into AccountsDb
        let pubkey0 = solana_sdk::pubkey::new_rand();
        let account0 = AccountSharedData::new(1, 0, &Pubkey::from([2; 32]));
        accounts.store_slow_uncached(0, &pubkey0, &account0);
        let pubkey1 = solana_sdk::pubkey::new_rand();
        let account1 = AccountSharedData::new(1, 0, &Pubkey::from([2; 32]));
        accounts.store_slow_uncached(0, &pubkey1, &account1);
        let pubkey2 = solana_sdk::pubkey::new_rand();
        let account2 = AccountSharedData::new(1, 0, &Pubkey::from([3; 32]));
        accounts.store_slow_uncached(0, &pubkey2, &account2);

        let loaded = accounts.load_by_program_slot(0, Some(&Pubkey::from([2; 32])));
        assert_eq!(loaded.len(), 2);
        let loaded = accounts.load_by_program_slot(0, Some(&Pubkey::from([3; 32])));
        assert_eq!(loaded, vec![(pubkey2, account2)]);
        let loaded = accounts.load_by_program_slot(0, Some(&Pubkey::from([4; 32])));
        assert_eq!(loaded, vec![]);
    }

    #[test]
    fn test_load_accounts_executable_with_write_lock() {
        let mut accounts: Vec<TransactionAccount> = Vec::new();
        let mut error_counters = TransactionErrorMetrics::default();

        let keypair = Keypair::new();
        let key0 = keypair.pubkey();
        let key1 = Pubkey::from([5u8; 32]);
        let key2 = Pubkey::from([6u8; 32]);

        let mut account = AccountSharedData::new(1, 0, &Pubkey::default());
        account.set_rent_epoch(1);
        accounts.push((key0, account));

        let mut account = AccountSharedData::new(40, 1, &native_loader::id());
        account.set_executable(true);
        account.set_rent_epoch(1);
        accounts.push((key1, account));

        let mut account = AccountSharedData::new(40, 1, &native_loader::id());
        account.set_executable(true);
        account.set_rent_epoch(1);
        accounts.push((key2, account));

        let instructions = vec![CompiledInstruction::new(2, &(), vec![0, 1])];
        let mut message = Message::new_with_compiled_instructions(
            1,
            0,
            1, // only one executable marked as readonly
            vec![key0, key1, key2],
            Hash::default(),
            instructions,
        );
        let tx = Transaction::new(&[&keypair], message.clone(), Hash::default());
        let loaded_accounts =
            load_accounts_with_excluded_features(tx, &accounts, &mut error_counters, None);

        assert_eq!(error_counters.invalid_writable_account, 1);
        assert_eq!(loaded_accounts.len(), 1);
        assert_eq!(
            loaded_accounts[0],
            (Err(TransactionError::InvalidWritableAccount), None)
        );

        // Mark executables as readonly
        message.account_keys = vec![key0, key1, key2]; // revert key change
        message.header.num_readonly_unsigned_accounts = 2; // mark both executables as readonly
        let tx = Transaction::new(&[&keypair], message, Hash::default());
        let loaded_accounts =
            load_accounts_with_excluded_features(tx, &accounts, &mut error_counters, None);

        assert_eq!(error_counters.invalid_writable_account, 1);
        assert_eq!(loaded_accounts.len(), 1);
        let result = loaded_accounts[0].0.as_ref().unwrap();
        assert_eq!(result.accounts[..2], accounts[..2]);
        assert_eq!(
            result.accounts[result.program_indices[0][0] as usize],
            accounts[2]
        );
    }

    #[test]
    fn test_load_accounts_upgradeable_with_write_lock() {
        let mut accounts: Vec<TransactionAccount> = Vec::new();
        let mut error_counters = TransactionErrorMetrics::default();

        let keypair = Keypair::new();
        let key0 = keypair.pubkey();
        let key1 = Pubkey::from([5u8; 32]);
        let key2 = Pubkey::from([6u8; 32]);
        let programdata_key1 = Pubkey::from([7u8; 32]);
        let programdata_key2 = Pubkey::from([8u8; 32]);

        let mut account = AccountSharedData::new(1, 0, &Pubkey::default());
        account.set_rent_epoch(1);
        accounts.push((key0, account));

        let program_data = UpgradeableLoaderState::ProgramData {
            slot: 42,
            upgrade_authority_address: None,
        };

        let program = UpgradeableLoaderState::Program {
            programdata_address: programdata_key1,
        };
        let mut account =
            AccountSharedData::new_data(40, &program, &bpf_loader_upgradeable::id()).unwrap();
        account.set_executable(true);
        account.set_rent_epoch(1);
        accounts.push((key1, account));
        let mut account =
            AccountSharedData::new_data(40, &program_data, &bpf_loader_upgradeable::id()).unwrap();
        account.set_rent_epoch(1);
        accounts.push((programdata_key1, account));

        let program = UpgradeableLoaderState::Program {
            programdata_address: programdata_key2,
        };
        let mut account =
            AccountSharedData::new_data(40, &program, &bpf_loader_upgradeable::id()).unwrap();
        account.set_executable(true);
        account.set_rent_epoch(1);
        accounts.push((key2, account));
        let mut account =
            AccountSharedData::new_data(40, &program_data, &bpf_loader_upgradeable::id()).unwrap();
        account.set_rent_epoch(1);
        accounts.push((programdata_key2, account));

        let mut account = AccountSharedData::new(40, 1, &native_loader::id()); // create mock bpf_loader_upgradeable
        account.set_executable(true);
        account.set_rent_epoch(1);
        accounts.push((bpf_loader_upgradeable::id(), account));

        let instructions = vec![CompiledInstruction::new(2, &(), vec![0, 1])];
        let mut message = Message::new_with_compiled_instructions(
            1,
            0,
            1, // only one executable marked as readonly
            vec![key0, key1, key2],
            Hash::default(),
            instructions,
        );
        let tx = Transaction::new(&[&keypair], message.clone(), Hash::default());
        let loaded_accounts = load_accounts_with_excluded_features(
            tx.clone(),
            &accounts,
            &mut error_counters,
            Some(&[simplify_writable_program_account_check::id()]),
        );

        assert_eq!(error_counters.invalid_writable_account, 1);
        assert_eq!(loaded_accounts.len(), 1);
        assert_eq!(
            loaded_accounts[0],
            (Err(TransactionError::InvalidWritableAccount), None)
        );

        // Solution 0: Include feature simplify_writable_program_account_check
        let loaded_accounts =
            load_accounts_with_excluded_features(tx, &accounts, &mut error_counters, None);

        assert_eq!(error_counters.invalid_writable_account, 1);
        assert_eq!(loaded_accounts.len(), 1);

        // Solution 1: include bpf_loader_upgradeable account
        message.account_keys = vec![key0, key1, bpf_loader_upgradeable::id()];
        let tx = Transaction::new(&[&keypair], message.clone(), Hash::default());
        let loaded_accounts = load_accounts_with_excluded_features(
            tx,
            &accounts,
            &mut error_counters,
            Some(&[simplify_writable_program_account_check::id()]),
        );

        assert_eq!(error_counters.invalid_writable_account, 1);
        assert_eq!(loaded_accounts.len(), 1);
        let result = loaded_accounts[0].0.as_ref().unwrap();
        assert_eq!(result.accounts[..2], accounts[..2]);
        assert_eq!(
            result.accounts[result.program_indices[0][0] as usize],
            accounts[5]
        );

        // Solution 2: mark programdata as readonly
        message.account_keys = vec![key0, key1, key2]; // revert key change
        message.header.num_readonly_unsigned_accounts = 2; // mark both executables as readonly
        let tx = Transaction::new(&[&keypair], message, Hash::default());
        let loaded_accounts = load_accounts_with_excluded_features(
            tx,
            &accounts,
            &mut error_counters,
            Some(&[simplify_writable_program_account_check::id()]),
        );

        assert_eq!(error_counters.invalid_writable_account, 1);
        assert_eq!(loaded_accounts.len(), 1);
        let result = loaded_accounts[0].0.as_ref().unwrap();
        assert_eq!(result.accounts[..2], accounts[..2]);
        assert_eq!(
            result.accounts[result.program_indices[0][0] as usize],
            accounts[5]
        );
        assert_eq!(
            result.accounts[result.program_indices[0][1] as usize],
            accounts[3]
        );
    }

    #[test]
    fn test_load_accounts_programdata_with_write_lock() {
        let mut accounts: Vec<TransactionAccount> = Vec::new();
        let mut error_counters = TransactionErrorMetrics::default();

        let keypair = Keypair::new();
        let key0 = keypair.pubkey();
        let key1 = Pubkey::from([5u8; 32]);
        let key2 = Pubkey::from([6u8; 32]);

        let mut account = AccountSharedData::new(1, 0, &Pubkey::default());
        account.set_rent_epoch(1);
        accounts.push((key0, account));

        let program_data = UpgradeableLoaderState::ProgramData {
            slot: 42,
            upgrade_authority_address: None,
        };
        let mut account =
            AccountSharedData::new_data(40, &program_data, &bpf_loader_upgradeable::id()).unwrap();
        account.set_rent_epoch(1);
        accounts.push((key1, account));

        let mut account = AccountSharedData::new(40, 1, &native_loader::id());
        account.set_executable(true);
        account.set_rent_epoch(1);
        accounts.push((key2, account));

        let instructions = vec![CompiledInstruction::new(2, &(), vec![0, 1])];
        let mut message = Message::new_with_compiled_instructions(
            1,
            0,
            1, // only the program marked as readonly
            vec![key0, key1, key2],
            Hash::default(),
            instructions,
        );
        let tx = Transaction::new(&[&keypair], message.clone(), Hash::default());
        let loaded_accounts = load_accounts_with_excluded_features(
            tx.clone(),
            &accounts,
            &mut error_counters,
            Some(&[simplify_writable_program_account_check::id()]),
        );

        assert_eq!(error_counters.invalid_writable_account, 1);
        assert_eq!(loaded_accounts.len(), 1);
        assert_eq!(
            loaded_accounts[0],
            (Err(TransactionError::InvalidWritableAccount), None)
        );

        // Solution 0: Include feature simplify_writable_program_account_check
        let loaded_accounts =
            load_accounts_with_excluded_features(tx, &accounts, &mut error_counters, None);

        assert_eq!(error_counters.invalid_writable_account, 1);
        assert_eq!(loaded_accounts.len(), 1);

        // Solution 1: include bpf_loader_upgradeable account
        let mut account = AccountSharedData::new(40, 1, &native_loader::id()); // create mock bpf_loader_upgradeable
        account.set_executable(true);
        account.set_rent_epoch(1);
        let accounts_with_upgradeable_loader = vec![
            accounts[0].clone(),
            accounts[1].clone(),
            (bpf_loader_upgradeable::id(), account),
        ];
        message.account_keys = vec![key0, key1, bpf_loader_upgradeable::id()];
        let tx = Transaction::new(&[&keypair], message.clone(), Hash::default());
        let loaded_accounts = load_accounts_with_excluded_features(
            tx,
            &accounts_with_upgradeable_loader,
            &mut error_counters,
            Some(&[simplify_writable_program_account_check::id()]),
        );

        assert_eq!(error_counters.invalid_writable_account, 1);
        assert_eq!(loaded_accounts.len(), 1);
        let result = loaded_accounts[0].0.as_ref().unwrap();
        assert_eq!(result.accounts[..2], accounts_with_upgradeable_loader[..2]);
        assert_eq!(
            result.accounts[result.program_indices[0][0] as usize],
            accounts_with_upgradeable_loader[2]
        );

        // Solution 2: mark programdata as readonly
        message.account_keys = vec![key0, key1, key2]; // revert key change
        message.header.num_readonly_unsigned_accounts = 2; // extend readonly set to include programdata
        let tx = Transaction::new(&[&keypair], message, Hash::default());
        let loaded_accounts = load_accounts_with_excluded_features(
            tx,
            &accounts,
            &mut error_counters,
            Some(&[simplify_writable_program_account_check::id()]),
        );

        assert_eq!(error_counters.invalid_writable_account, 1);
        assert_eq!(loaded_accounts.len(), 1);
        let result = loaded_accounts[0].0.as_ref().unwrap();
        assert_eq!(result.accounts[..2], accounts[..2]);
        assert_eq!(
            result.accounts[result.program_indices[0][0] as usize],
            accounts[2]
        );
    }

    #[test]
    fn test_accounts_empty_bank_hash_stats() {
        let accounts = Accounts::new_with_config_for_tests(
            Vec::new(),
            &ClusterType::Development,
            AccountSecondaryIndexes::default(),
            AccountShrinkThreshold::default(),
        );
        assert!(accounts.accounts_db.get_bank_hash_stats(0).is_some());
        assert!(accounts.accounts_db.get_bank_hash_stats(1).is_none());
    }

    #[test]
    fn test_lock_accounts_with_duplicates() {
        let accounts = Accounts::new_with_config_for_tests(
            Vec::new(),
            &ClusterType::Development,
            AccountSecondaryIndexes::default(),
            AccountShrinkThreshold::default(),
        );

        let keypair = Keypair::new();
        let message = Message {
            header: MessageHeader {
                num_required_signatures: 1,
                ..MessageHeader::default()
            },
            account_keys: vec![keypair.pubkey(), keypair.pubkey()],
            ..Message::default()
        };

        let tx = new_sanitized_tx(&[&keypair], message, Hash::default());
        let results = accounts.lock_accounts([tx].iter(), MAX_TX_ACCOUNT_LOCKS);
        assert_eq!(results[0], Err(TransactionError::AccountLoadedTwice));
    }

    #[test]
    fn test_lock_accounts_with_too_many_accounts() {
        let accounts = Accounts::new_with_config_for_tests(
            Vec::new(),
            &ClusterType::Development,
            AccountSecondaryIndexes::default(),
            AccountShrinkThreshold::default(),
        );

        let keypair = Keypair::new();

        // Allow up to MAX_TX_ACCOUNT_LOCKS
        {
            let num_account_keys = MAX_TX_ACCOUNT_LOCKS;
            let mut account_keys: Vec<_> = (0..num_account_keys)
                .map(|_| Pubkey::new_unique())
                .collect();
            account_keys[0] = keypair.pubkey();
            let message = Message {
                header: MessageHeader {
                    num_required_signatures: 1,
                    ..MessageHeader::default()
                },
                account_keys,
                ..Message::default()
            };

            let txs = vec![new_sanitized_tx(&[&keypair], message, Hash::default())];
            let results = accounts.lock_accounts(txs.iter(), MAX_TX_ACCOUNT_LOCKS);
            assert_eq!(results[0], Ok(()));
            accounts.unlock_accounts(txs.iter(), &results);
        }

        // Disallow over MAX_TX_ACCOUNT_LOCKS
        {
            let num_account_keys = MAX_TX_ACCOUNT_LOCKS + 1;
            let mut account_keys: Vec<_> = (0..num_account_keys)
                .map(|_| Pubkey::new_unique())
                .collect();
            account_keys[0] = keypair.pubkey();
            let message = Message {
                header: MessageHeader {
                    num_required_signatures: 1,
                    ..MessageHeader::default()
                },
                account_keys,
                ..Message::default()
            };

            let txs = vec![new_sanitized_tx(&[&keypair], message, Hash::default())];
            let results = accounts.lock_accounts(txs.iter(), MAX_TX_ACCOUNT_LOCKS);
            assert_eq!(results[0], Err(TransactionError::TooManyAccountLocks));
        }
    }

    #[test]
    fn test_accounts_locks() {
        let keypair0 = Keypair::new();
        let keypair1 = Keypair::new();
        let keypair2 = Keypair::new();
        let keypair3 = Keypair::new();

        let account0 = AccountSharedData::new(1, 0, &Pubkey::default());
        let account1 = AccountSharedData::new(2, 0, &Pubkey::default());
        let account2 = AccountSharedData::new(3, 0, &Pubkey::default());
        let account3 = AccountSharedData::new(4, 0, &Pubkey::default());

        let accounts = Accounts::new_with_config_for_tests(
            Vec::new(),
            &ClusterType::Development,
            AccountSecondaryIndexes::default(),
            AccountShrinkThreshold::default(),
        );
        accounts.store_for_tests(0, &keypair0.pubkey(), &account0);
        accounts.store_for_tests(0, &keypair1.pubkey(), &account1);
        accounts.store_for_tests(0, &keypair2.pubkey(), &account2);
        accounts.store_for_tests(0, &keypair3.pubkey(), &account3);

        let instructions = vec![CompiledInstruction::new(2, &(), vec![0, 1])];
        let message = Message::new_with_compiled_instructions(
            1,
            0,
            2,
            vec![keypair0.pubkey(), keypair1.pubkey(), native_loader::id()],
            Hash::default(),
            instructions,
        );
        let tx = new_sanitized_tx(&[&keypair0], message, Hash::default());
        let results0 = accounts.lock_accounts([tx.clone()].iter(), MAX_TX_ACCOUNT_LOCKS);

        assert!(results0[0].is_ok());
        assert_eq!(
            *accounts
                .account_locks
                .lock()
                .unwrap()
                .readonly_locks
                .get(&keypair1.pubkey())
                .unwrap(),
            1
        );

        let instructions = vec![CompiledInstruction::new(2, &(), vec![0, 1])];
        let message = Message::new_with_compiled_instructions(
            1,
            0,
            2,
            vec![keypair2.pubkey(), keypair1.pubkey(), native_loader::id()],
            Hash::default(),
            instructions,
        );
        let tx0 = new_sanitized_tx(&[&keypair2], message, Hash::default());
        let instructions = vec![CompiledInstruction::new(2, &(), vec![0, 1])];
        let message = Message::new_with_compiled_instructions(
            1,
            0,
            2,
            vec![keypair1.pubkey(), keypair3.pubkey(), native_loader::id()],
            Hash::default(),
            instructions,
        );
        let tx1 = new_sanitized_tx(&[&keypair1], message, Hash::default());
        let txs = vec![tx0, tx1];
        let results1 = accounts.lock_accounts(txs.iter(), MAX_TX_ACCOUNT_LOCKS);

        assert!(results1[0].is_ok()); // Read-only account (keypair1) can be referenced multiple times
        assert!(results1[1].is_err()); // Read-only account (keypair1) cannot also be locked as writable
        assert_eq!(
            *accounts
                .account_locks
                .lock()
                .unwrap()
                .readonly_locks
                .get(&keypair1.pubkey())
                .unwrap(),
            2
        );

        accounts.unlock_accounts([tx].iter(), &results0);
        accounts.unlock_accounts(txs.iter(), &results1);
        let instructions = vec![CompiledInstruction::new(2, &(), vec![0, 1])];
        let message = Message::new_with_compiled_instructions(
            1,
            0,
            2,
            vec![keypair1.pubkey(), keypair3.pubkey(), native_loader::id()],
            Hash::default(),
            instructions,
        );
        let tx = new_sanitized_tx(&[&keypair1], message, Hash::default());
        let results2 = accounts.lock_accounts([tx].iter(), MAX_TX_ACCOUNT_LOCKS);
        assert!(results2[0].is_ok()); // Now keypair1 account can be locked as writable

        // Check that read-only lock with zero references is deleted
        assert!(accounts
            .account_locks
            .lock()
            .unwrap()
            .readonly_locks
            .get(&keypair1.pubkey())
            .is_none());
    }

    #[test]
    fn test_accounts_locks_multithreaded() {
        let counter = Arc::new(AtomicU64::new(0));
        let exit = Arc::new(AtomicBool::new(false));

        let keypair0 = Keypair::new();
        let keypair1 = Keypair::new();
        let keypair2 = Keypair::new();

        let account0 = AccountSharedData::new(1, 0, &Pubkey::default());
        let account1 = AccountSharedData::new(2, 0, &Pubkey::default());
        let account2 = AccountSharedData::new(3, 0, &Pubkey::default());

        let accounts = Accounts::new_with_config_for_tests(
            Vec::new(),
            &ClusterType::Development,
            AccountSecondaryIndexes::default(),
            AccountShrinkThreshold::default(),
        );
        accounts.store_for_tests(0, &keypair0.pubkey(), &account0);
        accounts.store_for_tests(0, &keypair1.pubkey(), &account1);
        accounts.store_for_tests(0, &keypair2.pubkey(), &account2);

        let accounts_arc = Arc::new(accounts);

        let instructions = vec![CompiledInstruction::new(2, &(), vec![0, 1])];
        let readonly_message = Message::new_with_compiled_instructions(
            1,
            0,
            2,
            vec![keypair0.pubkey(), keypair1.pubkey(), native_loader::id()],
            Hash::default(),
            instructions,
        );
        let readonly_tx = new_sanitized_tx(&[&keypair0], readonly_message, Hash::default());

        let instructions = vec![CompiledInstruction::new(2, &(), vec![0, 1])];
        let writable_message = Message::new_with_compiled_instructions(
            1,
            0,
            2,
            vec![keypair1.pubkey(), keypair2.pubkey(), native_loader::id()],
            Hash::default(),
            instructions,
        );
        let writable_tx = new_sanitized_tx(&[&keypair1], writable_message, Hash::default());

        let counter_clone = counter.clone();
        let accounts_clone = accounts_arc.clone();
        let exit_clone = exit.clone();
        thread::spawn(move || {
            let counter_clone = counter_clone.clone();
            let exit_clone = exit_clone.clone();
            loop {
                let txs = vec![writable_tx.clone()];
                let results = accounts_clone
                    .clone()
                    .lock_accounts(txs.iter(), MAX_TX_ACCOUNT_LOCKS);
                for result in results.iter() {
                    if result.is_ok() {
                        counter_clone.clone().fetch_add(1, Ordering::SeqCst);
                    }
                }
                accounts_clone.unlock_accounts(txs.iter(), &results);
                if exit_clone.clone().load(Ordering::Relaxed) {
                    break;
                }
            }
        });
        let counter_clone = counter;
        for _ in 0..5 {
            let txs = vec![readonly_tx.clone()];
            let results = accounts_arc
                .clone()
                .lock_accounts(txs.iter(), MAX_TX_ACCOUNT_LOCKS);
            if results[0].is_ok() {
                let counter_value = counter_clone.clone().load(Ordering::SeqCst);
                thread::sleep(time::Duration::from_millis(50));
                assert_eq!(counter_value, counter_clone.clone().load(Ordering::SeqCst));
            }
            accounts_arc.unlock_accounts(txs.iter(), &results);
            thread::sleep(time::Duration::from_millis(50));
        }
        exit.store(true, Ordering::Relaxed);
    }

    #[test]
    fn test_demote_program_write_locks() {
        let keypair0 = Keypair::new();
        let keypair1 = Keypair::new();
        let keypair2 = Keypair::new();
        let keypair3 = Keypair::new();

        let account0 = AccountSharedData::new(1, 0, &Pubkey::default());
        let account1 = AccountSharedData::new(2, 0, &Pubkey::default());
        let account2 = AccountSharedData::new(3, 0, &Pubkey::default());
        let account3 = AccountSharedData::new(4, 0, &Pubkey::default());

        let accounts = Accounts::new_with_config_for_tests(
            Vec::new(),
            &ClusterType::Development,
            AccountSecondaryIndexes::default(),
            AccountShrinkThreshold::default(),
        );
        accounts.store_for_tests(0, &keypair0.pubkey(), &account0);
        accounts.store_for_tests(0, &keypair1.pubkey(), &account1);
        accounts.store_for_tests(0, &keypair2.pubkey(), &account2);
        accounts.store_for_tests(0, &keypair3.pubkey(), &account3);

        let instructions = vec![CompiledInstruction::new(2, &(), vec![0, 1])];
        let message = Message::new_with_compiled_instructions(
            1,
            0,
            0, // All accounts marked as writable
            vec![keypair0.pubkey(), keypair1.pubkey(), native_loader::id()],
            Hash::default(),
            instructions,
        );
        let tx = new_sanitized_tx(&[&keypair0], message, Hash::default());
        let results0 = accounts.lock_accounts([tx].iter(), MAX_TX_ACCOUNT_LOCKS);

        assert!(results0[0].is_ok());
        // Instruction program-id account demoted to readonly
        assert_eq!(
            *accounts
                .account_locks
                .lock()
                .unwrap()
                .readonly_locks
                .get(&native_loader::id())
                .unwrap(),
            1
        );
        // Non-program accounts remain writable
        assert!(accounts
            .account_locks
            .lock()
            .unwrap()
            .write_locks
            .contains(&keypair0.pubkey()));
        assert!(accounts
            .account_locks
            .lock()
            .unwrap()
            .write_locks
            .contains(&keypair1.pubkey()));
    }

    impl Accounts {
        /// callers used to call store_uncached. But, this is not allowed anymore.
        pub fn store_for_tests(&self, slot: Slot, pubkey: &Pubkey, account: &AccountSharedData) {
            self.accounts_db.store_for_tests(slot, &[(pubkey, account)])
        }

        /// useful to adapt tests written prior to introduction of the write cache
        /// to use the write cache
        pub fn add_root_and_flush_write_cache(&self, slot: Slot) {
            self.add_root(slot);
            self.accounts_db.flush_accounts_cache_slot_for_tests(slot);
        }
    }

    #[test]
    fn test_accounts_locks_with_results() {
        let keypair0 = Keypair::new();
        let keypair1 = Keypair::new();
        let keypair2 = Keypair::new();
        let keypair3 = Keypair::new();

        let account0 = AccountSharedData::new(1, 0, &Pubkey::default());
        let account1 = AccountSharedData::new(2, 0, &Pubkey::default());
        let account2 = AccountSharedData::new(3, 0, &Pubkey::default());
        let account3 = AccountSharedData::new(4, 0, &Pubkey::default());

        let accounts = Accounts::new_with_config_for_tests(
            Vec::new(),
            &ClusterType::Development,
            AccountSecondaryIndexes::default(),
            AccountShrinkThreshold::default(),
        );
        accounts.store_for_tests(0, &keypair0.pubkey(), &account0);
        accounts.store_for_tests(0, &keypair1.pubkey(), &account1);
        accounts.store_for_tests(0, &keypair2.pubkey(), &account2);
        accounts.store_for_tests(0, &keypair3.pubkey(), &account3);

        let instructions = vec![CompiledInstruction::new(2, &(), vec![0, 1])];
        let message = Message::new_with_compiled_instructions(
            1,
            0,
            2,
            vec![keypair1.pubkey(), keypair0.pubkey(), native_loader::id()],
            Hash::default(),
            instructions,
        );
        let tx0 = new_sanitized_tx(&[&keypair1], message, Hash::default());
        let instructions = vec![CompiledInstruction::new(2, &(), vec![0, 1])];
        let message = Message::new_with_compiled_instructions(
            1,
            0,
            2,
            vec![keypair2.pubkey(), keypair0.pubkey(), native_loader::id()],
            Hash::default(),
            instructions,
        );
        let tx1 = new_sanitized_tx(&[&keypair2], message, Hash::default());
        let instructions = vec![CompiledInstruction::new(2, &(), vec![0, 1])];
        let message = Message::new_with_compiled_instructions(
            1,
            0,
            2,
            vec![keypair3.pubkey(), keypair0.pubkey(), native_loader::id()],
            Hash::default(),
            instructions,
        );
        let tx2 = new_sanitized_tx(&[&keypair3], message, Hash::default());
        let txs = vec![tx0, tx1, tx2];

        let qos_results = vec![
            Ok(()),
            Err(TransactionError::WouldExceedMaxBlockCostLimit),
            Ok(()),
        ];

        let results = accounts.lock_accounts_with_results(
            txs.iter(),
            qos_results.into_iter(),
            MAX_TX_ACCOUNT_LOCKS,
        );

        assert!(results[0].is_ok()); // Read-only account (keypair0) can be referenced multiple times
        assert!(results[1].is_err()); // is not locked due to !qos_results[1].is_ok()
        assert!(results[2].is_ok()); // Read-only account (keypair0) can be referenced multiple times

        // verify that keypair0 read-only lock twice (for tx0 and tx2)
        assert_eq!(
            *accounts
                .account_locks
                .lock()
                .unwrap()
                .readonly_locks
                .get(&keypair0.pubkey())
                .unwrap(),
            2
        );
        // verify that keypair2 (for tx1) is not write-locked
        assert!(accounts
            .account_locks
            .lock()
            .unwrap()
            .write_locks
            .get(&keypair2.pubkey())
            .is_none());

        accounts.unlock_accounts(txs.iter(), &results);

        // check all locks to be removed
        assert!(accounts
            .account_locks
            .lock()
            .unwrap()
            .readonly_locks
            .is_empty());
        assert!(accounts
            .account_locks
            .lock()
            .unwrap()
            .write_locks
            .is_empty());
    }

    #[test]
    fn test_collect_accounts_to_store() {
        let keypair0 = Keypair::new();
        let keypair1 = Keypair::new();
        let pubkey = solana_sdk::pubkey::new_rand();
        let account0 = AccountSharedData::new(1, 0, &Pubkey::default());
        let account1 = AccountSharedData::new(2, 0, &Pubkey::default());
        let account2 = AccountSharedData::new(3, 0, &Pubkey::default());

        let rent_collector = RentCollector::default();

        let instructions = vec![CompiledInstruction::new(2, &(), vec![0, 1])];
        let message = Message::new_with_compiled_instructions(
            1,
            0,
            2,
            vec![keypair0.pubkey(), pubkey, native_loader::id()],
            Hash::default(),
            instructions,
        );
        let transaction_accounts0 = vec![
            (message.account_keys[0], account0),
            (message.account_keys[1], account2.clone()),
        ];
        let tx0 = new_sanitized_tx(&[&keypair0], message, Hash::default());

        let instructions = vec![CompiledInstruction::new(2, &(), vec![0, 1])];
        let message = Message::new_with_compiled_instructions(
            1,
            0,
            2,
            vec![keypair1.pubkey(), pubkey, native_loader::id()],
            Hash::default(),
            instructions,
        );
        let transaction_accounts1 = vec![
            (message.account_keys[0], account1),
            (message.account_keys[1], account2),
        ];
        let tx1 = new_sanitized_tx(&[&keypair1], message, Hash::default());

        let loaded0 = (
            Ok(LoadedTransaction {
                accounts: transaction_accounts0,
                program_indices: vec![],
                rent: 0,
                rent_debits: RentDebits::default(),
            }),
            None,
        );

        let loaded1 = (
            Ok(LoadedTransaction {
                accounts: transaction_accounts1,
                program_indices: vec![],
                rent: 0,
                rent_debits: RentDebits::default(),
            }),
            None,
        );

        let mut loaded = vec![loaded0, loaded1];

        let accounts = Accounts::new_with_config_for_tests(
            Vec::new(),
            &ClusterType::Development,
            AccountSecondaryIndexes::default(),
            AccountShrinkThreshold::default(),
        );
        {
            accounts
                .account_locks
                .lock()
                .unwrap()
                .insert_new_readonly(&pubkey);
        }
        let txs = vec![tx0.clone(), tx1.clone()];
        let execution_results = vec![new_execution_result(Ok(()), None); 2];
        let (collected_accounts, transactions) = accounts.collect_accounts_to_store(
            &txs,
            &execution_results,
            loaded.as_mut_slice(),
            &rent_collector,
            &DurableNonce::default(),
            0,
        );
        assert_eq!(collected_accounts.len(), 2);
        assert!(collected_accounts
            .iter()
            .any(|(pubkey, _account)| *pubkey == &keypair0.pubkey()));
        assert!(collected_accounts
            .iter()
            .any(|(pubkey, _account)| *pubkey == &keypair1.pubkey()));

        assert_eq!(transactions.len(), 2);
        assert!(transactions.iter().any(|txn| txn.unwrap().eq(&tx0)));
        assert!(transactions.iter().any(|txn| txn.unwrap().eq(&tx1)));

        // Ensure readonly_lock reflects lock
        assert_eq!(
            *accounts
                .account_locks
                .lock()
                .unwrap()
                .readonly_locks
                .get(&pubkey)
                .unwrap(),
            1
        );
    }

    #[test]
    fn huge_clean() {
        solana_logger::setup();
        let accounts = Accounts::new_with_config_for_tests(
            Vec::new(),
            &ClusterType::Development,
            AccountSecondaryIndexes::default(),
            AccountShrinkThreshold::default(),
        );
        let mut old_pubkey = Pubkey::default();
        let zero_account = AccountSharedData::new(0, 0, AccountSharedData::default().owner());
        info!("storing..");
        for i in 0..2_000 {
            let pubkey = solana_sdk::pubkey::new_rand();
            let account = AccountSharedData::new(i + 1, 0, AccountSharedData::default().owner());
            accounts.store_for_tests(i, &pubkey, &account);
            accounts.store_for_tests(i, &old_pubkey, &zero_account);
            old_pubkey = pubkey;
            accounts.add_root_and_flush_write_cache(i);

            if i % 1_000 == 0 {
                info!("  store {}", i);
            }
        }
        info!("done..cleaning..");
        accounts.accounts_db.clean_accounts_for_tests();
    }

    fn load_accounts_no_store(
        accounts: &Accounts,
        tx: Transaction,
        account_overrides: Option<&AccountOverrides>,
    ) -> Vec<TransactionLoadResult> {
        let tx = SanitizedTransaction::from_transaction_for_tests(tx);
        let rent_collector = RentCollector::default();
        let mut hash_queue = BlockhashQueue::new(100);
        hash_queue.register_hash(tx.message().recent_blockhash(), 10);

        let ancestors = vec![(0, 0)].into_iter().collect();
        let mut error_counters = TransactionErrorMetrics::default();
        accounts.load_accounts(
            &ancestors,
            &[tx],
            vec![(Ok(()), None)],
            &hash_queue,
            &mut error_counters,
            &rent_collector,
            &FeatureSet::all_enabled(),
            &FeeStructure::default(),
            account_overrides,
            false,
            &HashMap::new(),
            &LoadedProgramsForTxBatch::default(),
        )
    }

    #[test]
    fn test_instructions() {
        solana_logger::setup();
        let accounts = Accounts::new_with_config_for_tests(
            Vec::new(),
            &ClusterType::Development,
            AccountSecondaryIndexes::default(),
            AccountShrinkThreshold::default(),
        );

        let instructions_key = solana_sdk::sysvar::instructions::id();
        let keypair = Keypair::new();
        let instructions = vec![CompiledInstruction::new(1, &(), vec![0, 1])];
        let tx = Transaction::new_with_compiled_instructions(
            &[&keypair],
            &[solana_sdk::pubkey::new_rand(), instructions_key],
            Hash::default(),
            vec![native_loader::id()],
            instructions,
        );

        let loaded_accounts = load_accounts_no_store(&accounts, tx, None);
        assert_eq!(loaded_accounts.len(), 1);
        assert!(loaded_accounts[0].0.is_err());
    }

    #[test]
    fn test_overrides() {
        solana_logger::setup();
        let accounts = Accounts::new_with_config_for_tests(
            Vec::new(),
            &ClusterType::Development,
            AccountSecondaryIndexes::default(),
            AccountShrinkThreshold::default(),
        );
        let mut account_overrides = AccountOverrides::default();
        let slot_history_id = sysvar::slot_history::id();
        let account = AccountSharedData::new(42, 0, &Pubkey::default());
        account_overrides.set_slot_history(Some(account));

        let keypair = Keypair::new();
        let account = AccountSharedData::new(1_000_000, 0, &Pubkey::default());
        accounts.store_slow_uncached(0, &keypair.pubkey(), &account);

        let instructions = vec![CompiledInstruction::new(2, &(), vec![0])];
        let tx = Transaction::new_with_compiled_instructions(
            &[&keypair],
            &[slot_history_id],
            Hash::default(),
            vec![native_loader::id()],
            instructions,
        );

        let loaded_accounts = load_accounts_no_store(&accounts, tx, Some(&account_overrides));
        assert_eq!(loaded_accounts.len(), 1);
        let loaded_transaction = loaded_accounts[0].0.as_ref().unwrap();
        assert_eq!(loaded_transaction.accounts[0].0, keypair.pubkey());
        assert_eq!(loaded_transaction.accounts[1].0, slot_history_id);
        assert_eq!(loaded_transaction.accounts[1].1.lamports(), 42);
    }

    fn create_accounts_prepare_if_nonce_account() -> (
        Pubkey,
        AccountSharedData,
        AccountSharedData,
        DurableNonce,
        u64,
        Option<AccountSharedData>,
    ) {
        let data = NonceVersions::new(NonceState::Initialized(nonce::state::Data::default()));
        let account = AccountSharedData::new_data(42, &data, &system_program::id()).unwrap();
        let mut pre_account = account.clone();
        pre_account.set_lamports(43);
        let durable_nonce = DurableNonce::from_blockhash(&Hash::new(&[1u8; 32]));
        (
            Pubkey::default(),
            pre_account,
            account,
            durable_nonce,
            1234,
            None,
        )
    }

    fn run_prepare_if_nonce_account_test(
        account_address: &Pubkey,
        account: &mut AccountSharedData,
        tx_result: &Result<()>,
        is_fee_payer: bool,
        maybe_nonce: Option<(&NonceFull, bool)>,
        durable_nonce: &DurableNonce,
        lamports_per_signature: u64,
        expect_account: &AccountSharedData,
    ) -> bool {
        // Verify expect_account's relationship
        if !is_fee_payer {
            match maybe_nonce {
                Some((nonce, _)) if nonce.address() == account_address => {
                    assert_ne!(expect_account, nonce.account())
                }
                _ => assert_eq!(expect_account, account),
            }
        }

        prepare_if_nonce_account(
            account_address,
            account,
            tx_result,
            is_fee_payer,
            maybe_nonce,
            durable_nonce,
            lamports_per_signature,
        );
        assert_eq!(expect_account, account);
        expect_account == account
    }

    #[test]
    fn test_prepare_if_nonce_account_expected() {
        let (
            pre_account_address,
            pre_account,
            mut post_account,
            blockhash,
            lamports_per_signature,
            maybe_fee_payer_account,
        ) = create_accounts_prepare_if_nonce_account();
        let post_account_address = pre_account_address;
        let nonce = NonceFull::new(
            pre_account_address,
            pre_account.clone(),
            maybe_fee_payer_account,
        );

        let mut expect_account = pre_account;
        expect_account
            .set_state(&NonceVersions::new(NonceState::Initialized(
                nonce::state::Data::new(Pubkey::default(), blockhash, lamports_per_signature),
            )))
            .unwrap();

        assert!(run_prepare_if_nonce_account_test(
            &post_account_address,
            &mut post_account,
            &Ok(()),
            false,
            Some((&nonce, true)),
            &blockhash,
            lamports_per_signature,
            &expect_account,
        ));
    }

    #[test]
    fn test_prepare_if_nonce_account_not_nonce_tx() {
        let (
            pre_account_address,
            _pre_account,
            _post_account,
            blockhash,
            lamports_per_signature,
            _maybe_fee_payer_account,
        ) = create_accounts_prepare_if_nonce_account();
        let post_account_address = pre_account_address;

        let mut post_account = AccountSharedData::default();
        let expect_account = post_account.clone();
        assert!(run_prepare_if_nonce_account_test(
            &post_account_address,
            &mut post_account,
            &Ok(()),
            false,
            None,
            &blockhash,
            lamports_per_signature,
            &expect_account,
        ));
    }

    #[test]
    fn test_prepare_if_nonce_account_not_nonce_address() {
        let (
            pre_account_address,
            pre_account,
            mut post_account,
            blockhash,
            lamports_per_signature,
            maybe_fee_payer_account,
        ) = create_accounts_prepare_if_nonce_account();

        let nonce = NonceFull::new(pre_account_address, pre_account, maybe_fee_payer_account);

        let expect_account = post_account.clone();
        // Wrong key
        assert!(run_prepare_if_nonce_account_test(
            &Pubkey::from([1u8; 32]),
            &mut post_account,
            &Ok(()),
            false,
            Some((&nonce, true)),
            &blockhash,
            lamports_per_signature,
            &expect_account,
        ));
    }

    #[test]
    fn test_prepare_if_nonce_account_tx_error() {
        let (
            pre_account_address,
            pre_account,
            mut post_account,
            blockhash,
            lamports_per_signature,
            maybe_fee_payer_account,
        ) = create_accounts_prepare_if_nonce_account();
        let post_account_address = pre_account_address;
        let mut expect_account = pre_account.clone();

        let nonce = NonceFull::new(pre_account_address, pre_account, maybe_fee_payer_account);

        expect_account
            .set_state(&NonceVersions::new(NonceState::Initialized(
                nonce::state::Data::new(Pubkey::default(), blockhash, lamports_per_signature),
            )))
            .unwrap();

        assert!(run_prepare_if_nonce_account_test(
            &post_account_address,
            &mut post_account,
            &Err(TransactionError::InstructionError(
                0,
                InstructionError::InvalidArgument,
            )),
            false,
            Some((&nonce, true)),
            &blockhash,
            lamports_per_signature,
            &expect_account,
        ));
    }

    #[test]
    fn test_rollback_nonce_fee_payer() {
        let nonce_account = AccountSharedData::new_data(1, &(), &system_program::id()).unwrap();
        let pre_fee_payer_account =
            AccountSharedData::new_data(42, &(), &system_program::id()).unwrap();
        let mut post_fee_payer_account =
            AccountSharedData::new_data(84, &[1, 2, 3, 4], &system_program::id()).unwrap();
        let nonce = NonceFull::new(
            Pubkey::new_unique(),
            nonce_account,
            Some(pre_fee_payer_account.clone()),
        );

        assert!(run_prepare_if_nonce_account_test(
            &Pubkey::new_unique(),
            &mut post_fee_payer_account.clone(),
            &Err(TransactionError::InstructionError(
                0,
                InstructionError::InvalidArgument,
            )),
            false,
            Some((&nonce, true)),
            &DurableNonce::default(),
            1,
            &post_fee_payer_account,
        ));

        assert!(run_prepare_if_nonce_account_test(
            &Pubkey::new_unique(),
            &mut post_fee_payer_account.clone(),
            &Ok(()),
            true,
            Some((&nonce, true)),
            &DurableNonce::default(),
            1,
            &post_fee_payer_account,
        ));

        assert!(run_prepare_if_nonce_account_test(
            &Pubkey::new_unique(),
            &mut post_fee_payer_account.clone(),
            &Err(TransactionError::InstructionError(
                0,
                InstructionError::InvalidArgument,
            )),
            true,
            None,
            &DurableNonce::default(),
            1,
            &post_fee_payer_account,
        ));

        assert!(run_prepare_if_nonce_account_test(
            &Pubkey::new_unique(),
            &mut post_fee_payer_account,
            &Err(TransactionError::InstructionError(
                0,
                InstructionError::InvalidArgument,
            )),
            true,
            Some((&nonce, true)),
            &DurableNonce::default(),
            1,
            &pre_fee_payer_account,
        ));
    }

    #[test]
    fn test_nonced_failure_accounts_rollback_from_pays() {
        let rent_collector = RentCollector::default();

        let nonce_address = Pubkey::new_unique();
        let nonce_authority = keypair_from_seed(&[0; 32]).unwrap();
        let from = keypair_from_seed(&[1; 32]).unwrap();
        let from_address = from.pubkey();
        let to_address = Pubkey::new_unique();
        let durable_nonce = DurableNonce::from_blockhash(&Hash::new_unique());
        let nonce_state = NonceVersions::new(NonceState::Initialized(nonce::state::Data::new(
            nonce_authority.pubkey(),
            durable_nonce,
            0,
        )));
        let nonce_account_post =
            AccountSharedData::new_data(43, &nonce_state, &system_program::id()).unwrap();
        let from_account_post = AccountSharedData::new(4199, 0, &Pubkey::default());
        let to_account = AccountSharedData::new(2, 0, &Pubkey::default());
        let nonce_authority_account = AccountSharedData::new(3, 0, &Pubkey::default());
        let recent_blockhashes_sysvar_account = AccountSharedData::new(4, 0, &Pubkey::default());

        let instructions = vec![
            system_instruction::advance_nonce_account(&nonce_address, &nonce_authority.pubkey()),
            system_instruction::transfer(&from_address, &to_address, 42),
        ];
        let message = Message::new(&instructions, Some(&from_address));
        let blockhash = Hash::new_unique();
        let transaction_accounts = vec![
            (message.account_keys[0], from_account_post),
            (message.account_keys[1], nonce_authority_account),
            (message.account_keys[2], nonce_account_post),
            (message.account_keys[3], to_account),
            (message.account_keys[4], recent_blockhashes_sysvar_account),
        ];
        let tx = new_sanitized_tx(&[&nonce_authority, &from], message, blockhash);

        let durable_nonce = DurableNonce::from_blockhash(&Hash::new_unique());
        let nonce_state = NonceVersions::new(NonceState::Initialized(nonce::state::Data::new(
            nonce_authority.pubkey(),
            durable_nonce,
            0,
        )));
        let nonce_account_pre =
            AccountSharedData::new_data(42, &nonce_state, &system_program::id()).unwrap();
        let from_account_pre = AccountSharedData::new(4242, 0, &Pubkey::default());

        let nonce = Some(NonceFull::new(
            nonce_address,
            nonce_account_pre.clone(),
            Some(from_account_pre.clone()),
        ));

        let loaded = (
            Ok(LoadedTransaction {
                accounts: transaction_accounts,
                program_indices: vec![],
                rent: 0,
                rent_debits: RentDebits::default(),
            }),
            nonce.clone(),
        );

        let mut loaded = vec![loaded];

        let durable_nonce = DurableNonce::from_blockhash(&Hash::new_unique());
        let accounts = Accounts::new_with_config_for_tests(
            Vec::new(),
            &ClusterType::Development,
            AccountSecondaryIndexes::default(),
            AccountShrinkThreshold::default(),
        );
        let txs = vec![tx];
        let execution_results = vec![new_execution_result(
            Err(TransactionError::InstructionError(
                1,
                InstructionError::InvalidArgument,
            )),
            nonce.as_ref(),
        )];
        let (collected_accounts, _) = accounts.collect_accounts_to_store(
            &txs,
            &execution_results,
            loaded.as_mut_slice(),
            &rent_collector,
            &durable_nonce,
            0,
        );
        assert_eq!(collected_accounts.len(), 2);
        assert_eq!(
            collected_accounts
                .iter()
                .find(|(pubkey, _account)| *pubkey == &from_address)
                .map(|(_pubkey, account)| *account)
                .cloned()
                .unwrap(),
            from_account_pre,
        );
        let collected_nonce_account = collected_accounts
            .iter()
            .find(|(pubkey, _account)| *pubkey == &nonce_address)
            .map(|(_pubkey, account)| *account)
            .cloned()
            .unwrap();
        assert_eq!(
            collected_nonce_account.lamports(),
            nonce_account_pre.lamports(),
        );
        assert_matches!(
            nonce_account::verify_nonce_account(&collected_nonce_account, durable_nonce.as_hash()),
            Some(_)
        );
    }

    #[test]
    fn test_nonced_failure_accounts_rollback_nonce_pays() {
        let rent_collector = RentCollector::default();

        let nonce_authority = keypair_from_seed(&[0; 32]).unwrap();
        let nonce_address = nonce_authority.pubkey();
        let from = keypair_from_seed(&[1; 32]).unwrap();
        let from_address = from.pubkey();
        let to_address = Pubkey::new_unique();
        let durable_nonce = DurableNonce::from_blockhash(&Hash::new_unique());
        let nonce_state = NonceVersions::new(NonceState::Initialized(nonce::state::Data::new(
            nonce_authority.pubkey(),
            durable_nonce,
            0,
        )));
        let nonce_account_post =
            AccountSharedData::new_data(43, &nonce_state, &system_program::id()).unwrap();
        let from_account_post = AccountSharedData::new(4200, 0, &Pubkey::default());
        let to_account = AccountSharedData::new(2, 0, &Pubkey::default());
        let nonce_authority_account = AccountSharedData::new(3, 0, &Pubkey::default());
        let recent_blockhashes_sysvar_account = AccountSharedData::new(4, 0, &Pubkey::default());

        let instructions = vec![
            system_instruction::advance_nonce_account(&nonce_address, &nonce_authority.pubkey()),
            system_instruction::transfer(&from_address, &to_address, 42),
        ];
        let message = Message::new(&instructions, Some(&nonce_address));
        let blockhash = Hash::new_unique();
        let transaction_accounts = vec![
            (message.account_keys[0], from_account_post),
            (message.account_keys[1], nonce_authority_account),
            (message.account_keys[2], nonce_account_post),
            (message.account_keys[3], to_account),
            (message.account_keys[4], recent_blockhashes_sysvar_account),
        ];
        let tx = new_sanitized_tx(&[&nonce_authority, &from], message, blockhash);

        let durable_nonce = DurableNonce::from_blockhash(&Hash::new_unique());
        let nonce_state = NonceVersions::new(NonceState::Initialized(nonce::state::Data::new(
            nonce_authority.pubkey(),
            durable_nonce,
            0,
        )));
        let nonce_account_pre =
            AccountSharedData::new_data(42, &nonce_state, &system_program::id()).unwrap();

        let nonce = Some(NonceFull::new(
            nonce_address,
            nonce_account_pre.clone(),
            None,
        ));

        let loaded = (
            Ok(LoadedTransaction {
                accounts: transaction_accounts,
                program_indices: vec![],
                rent: 0,
                rent_debits: RentDebits::default(),
            }),
            nonce.clone(),
        );

        let mut loaded = vec![loaded];

        let durable_nonce = DurableNonce::from_blockhash(&Hash::new_unique());
        let accounts = Accounts::new_with_config_for_tests(
            Vec::new(),
            &ClusterType::Development,
            AccountSecondaryIndexes::default(),
            AccountShrinkThreshold::default(),
        );
        let txs = vec![tx];
        let execution_results = vec![new_execution_result(
            Err(TransactionError::InstructionError(
                1,
                InstructionError::InvalidArgument,
            )),
            nonce.as_ref(),
        )];
        let (collected_accounts, _) = accounts.collect_accounts_to_store(
            &txs,
            &execution_results,
            loaded.as_mut_slice(),
            &rent_collector,
            &durable_nonce,
            0,
        );
        assert_eq!(collected_accounts.len(), 1);
        let collected_nonce_account = collected_accounts
            .iter()
            .find(|(pubkey, _account)| *pubkey == &nonce_address)
            .map(|(_pubkey, account)| *account)
            .cloned()
            .unwrap();
        assert_eq!(
            collected_nonce_account.lamports(),
            nonce_account_pre.lamports()
        );
        assert_matches!(
            nonce_account::verify_nonce_account(&collected_nonce_account, durable_nonce.as_hash()),
            Some(_)
        );
    }

    #[test]
    fn test_load_largest_accounts() {
        let accounts = Accounts::new_with_config_for_tests(
            Vec::new(),
            &ClusterType::Development,
            AccountSecondaryIndexes::default(),
            AccountShrinkThreshold::default(),
        );

        /* This test assumes pubkey0 < pubkey1 < pubkey2.
         * But the keys created with new_unique() does not gurantee this
         * order because of the endianness.  new_unique() calls add 1 at each
         * key generaration as the little endian integer.  A pubkey stores its
         * value in a 32-byte array bytes, and its eq-partial trait considers
         * the lower-address bytes more significant, which is the big-endian
         * order.
         * So, sort first to ensure the order assumption holds.
         */
        let mut keys = vec![];
        for _idx in 0..3 {
            keys.push(Pubkey::new_unique());
        }
        keys.sort();
        let pubkey2 = keys.pop().unwrap();
        let pubkey1 = keys.pop().unwrap();
        let pubkey0 = keys.pop().unwrap();
        let account0 = AccountSharedData::new(42, 0, &Pubkey::default());
        accounts.store_for_tests(0, &pubkey0, &account0);
        let account1 = AccountSharedData::new(42, 0, &Pubkey::default());
        accounts.store_for_tests(0, &pubkey1, &account1);
        let account2 = AccountSharedData::new(41, 0, &Pubkey::default());
        accounts.store_for_tests(0, &pubkey2, &account2);

        let ancestors = vec![(0, 0)].into_iter().collect();
        let all_pubkeys: HashSet<_> = vec![pubkey0, pubkey1, pubkey2].into_iter().collect();

        // num == 0 should always return empty set
        let bank_id = 0;
        assert_eq!(
            accounts
                .load_largest_accounts(
                    &ancestors,
                    bank_id,
                    0,
                    &HashSet::new(),
                    AccountAddressFilter::Exclude
                )
                .unwrap(),
            vec![]
        );
        assert_eq!(
            accounts
                .load_largest_accounts(
                    &ancestors,
                    bank_id,
                    0,
                    &all_pubkeys,
                    AccountAddressFilter::Include
                )
                .unwrap(),
            vec![]
        );

        // list should be sorted by balance, then pubkey, descending
        assert!(pubkey1 > pubkey0);
        assert_eq!(
            accounts
                .load_largest_accounts(
                    &ancestors,
                    bank_id,
                    1,
                    &HashSet::new(),
                    AccountAddressFilter::Exclude
                )
                .unwrap(),
            vec![(pubkey1, 42)]
        );
        assert_eq!(
            accounts
                .load_largest_accounts(
                    &ancestors,
                    bank_id,
                    2,
                    &HashSet::new(),
                    AccountAddressFilter::Exclude
                )
                .unwrap(),
            vec![(pubkey1, 42), (pubkey0, 42)]
        );
        assert_eq!(
            accounts
                .load_largest_accounts(
                    &ancestors,
                    bank_id,
                    3,
                    &HashSet::new(),
                    AccountAddressFilter::Exclude
                )
                .unwrap(),
            vec![(pubkey1, 42), (pubkey0, 42), (pubkey2, 41)]
        );

        // larger num should not affect results
        assert_eq!(
            accounts
                .load_largest_accounts(
                    &ancestors,
                    bank_id,
                    6,
                    &HashSet::new(),
                    AccountAddressFilter::Exclude
                )
                .unwrap(),
            vec![(pubkey1, 42), (pubkey0, 42), (pubkey2, 41)]
        );

        // AccountAddressFilter::Exclude should exclude entry
        let exclude1: HashSet<_> = vec![pubkey1].into_iter().collect();
        assert_eq!(
            accounts
                .load_largest_accounts(
                    &ancestors,
                    bank_id,
                    1,
                    &exclude1,
                    AccountAddressFilter::Exclude
                )
                .unwrap(),
            vec![(pubkey0, 42)]
        );
        assert_eq!(
            accounts
                .load_largest_accounts(
                    &ancestors,
                    bank_id,
                    2,
                    &exclude1,
                    AccountAddressFilter::Exclude
                )
                .unwrap(),
            vec![(pubkey0, 42), (pubkey2, 41)]
        );
        assert_eq!(
            accounts
                .load_largest_accounts(
                    &ancestors,
                    bank_id,
                    3,
                    &exclude1,
                    AccountAddressFilter::Exclude
                )
                .unwrap(),
            vec![(pubkey0, 42), (pubkey2, 41)]
        );

        // AccountAddressFilter::Include should limit entries
        let include1_2: HashSet<_> = vec![pubkey1, pubkey2].into_iter().collect();
        assert_eq!(
            accounts
                .load_largest_accounts(
                    &ancestors,
                    bank_id,
                    1,
                    &include1_2,
                    AccountAddressFilter::Include
                )
                .unwrap(),
            vec![(pubkey1, 42)]
        );
        assert_eq!(
            accounts
                .load_largest_accounts(
                    &ancestors,
                    bank_id,
                    2,
                    &include1_2,
                    AccountAddressFilter::Include
                )
                .unwrap(),
            vec![(pubkey1, 42), (pubkey2, 41)]
        );
        assert_eq!(
            accounts
                .load_largest_accounts(
                    &ancestors,
                    bank_id,
                    3,
                    &include1_2,
                    AccountAddressFilter::Include
                )
                .unwrap(),
            vec![(pubkey1, 42), (pubkey2, 41)]
        );
    }

    fn zero_len_account_size() -> usize {
        std::mem::size_of::<AccountSharedData>() + std::mem::size_of::<Pubkey>()
    }

    #[test]
    fn test_calc_scan_result_size() {
        for len in 0..3 {
            assert_eq!(
                Accounts::calc_scan_result_size(&AccountSharedData::new(
                    0,
                    len,
                    &Pubkey::default()
                )),
                zero_len_account_size() + len
            );
        }
    }

    #[test]
    fn test_maybe_abort_scan() {
        assert!(Accounts::maybe_abort_scan(ScanResult::Ok(vec![]), &ScanConfig::default()).is_ok());
        let config = ScanConfig::default().recreate_with_abort();
        assert!(Accounts::maybe_abort_scan(ScanResult::Ok(vec![]), &config).is_ok());
        config.abort();
        assert!(Accounts::maybe_abort_scan(ScanResult::Ok(vec![]), &config).is_err());
    }

    #[test]
    fn test_accumulate_and_check_scan_result_size() {
        for (account, byte_limit_for_scan, result) in [
            (AccountSharedData::default(), zero_len_account_size(), false),
            (
                AccountSharedData::new(0, 1, &Pubkey::default()),
                zero_len_account_size(),
                true,
            ),
            (
                AccountSharedData::new(0, 2, &Pubkey::default()),
                zero_len_account_size() + 3,
                false,
            ),
        ] {
            let sum = AtomicUsize::default();
            assert_eq!(
                result,
                Accounts::accumulate_and_check_scan_result_size(
                    &sum,
                    &account,
                    &Some(byte_limit_for_scan)
                )
            );
            // calling a second time should accumulate above the threshold
            assert!(Accounts::accumulate_and_check_scan_result_size(
                &sum,
                &account,
                &Some(byte_limit_for_scan)
            ));
            assert!(!Accounts::accumulate_and_check_scan_result_size(
                &sum, &account, &None
            ));
        }
    }

    #[test]
    fn test_accumulate_and_check_loaded_account_data_size() {
        let mut error_counter = TransactionErrorMetrics::default();

        // assert check is OK if data limit is not enabled
        {
            let mut accumulated_data_size: usize = 0;
            let data_size = usize::MAX;
            let requested_data_size_limit = None;

            assert!(Accounts::accumulate_and_check_loaded_account_data_size(
                &mut accumulated_data_size,
                data_size,
                requested_data_size_limit,
                &mut error_counter
            )
            .is_ok());
        }

        // assert check will fail with correct error if loaded data exceeds limit
        {
            let mut accumulated_data_size: usize = 0;
            let data_size: usize = 123;
            let requested_data_size_limit = NonZeroUsize::new(data_size);

            // OK - loaded data size is up to limit
            assert!(Accounts::accumulate_and_check_loaded_account_data_size(
                &mut accumulated_data_size,
                data_size,
                requested_data_size_limit,
                &mut error_counter
            )
            .is_ok());
            assert_eq!(data_size, accumulated_data_size);

            // fail - loading more data that would exceed limit
            let another_byte: usize = 1;
            assert_eq!(
                Accounts::accumulate_and_check_loaded_account_data_size(
                    &mut accumulated_data_size,
                    another_byte,
                    requested_data_size_limit,
                    &mut error_counter
                ),
                Err(TransactionError::MaxLoadedAccountsDataSizeExceeded)
            );
        }
    }

    #[test]
    fn test_get_requested_loaded_accounts_data_size_limit() {
        // an prrivate helper function
        fn test(
            instructions: &[solana_sdk::instruction::Instruction],
            feature_set: &FeatureSet,
            expected_result: &Result<Option<NonZeroUsize>>,
        ) {
            let payer_keypair = Keypair::new();
            let tx = SanitizedTransaction::from_transaction_for_tests(Transaction::new(
                &[&payer_keypair],
                Message::new(instructions, Some(&payer_keypair.pubkey())),
                Hash::default(),
            ));
            assert_eq!(
                *expected_result,
                Accounts::get_requested_loaded_accounts_data_size_limit(&tx, feature_set)
            );
        }

        let tx_not_set_limit = &[solana_sdk::instruction::Instruction::new_with_bincode(
            Pubkey::new_unique(),
            &0_u8,
            vec![],
        )];
        let tx_set_limit_99 =
                &[
                    solana_sdk::compute_budget::ComputeBudgetInstruction::set_loaded_accounts_data_size_limit(99u32),
                    solana_sdk::instruction::Instruction::new_with_bincode(Pubkey::new_unique(), &0_u8, vec![]),
                ];
        let tx_set_limit_0 =
                &[
                    solana_sdk::compute_budget::ComputeBudgetInstruction::set_loaded_accounts_data_size_limit(0u32),
                    solana_sdk::instruction::Instruction::new_with_bincode(Pubkey::new_unique(), &0_u8, vec![]),
                ];

        let result_no_limit = Ok(None);
        let result_default_limit = Ok(Some(
            NonZeroUsize::new(compute_budget::MAX_LOADED_ACCOUNTS_DATA_SIZE_BYTES).unwrap(),
        ));
        let result_requested_limit: Result<Option<NonZeroUsize>> =
            Ok(Some(NonZeroUsize::new(99).unwrap()));
        let result_invalid_limit = Err(TransactionError::InvalidLoadedAccountsDataSizeLimit);

        let mut feature_set = FeatureSet::default();

        // if `cap_transaction_accounts_data_size feature` is disable,
        // the result will always be no limit
        test(tx_not_set_limit, &feature_set, &result_no_limit);
        test(tx_set_limit_99, &feature_set, &result_no_limit);
        test(tx_set_limit_0, &feature_set, &result_no_limit);

        // if `cap_transaction_accounts_data_size` is enabled, and
        //    `add_set_tx_loaded_accounts_data_size_instruction` is disabled,
        // the result will always be default limit (64MiB)
        feature_set.activate(&feature_set::cap_transaction_accounts_data_size::id(), 0);
        test(tx_not_set_limit, &feature_set, &result_default_limit);
        test(tx_set_limit_99, &feature_set, &result_default_limit);
        test(tx_set_limit_0, &feature_set, &result_default_limit);

        // if `cap_transaction_accounts_data_size` and
        //    `add_set_tx_loaded_accounts_data_size_instruction` are both enabled,
        // the results are:
        //    if tx doesn't set limit, then default limit (64MiB)
        //    if tx sets limit, then requested limit
        //    if tx sets limit to zero, then TransactionError::InvalidLoadedAccountsDataSizeLimit
        feature_set.activate(&add_set_tx_loaded_accounts_data_size_instruction::id(), 0);
        test(tx_not_set_limit, &feature_set, &result_default_limit);
        test(tx_set_limit_99, &feature_set, &result_requested_limit);
        test(tx_set_limit_0, &feature_set, &result_invalid_limit);
    }

    #[test]
    fn test_load_accounts_too_high_prioritization_fee() {
        solana_logger::setup();
        let lamports_per_signature = 5000_u64;
        let request_units = 1_000_000_u32;
        let request_unit_price = 2_000_000_000_u64;
        let prioritization_fee_details = PrioritizationFeeDetails::new(
            PrioritizationFeeType::ComputeUnitPrice(request_unit_price),
            request_units as u64,
        );
        let prioritization_fee = prioritization_fee_details.get_fee();

        let keypair = Keypair::new();
        let key0 = keypair.pubkey();
        // set up account with balance of `prioritization_fee`
        let account = AccountSharedData::new(prioritization_fee, 0, &Pubkey::default());
        let accounts = vec![(key0, account)];

        let instructions = &[
            ComputeBudgetInstruction::set_compute_unit_limit(request_units),
            ComputeBudgetInstruction::set_compute_unit_price(request_unit_price),
        ];
        let tx = Transaction::new(
            &[&keypair],
            Message::new(instructions, Some(&key0)),
            Hash::default(),
        );

        let fee = Bank::calculate_fee(
            &SanitizedMessage::try_from(tx.message().clone()).unwrap(),
            lamports_per_signature,
            &FeeStructure::default(),
            true,
            false,
            true,
            true,
            true,
            false,
        );
        assert_eq!(fee, lamports_per_signature + prioritization_fee);

        // assert fail to load account with 2B lamport balance for transaction asking for 2B
        // lamports as prioritization fee.
        let mut error_counters = TransactionErrorMetrics::default();
        let loaded_accounts = load_accounts_with_fee(
            tx,
            &accounts,
            lamports_per_signature,
            &mut error_counters,
            None,
        );

        assert_eq!(error_counters.insufficient_funds, 1);
        assert_eq!(loaded_accounts.len(), 1);
        assert_eq!(
            loaded_accounts[0].clone(),
            (Err(TransactionError::InsufficientFundsForFee), None),
        );
    }

    struct ValidateFeePayerTestParameter {
        is_nonce: bool,
        payer_init_balance: u64,
        fee: u64,
        expected_result: Result<()>,
        payer_post_balance: u64,
        feature_checked_arithmmetic_enable: bool,
    }

    fn validate_fee_payer_account(
        test_parameter: ValidateFeePayerTestParameter,
        rent_collector: &RentCollector,
    ) {
        let payer_account_keys = Keypair::new();
        let mut account = if test_parameter.is_nonce {
            AccountSharedData::new_data(
                test_parameter.payer_init_balance,
                &NonceVersions::new(NonceState::Initialized(nonce::state::Data::default())),
                &system_program::id(),
            )
            .unwrap()
        } else {
            AccountSharedData::new(test_parameter.payer_init_balance, 0, &system_program::id())
        };
        let mut feature_set = FeatureSet::default();
        if test_parameter.feature_checked_arithmmetic_enable {
            feature_set.activate(&feature_set::checked_arithmetic_in_fee_validation::id(), 0);
        };
        let result = Accounts::validate_fee_payer(
            &payer_account_keys.pubkey(),
            &mut account,
            0,
            &mut TransactionErrorMetrics::default(),
            rent_collector,
            &feature_set,
            test_parameter.fee,
        );

        assert_eq!(result, test_parameter.expected_result);
        assert_eq!(account.lamports(), test_parameter.payer_post_balance);
    }

    #[test]
    fn test_validate_fee_payer() {
        let rent_collector = RentCollector::new(
            0,
            EpochSchedule::default(),
            500_000.0,
            Rent {
                lamports_per_byte_year: 1,
                ..Rent::default()
            },
        );
        let min_balance = rent_collector.rent.minimum_balance(NonceState::size());
        let fee = 5_000;

        // If payer account has sufficient balance, expect successful fee deduction,
        // regardless feature gate status, or if payer is nonce account.
        {
            for feature_checked_arithmmetic_enable in [true, false] {
                for (is_nonce, min_balance) in [(true, min_balance), (false, 0)] {
                    validate_fee_payer_account(
                        ValidateFeePayerTestParameter {
                            is_nonce,
                            payer_init_balance: min_balance + fee,
                            fee,
                            expected_result: Ok(()),
                            payer_post_balance: min_balance,
                            feature_checked_arithmmetic_enable,
                        },
                        &rent_collector,
                    );
                }
            }
        }

        // If payer account has no balance, expected AccountNotFound Error
        // regardless feature gate status, or if payer is nonce account.
        {
            for feature_checked_arithmmetic_enable in [true, false] {
                for is_nonce in [true, false] {
                    validate_fee_payer_account(
                        ValidateFeePayerTestParameter {
                            is_nonce,
                            payer_init_balance: 0,
                            fee,
                            expected_result: Err(TransactionError::AccountNotFound),
                            payer_post_balance: 0,
                            feature_checked_arithmmetic_enable,
                        },
                        &rent_collector,
                    );
                }
            }
        }

        // If payer account has insufficent balance, expect InsufficientFundsForFee error
        // regardless feature gate status, or if payer is nonce account.
        {
            for feature_checked_arithmmetic_enable in [true, false] {
                for (is_nonce, min_balance) in [(true, min_balance), (false, 0)] {
                    validate_fee_payer_account(
                        ValidateFeePayerTestParameter {
                            is_nonce,
                            payer_init_balance: min_balance + fee - 1,
                            fee,
                            expected_result: Err(TransactionError::InsufficientFundsForFee),
                            payer_post_balance: min_balance + fee - 1,
                            feature_checked_arithmmetic_enable,
                        },
                        &rent_collector,
                    );
                }
            }
        }

        // normal payer account has balance of u64::MAX, so does fee; since it does not  require
        // min_balance, expect successful fee deduction, regardless of feature gate status
        {
            for feature_checked_arithmmetic_enable in [true, false] {
                validate_fee_payer_account(
                    ValidateFeePayerTestParameter {
                        is_nonce: false,
                        payer_init_balance: u64::MAX,
                        fee: u64::MAX,
                        expected_result: Ok(()),
                        payer_post_balance: 0,
                        feature_checked_arithmmetic_enable,
                    },
                    &rent_collector,
                );
            }
        }
    }

    #[test]
    fn test_validate_nonce_fee_payer_with_checked_arithmetic() {
        let rent_collector = RentCollector::new(
            0,
            EpochSchedule::default(),
            500_000.0,
            Rent {
                lamports_per_byte_year: 1,
                ..Rent::default()
            },
        );

        // nonce payer account has balance of u64::MAX, so does fee; due to nonce account
        // requires additional min_balance, expect InsufficientFundsForFee error if feature gate is
        // enabled
        validate_fee_payer_account(
            ValidateFeePayerTestParameter {
                is_nonce: true,
                payer_init_balance: u64::MAX,
                fee: u64::MAX,
                expected_result: Err(TransactionError::InsufficientFundsForFee),
                payer_post_balance: u64::MAX,
                feature_checked_arithmmetic_enable: true,
            },
            &rent_collector,
        );
    }

    #[test]
    #[should_panic]
    fn test_validate_nonce_fee_payer_without_checked_arithmetic() {
        let rent_collector = RentCollector::new(
            0,
            EpochSchedule::default(),
            500_000.0,
            Rent {
                lamports_per_byte_year: 1,
                ..Rent::default()
            },
        );

        // same test setup as `test_validate_nonce_fee_payer_with_checked_arithmetic`:
        // nonce payer account has balance of u64::MAX, so does fee; and nonce account
        // requires additional min_balance, if feature gate is not enabled, in `debug`
        // mode, `u64::MAX + min_balance` would panic on "attempt to add with overflow";
        // in `release` mode, the addition will wrap, so the expected result would be
        // `Ok(())` with post payer balance `0`, therefore fails test with a panic.
        validate_fee_payer_account(
            ValidateFeePayerTestParameter {
                is_nonce: true,
                payer_init_balance: u64::MAX,
                fee: u64::MAX,
                expected_result: Err(TransactionError::InsufficientFundsForFee),
                payer_post_balance: u64::MAX,
                feature_checked_arithmmetic_enable: false,
            },
            &rent_collector,
        );
    }
}<|MERGE_RESOLUTION|>--- conflicted
+++ resolved
@@ -1342,11 +1342,7 @@
                     let mut src_account = AccountSharedData::default();
                     src_account.set_lamports(1_000_000_000);
                     let mut pk = accounts_to_store[i].0.clone();
-<<<<<<< HEAD
-                    const NUM_DUPLICATES: usize = 100;
-=======
                     const NUM_DUPLICATES: usize = 10;
->>>>>>> a6e98ef2
                     for _duplicates in 0..NUM_DUPLICATES {
                         // only add this if it doesn't already exist in the index
                         let mut hasher = Hasher::default();
@@ -1382,7 +1378,7 @@
                 ("count", pks.len(), i64),
                 ("total_us", us, i64),
             );
-            
+
             let additional = pks
                 .iter()
                 .map(|(k, account)| (k, account))
