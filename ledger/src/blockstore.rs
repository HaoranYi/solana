//! The `blockstore` module provides functions for parallel verification of the
//! Proof of History ledger as well as iterative read, append write, and random
//! access read to a persistent file-based ledger.
use {
    crate::{
        ancestor_iterator::AncestorIterator,
        blockstore_db::{
            columns as cf, AccessType, BlockstoreOptions, Column, Database, IteratorDirection,
            IteratorMode, LedgerColumn, LedgerColumnOptions, Result, ShredStorageType, WriteBatch,
        },
        blockstore_meta::*,
        leader_schedule_cache::LeaderScheduleCache,
        next_slots_iterator::NextSlotsIterator,
        shred::{
            max_ticks_per_n_shreds, ErasureSetId, Result as ShredResult, Shred, ShredId, ShredType,
            Shredder, SHRED_PAYLOAD_SIZE,
        },
        slot_stats::{ShredSource, SlotsStats},
    },
    bincode::deserialize,
    crossbeam_channel::{bounded, Receiver, Sender, TrySendError},
    log::*,
    rayon::{
        iter::{IntoParallelRefIterator, ParallelIterator},
        ThreadPool,
    },
    rocksdb::DBRawIterator,
    solana_entry::entry::{create_ticks, Entry},
    solana_measure::measure::Measure,
    solana_metrics::{datapoint::PohTimingPoint, datapoint_debug, datapoint_error},
    solana_rayon_threadlimit::get_thread_count,
    solana_runtime::hardened_unpack::{unpack_genesis_archive, MAX_GENESIS_ARCHIVE_UNPACKED_SIZE},
    solana_sdk::{
        clock::{Slot, UnixTimestamp, DEFAULT_TICKS_PER_SECOND, MS_PER_TICK},
        genesis_config::{GenesisConfig, DEFAULT_GENESIS_ARCHIVE, DEFAULT_GENESIS_FILE},
        hash::Hash,
        pubkey::Pubkey,
        sanitize::Sanitize,
        signature::{Keypair, Signature, Signer},
        timing::timestamp,
        transaction::VersionedTransaction,
    },
    solana_storage_proto::{StoredExtendedRewards, StoredTransactionStatusMeta},
    solana_transaction_status::{
        ConfirmedTransactionStatusWithSignature, ConfirmedTransactionWithStatusMeta, Rewards,
        TransactionStatusMeta, TransactionWithStatusMeta, VersionedConfirmedBlock,
        VersionedTransactionWithStatusMeta,
    },
    std::{
        borrow::Cow,
        cell::RefCell,
        cmp,
        collections::{hash_map::Entry as HashMapEntry, BTreeSet, HashMap, HashSet},
        convert::TryInto,
        fs,
        io::{Error as IoError, ErrorKind},
        path::{Path, PathBuf},
        rc::Rc,
        sync::{
            atomic::{AtomicBool, Ordering},
            Arc, Mutex, RwLock, RwLockWriteGuard,
        },
    },
    tempfile::{Builder, TempDir},
    thiserror::Error,
    trees::{Tree, TreeWalk},
};
pub use {
    crate::{blockstore_db::BlockstoreError, blockstore_meta::SlotMeta},
    rocksdb::properties as RocksProperties,
};

pub mod blockstore_purge;

pub const BLOCKSTORE_DIRECTORY_ROCKS_LEVEL: &str = "rocksdb";
pub const BLOCKSTORE_DIRECTORY_ROCKS_FIFO: &str = "rocksdb_fifo";

thread_local!(static PAR_THREAD_POOL: RefCell<ThreadPool> = RefCell::new(rayon::ThreadPoolBuilder::new()
                    .num_threads(get_thread_count())
                    .thread_name(|ix| format!("blockstore_{}", ix))
                    .build()
                    .unwrap()));

thread_local!(static PAR_THREAD_POOL_ALL_CPUS: RefCell<ThreadPool> = RefCell::new(rayon::ThreadPoolBuilder::new()
                    .num_threads(num_cpus::get())
                    .thread_name(|ix| format!("blockstore_{}", ix))
                    .build()
                    .unwrap()));

pub const MAX_COMPLETED_SLOTS_IN_CHANNEL: usize = 100_000;
pub const MAX_TURBINE_PROPAGATION_IN_MS: u64 = 100;
pub const MAX_TURBINE_DELAY_IN_TICKS: u64 = MAX_TURBINE_PROPAGATION_IN_MS / MS_PER_TICK;

// An upper bound on maximum number of data shreds we can handle in a slot
// 32K shreds would allow ~320K peak TPS
// (32K shreds per slot * 4 TX per shred * 2.5 slots per sec)
pub const MAX_DATA_SHREDS_PER_SLOT: usize = 32_768;

pub type CompletedSlotsSender = Sender<Vec<Slot>>;
pub type CompletedSlotsReceiver = Receiver<Vec<Slot>>;
type CompletedRanges = Vec<(u32, u32)>;

#[derive(Default)]
pub struct SignatureInfosForAddress {
    pub infos: Vec<ConfirmedTransactionStatusWithSignature>,
    pub found_before: bool,
}

#[derive(Clone, Copy)]
/// Controls how `blockstore::purge_slots` purges the data.
pub enum PurgeType {
    /// A slower but more accurate way to purge slots by also ensuring higher
    /// level of consistency between data during the clean up process.
    Exact,
    /// A faster approximation of `Exact` where the purge process only takes
    /// care of the primary index and does not update the associated entries.
    PrimaryIndex,
    /// The fastest purge mode that relies on the slot-id based TTL
    /// compaction filter to do the cleanup.
    CompactionFilter,
}

#[derive(Error, Debug)]
pub enum InsertDataShredError {
    Exists,
    InvalidShred,
    BlockstoreError(#[from] BlockstoreError),
}

impl std::fmt::Display for InsertDataShredError {
    fn fmt(&self, f: &mut std::fmt::Formatter<'_>) -> std::fmt::Result {
        write!(f, "insert data shred error")
    }
}

#[derive(Clone, Copy, Debug, PartialEq, Eq)]
pub struct CompletedDataSetInfo {
    pub slot: Slot,
    pub start_index: u32,
    pub end_index: u32,
}

pub struct BlockstoreSignals {
    pub blockstore: Blockstore,
    pub ledger_signal_receiver: Receiver<bool>,
    pub completed_slots_receiver: CompletedSlotsReceiver,
}

// ledger window
pub struct Blockstore {
    ledger_path: PathBuf,
    db: Arc<Database>,
    meta_cf: LedgerColumn<cf::SlotMeta>,
    dead_slots_cf: LedgerColumn<cf::DeadSlots>,
    duplicate_slots_cf: LedgerColumn<cf::DuplicateSlots>,
    erasure_meta_cf: LedgerColumn<cf::ErasureMeta>,
    orphans_cf: LedgerColumn<cf::Orphans>,
    index_cf: LedgerColumn<cf::Index>,
    data_shred_cf: LedgerColumn<cf::ShredData>,
    code_shred_cf: LedgerColumn<cf::ShredCode>,
    transaction_status_cf: LedgerColumn<cf::TransactionStatus>,
    address_signatures_cf: LedgerColumn<cf::AddressSignatures>,
    transaction_memos_cf: LedgerColumn<cf::TransactionMemos>,
    transaction_status_index_cf: LedgerColumn<cf::TransactionStatusIndex>,
    active_transaction_status_index: RwLock<u64>,
    rewards_cf: LedgerColumn<cf::Rewards>,
    blocktime_cf: LedgerColumn<cf::Blocktime>,
    perf_samples_cf: LedgerColumn<cf::PerfSamples>,
    block_height_cf: LedgerColumn<cf::BlockHeight>,
    program_costs_cf: LedgerColumn<cf::ProgramCosts>,
    bank_hash_cf: LedgerColumn<cf::BankHash>,
    last_root: RwLock<Slot>,
    insert_shreds_lock: Mutex<()>,
    pub new_shreds_signals: Vec<Sender<bool>>,
    pub completed_slots_senders: Vec<CompletedSlotsSender>,
    pub shred_timing_point_sender: Option<Sender<(Slot, Option<Slot>, PohTimingPoint)>>,
    pub lowest_cleanup_slot: RwLock<Slot>,
    no_compaction: bool,
    slots_stats: Mutex<SlotsStats>,
}

pub struct IndexMetaWorkingSetEntry {
    index: Index,
    // true only if at least one shred for this Index was inserted since the time this
    // struct was created
    did_insert_occur: bool,
}

/// The in-memory data structure for updating entries in the column family
/// [`cf::SlotMeta`].
pub struct SlotMetaWorkingSetEntry {
    /// The dirty version of the `SlotMeta` which might not be persisted
    /// to the blockstore yet.
    new_slot_meta: Rc<RefCell<SlotMeta>>,
    /// The latest version of the `SlotMeta` that was persisted in the
    /// blockstore.  If None, it means the current slot is new to the
    /// blockstore.
    old_slot_meta: Option<SlotMeta>,
    /// True only if at least one shred for this SlotMeta was inserted since
    /// this struct was created.
    did_insert_occur: bool,
}

#[derive(Default)]
pub struct BlockstoreInsertionMetrics {
    pub num_shreds: usize,
    pub insert_lock_elapsed: u64,
    pub insert_shreds_elapsed: u64,
    pub shred_recovery_elapsed: u64,
    pub chaining_elapsed: u64,
    pub commit_working_sets_elapsed: u64,
    pub write_batch_elapsed: u64,
    pub total_elapsed: u64,
    pub num_inserted: u64,
    pub num_repair: u64,
    pub num_recovered: usize,
    num_recovered_blockstore_error: usize,
    pub num_recovered_inserted: usize,
    pub num_recovered_failed_sig: usize,
    pub num_recovered_failed_invalid: usize,
    pub num_recovered_exists: usize,
    pub index_meta_time: u64,
    num_data_shreds_exists: usize,
    num_data_shreds_invalid: usize,
    num_data_shreds_blockstore_error: usize,
    num_coding_shreds_exists: usize,
    num_coding_shreds_invalid: usize,
    num_coding_shreds_invalid_erasure_config: usize,
    num_coding_shreds_inserted: usize,
}

impl SlotMetaWorkingSetEntry {
    /// Construct a new SlotMetaWorkingSetEntry with the specified `new_slot_meta`
    /// and `old_slot_meta`.  `did_insert_occur` is set to false.
    fn new(new_slot_meta: Rc<RefCell<SlotMeta>>, old_slot_meta: Option<SlotMeta>) -> Self {
        Self {
            new_slot_meta,
            old_slot_meta,
            did_insert_occur: false,
        }
    }
}

impl BlockstoreInsertionMetrics {
    pub fn report_metrics(&self, metric_name: &'static str) {
        datapoint_info!(
            metric_name,
            ("num_shreds", self.num_shreds as i64, i64),
            ("total_elapsed", self.total_elapsed as i64, i64),
            ("insert_lock_elapsed", self.insert_lock_elapsed as i64, i64),
            (
                "insert_shreds_elapsed",
                self.insert_shreds_elapsed as i64,
                i64
            ),
            (
                "shred_recovery_elapsed",
                self.shred_recovery_elapsed as i64,
                i64
            ),
            ("chaining_elapsed", self.chaining_elapsed as i64, i64),
            (
                "commit_working_sets_elapsed",
                self.commit_working_sets_elapsed as i64,
                i64
            ),
            ("write_batch_elapsed", self.write_batch_elapsed as i64, i64),
            ("num_inserted", self.num_inserted as i64, i64),
            ("num_repair", self.num_repair as i64, i64),
            ("num_recovered", self.num_recovered as i64, i64),
            (
                "num_recovered_inserted",
                self.num_recovered_inserted as i64,
                i64
            ),
            (
                "num_recovered_failed_sig",
                self.num_recovered_failed_sig as i64,
                i64
            ),
            (
                "num_recovered_failed_invalid",
                self.num_recovered_failed_invalid as i64,
                i64
            ),
            (
                "num_recovered_exists",
                self.num_recovered_exists as i64,
                i64
            ),
            (
                "num_recovered_blockstore_error",
                self.num_recovered_blockstore_error,
                i64
            ),
            ("num_data_shreds_exists", self.num_data_shreds_exists, i64),
            ("num_data_shreds_invalid", self.num_data_shreds_invalid, i64),
            (
                "num_data_shreds_blockstore_error",
                self.num_data_shreds_blockstore_error,
                i64
            ),
            (
                "num_coding_shreds_exists",
                self.num_coding_shreds_exists,
                i64
            ),
            (
                "num_coding_shreds_invalid",
                self.num_coding_shreds_invalid,
                i64
            ),
            (
                "num_coding_shreds_invalid_erasure_config",
                self.num_coding_shreds_invalid_erasure_config,
                i64
            ),
            (
                "num_coding_shreds_inserted",
                self.num_coding_shreds_inserted,
                i64
            ),
        );
    }
}

impl Blockstore {
    pub fn db(self) -> Arc<Database> {
        self.db
    }

    /// The path to the ledger store
    pub fn ledger_path(&self) -> &PathBuf {
        &self.ledger_path
    }

    /// The directory under `ledger_path` to the underlying blockstore.
    pub fn blockstore_directory(shred_storage_type: &ShredStorageType) -> &str {
        match shred_storage_type {
            ShredStorageType::RocksLevel => BLOCKSTORE_DIRECTORY_ROCKS_LEVEL,
            ShredStorageType::RocksFifo(_) => BLOCKSTORE_DIRECTORY_ROCKS_FIFO,
        }
    }

    /// Opens a Ledger in directory, provides "infinite" window of shreds
    pub fn open(ledger_path: &Path) -> Result<Blockstore> {
        Self::do_open(ledger_path, BlockstoreOptions::default())
    }

    pub fn open_with_options(ledger_path: &Path, options: BlockstoreOptions) -> Result<Blockstore> {
        Self::do_open(ledger_path, options)
    }

    fn do_open(ledger_path: &Path, options: BlockstoreOptions) -> Result<Blockstore> {
        fs::create_dir_all(&ledger_path)?;
        let blockstore_path = ledger_path.join(Self::blockstore_directory(
            &options.column_options.shred_storage_type,
        ));

        adjust_ulimit_nofile(options.enforce_ulimit_nofile)?;

        // Open the database
        let mut measure = Measure::start("open");
        info!("Opening database at {:?}", blockstore_path);
        let db = Database::open(&blockstore_path, options)?;

        // Create the metadata column family
        let meta_cf = db.column();

        // Create the dead slots column family
        let dead_slots_cf = db.column();
        let duplicate_slots_cf = db.column();
        let erasure_meta_cf = db.column();

        // Create the orphans column family. An "orphan" is defined as
        // the head of a detached chain of slots, i.e. a slot with no
        // known parent
        let orphans_cf = db.column();
        let index_cf = db.column();

        let data_shred_cf = db.column();
        let code_shred_cf = db.column();
        let transaction_status_cf = db.column();
        let address_signatures_cf = db.column();
        let transaction_memos_cf = db.column();
        let transaction_status_index_cf = db.column();
        let rewards_cf = db.column();
        let blocktime_cf = db.column();
        let perf_samples_cf = db.column();
        let block_height_cf = db.column();
        let program_costs_cf = db.column();
        let bank_hash_cf = db.column();

        let db = Arc::new(db);

        // Get max root or 0 if it doesn't exist
        let max_root = db
            .iter::<cf::Root>(IteratorMode::End)?
            .next()
            .map(|(slot, _)| slot)
            .unwrap_or(0);
        let last_root = RwLock::new(max_root);

        // Get active transaction-status index or 0
        let active_transaction_status_index = db
            .iter::<cf::TransactionStatusIndex>(IteratorMode::Start)?
            .next();
        let initialize_transaction_status_index = active_transaction_status_index.is_none();
        let active_transaction_status_index = active_transaction_status_index
            .and_then(|(_, data)| {
                let index0: TransactionStatusIndexMeta = deserialize(&data).unwrap();
                if index0.frozen {
                    Some(1)
                } else {
                    None
                }
            })
            .unwrap_or(0);

        measure.stop();
        info!("{:?} {}", blockstore_path, measure);
        let blockstore = Blockstore {
            ledger_path: ledger_path.to_path_buf(),
            db,
            meta_cf,
            dead_slots_cf,
            duplicate_slots_cf,
            erasure_meta_cf,
            orphans_cf,
            index_cf,
            data_shred_cf,
            code_shred_cf,
            transaction_status_cf,
            address_signatures_cf,
            transaction_memos_cf,
            transaction_status_index_cf,
            active_transaction_status_index: RwLock::new(active_transaction_status_index),
            rewards_cf,
            blocktime_cf,
            perf_samples_cf,
            block_height_cf,
            program_costs_cf,
            bank_hash_cf,
            new_shreds_signals: vec![],
            completed_slots_senders: vec![],
            shred_timing_point_sender: None,
            insert_shreds_lock: Mutex::<()>::default(),
            last_root,
            lowest_cleanup_slot: RwLock::<Slot>::default(),
            no_compaction: false,
            slots_stats: Mutex::<SlotsStats>::default(),
        };
        if initialize_transaction_status_index {
            blockstore.initialize_transaction_status_index()?;
        }
        Ok(blockstore)
    }

    pub fn open_with_signal(
        ledger_path: &Path,
        options: BlockstoreOptions,
    ) -> Result<BlockstoreSignals> {
        let mut blockstore = Self::open_with_options(ledger_path, options)?;
        let (ledger_signal_sender, ledger_signal_receiver) = bounded(1);
        let (completed_slots_sender, completed_slots_receiver) =
            bounded(MAX_COMPLETED_SLOTS_IN_CHANNEL);

        blockstore.new_shreds_signals = vec![ledger_signal_sender];
        blockstore.completed_slots_senders = vec![completed_slots_sender];

        Ok(BlockstoreSignals {
            blockstore,
            ledger_signal_receiver,
            completed_slots_receiver,
        })
    }

    pub fn add_tree(
        &self,
        forks: Tree<Slot>,
        is_orphan: bool,
        is_slot_complete: bool,
        num_ticks: u64,
        starting_hash: Hash,
    ) {
        let mut walk = TreeWalk::from(forks);
        let mut blockhashes = HashMap::new();
        while let Some(visit) = walk.get() {
            let slot = *visit.node().data();
            if self.meta(slot).unwrap().is_some() && self.orphan(slot).unwrap().is_none() {
                // If slot exists in blockstore and is not an orphan, then skip it
                walk.forward();
                continue;
            }
            let parent = walk.get_parent().map(|n| *n.data());
            if parent.is_some() || !is_orphan {
                let parent_hash = parent
                    // parent won't exist for first node in a tree where
                    // `is_orphan == true`
                    .and_then(|parent| blockhashes.get(&parent))
                    .unwrap_or(&starting_hash);
                let mut entries = create_ticks(
                    num_ticks * (std::cmp::max(1, slot - parent.unwrap_or(slot))),
                    0,
                    *parent_hash,
                );
                blockhashes.insert(slot, entries.last().unwrap().hash);
                if !is_slot_complete {
                    entries.pop().unwrap();
                }
                let shreds = entries_to_test_shreds(
                    &entries,
                    slot,
                    parent.unwrap_or(slot),
                    is_slot_complete,
                    0,
                );
                self.insert_shreds(shreds, None, false).unwrap();
            }
            walk.forward();
        }
    }

    /// Whether to disable compaction in [`compact_storage`], which is used
    /// by the ledger cleanup service and [`backup_and_clear_blockstore`].
    ///
    /// Note that this setting is not related to the RocksDB's background
    /// compaction.
    ///
    /// To disable RocksDB's background compaction, open the Blockstore
    /// with AccessType::PrimaryOnlyForMaintenance.
    pub fn set_no_compaction(&mut self, no_compaction: bool) {
        self.no_compaction = no_compaction;
    }

    /// Deletes the blockstore at the specified path.
    ///
    /// Note that if the `ledger_path` has multiple rocksdb instances, this
    /// function will destroy all.
    pub fn destroy(ledger_path: &Path) -> Result<()> {
        // Database::destroy() fails if the root directory doesn't exist
        fs::create_dir_all(ledger_path)?;
        Database::destroy(&Path::new(ledger_path).join(BLOCKSTORE_DIRECTORY_ROCKS_LEVEL)).and(
            Database::destroy(&Path::new(ledger_path).join(BLOCKSTORE_DIRECTORY_ROCKS_FIFO)),
        )
    }

    /// Returns the SlotMeta of the specified slot.
    pub fn meta(&self, slot: Slot) -> Result<Option<SlotMeta>> {
        self.meta_cf.get(slot)
    }

    /// Returns true if the specified slot is full.
    pub fn is_full(&self, slot: Slot) -> bool {
        if let Ok(Some(meta)) = self.meta_cf.get(slot) {
            return meta.is_full();
        }
        false
    }

    fn erasure_meta(&self, erasure_set: ErasureSetId) -> Result<Option<ErasureMeta>> {
        self.erasure_meta_cf.get(erasure_set.store_key())
    }

    /// Check whether the specified slot is an orphan slot which does not
    /// have a parent slot.
    ///
    /// Returns true if the specified slot does not have a parent slot.
    /// For other return values, it means either the slot is not in the
    /// blockstore or the slot isn't an orphan slot.
    pub fn orphan(&self, slot: Slot) -> Result<Option<bool>> {
        self.orphans_cf.get(slot)
    }

    /// Returns the max root or 0 if it does not exist.
    pub fn max_root(&self) -> Slot {
        self.db
            .iter::<cf::Root>(IteratorMode::End)
            .expect("Couldn't get rooted iterator for max_root()")
            .next()
            .map(|(slot, _)| slot)
            .unwrap_or(0)
    }

    pub fn slot_meta_iterator(
        &self,
        slot: Slot,
    ) -> Result<impl Iterator<Item = (Slot, SlotMeta)> + '_> {
        let meta_iter = self
            .db
            .iter::<cf::SlotMeta>(IteratorMode::From(slot, IteratorDirection::Forward))?;
        Ok(meta_iter.map(|(slot, slot_meta_bytes)| {
            (
                slot,
                deserialize(&slot_meta_bytes).unwrap_or_else(|e| {
                    panic!("Could not deserialize SlotMeta for slot {}: {:?}", slot, e)
                }),
            )
        }))
    }

    #[allow(dead_code)]
    pub fn live_slots_iterator(&self, root: Slot) -> impl Iterator<Item = (Slot, SlotMeta)> + '_ {
        let root_forks = NextSlotsIterator::new(root, self);

        let orphans_iter = self.orphans_iterator(root + 1).unwrap();
        root_forks.chain(orphans_iter.flat_map(move |orphan| NextSlotsIterator::new(orphan, self)))
    }

    pub fn slot_data_iterator(
        &self,
        slot: Slot,
        index: u64,
    ) -> Result<impl Iterator<Item = ((u64, u64), Box<[u8]>)> + '_> {
        let slot_iterator = self.db.iter::<cf::ShredData>(IteratorMode::From(
            (slot, index),
            IteratorDirection::Forward,
        ))?;
        Ok(slot_iterator.take_while(move |((shred_slot, _), _)| *shred_slot == slot))
    }

    pub fn slot_coding_iterator(
        &self,
        slot: Slot,
        index: u64,
    ) -> Result<impl Iterator<Item = ((u64, u64), Box<[u8]>)> + '_> {
        let slot_iterator = self.db.iter::<cf::ShredCode>(IteratorMode::From(
            (slot, index),
            IteratorDirection::Forward,
        ))?;
        Ok(slot_iterator.take_while(move |((shred_slot, _), _)| *shred_slot == slot))
    }

    pub fn rooted_slot_iterator(&self, slot: Slot) -> Result<impl Iterator<Item = u64> + '_> {
        let slot_iterator = self
            .db
            .iter::<cf::Root>(IteratorMode::From(slot, IteratorDirection::Forward))?;
        Ok(slot_iterator.map(move |(rooted_slot, _)| rooted_slot))
    }

    fn get_recovery_data_shreds<'a>(
        index: &'a Index,
        slot: Slot,
        erasure_meta: &'a ErasureMeta,
        prev_inserted_shreds: &'a HashMap<ShredId, Shred>,
        data_cf: &'a LedgerColumn<cf::ShredData>,
    ) -> impl Iterator<Item = Shred> + 'a {
        erasure_meta.data_shreds_indices().filter_map(move |i| {
            let key = ShredId::new(slot, u32::try_from(i).unwrap(), ShredType::Data);
            if let Some(shred) = prev_inserted_shreds.get(&key) {
                return Some(shred.clone());
            }
            if !index.data().contains(i) {
                return None;
            }
            match data_cf.get_bytes((slot, i)).unwrap() {
                None => {
                    warn!("Data shred deleted while reading for recovery");
                    None
                }
                Some(data) => Shred::new_from_serialized_shred(data).ok(),
            }
        })
    }

    fn get_recovery_coding_shreds<'a>(
        index: &'a Index,
        slot: Slot,
        erasure_meta: &'a ErasureMeta,
        prev_inserted_shreds: &'a HashMap<ShredId, Shred>,
        code_cf: &'a LedgerColumn<cf::ShredCode>,
    ) -> impl Iterator<Item = Shred> + 'a {
        erasure_meta.coding_shreds_indices().filter_map(move |i| {
            let key = ShredId::new(slot, u32::try_from(i).unwrap(), ShredType::Code);
            if let Some(shred) = prev_inserted_shreds.get(&key) {
                return Some(shred.clone());
            }
            if !index.coding().contains(i) {
                return None;
            }
            match code_cf.get_bytes((slot, i)).unwrap() {
                None => {
                    warn!("Code shred deleted while reading for recovery");
                    None
                }
                Some(code) => Shred::new_from_serialized_shred(code).ok(),
            }
        })
    }

    fn recover_shreds(
        index: &mut Index,
        erasure_meta: &ErasureMeta,
        prev_inserted_shreds: &HashMap<ShredId, Shred>,
        recovered_data_shreds: &mut Vec<Shred>,
        data_cf: &LedgerColumn<cf::ShredData>,
        code_cf: &LedgerColumn<cf::ShredCode>,
    ) {
        // Find shreds for this erasure set and try recovery
        let slot = index.slot;
        let available_shreds: Vec<_> = Self::get_recovery_data_shreds(
            index,
            slot,
            erasure_meta,
            prev_inserted_shreds,
            data_cf,
        )
        .chain(Self::get_recovery_coding_shreds(
            index,
            slot,
            erasure_meta,
            prev_inserted_shreds,
            code_cf,
        ))
        .collect();
        if let Ok(mut result) = Shredder::try_recovery(available_shreds) {
            Self::submit_metrics(slot, erasure_meta, true, "complete".into(), result.len());
            recovered_data_shreds.append(&mut result);
        } else {
            Self::submit_metrics(slot, erasure_meta, true, "incomplete".into(), 0);
        }
    }

    fn submit_metrics(
        slot: Slot,
        erasure_meta: &ErasureMeta,
        attempted: bool,
        status: String,
        recovered: usize,
    ) {
        let mut data_shreds_indices = erasure_meta.data_shreds_indices();
        let start_index = data_shreds_indices.next().unwrap_or_default();
        let end_index = data_shreds_indices.last().unwrap_or(start_index);
        datapoint_debug!(
            "blockstore-erasure",
            ("slot", slot as i64, i64),
            ("start_index", start_index, i64),
            ("end_index", end_index + 1, i64),
            ("recovery_attempted", attempted, bool),
            ("recovery_status", status, String),
            ("recovered", recovered as i64, i64),
        );
    }

    /// Collects and reports [`BlockstoreRocksDbColumnFamilyMetrics`] for the
    /// all the column families.
    pub fn submit_rocksdb_cf_metrics_for_all_cfs(&self) {
        self.meta_cf.submit_rocksdb_cf_metrics();
        self.dead_slots_cf.submit_rocksdb_cf_metrics();
        self.duplicate_slots_cf.submit_rocksdb_cf_metrics();
        self.erasure_meta_cf.submit_rocksdb_cf_metrics();
        self.orphans_cf.submit_rocksdb_cf_metrics();
        self.index_cf.submit_rocksdb_cf_metrics();
        self.data_shred_cf.submit_rocksdb_cf_metrics();
        self.code_shred_cf.submit_rocksdb_cf_metrics();
        self.transaction_status_cf.submit_rocksdb_cf_metrics();
        self.address_signatures_cf.submit_rocksdb_cf_metrics();
        self.transaction_memos_cf.submit_rocksdb_cf_metrics();
        self.transaction_status_index_cf.submit_rocksdb_cf_metrics();
        self.rewards_cf.submit_rocksdb_cf_metrics();
        self.blocktime_cf.submit_rocksdb_cf_metrics();
        self.perf_samples_cf.submit_rocksdb_cf_metrics();
        self.block_height_cf.submit_rocksdb_cf_metrics();
        self.program_costs_cf.submit_rocksdb_cf_metrics();
        self.bank_hash_cf.submit_rocksdb_cf_metrics();
    }

    fn try_shred_recovery(
        db: &Database,
        erasure_metas: &HashMap<ErasureSetId, ErasureMeta>,
        index_working_set: &mut HashMap<u64, IndexMetaWorkingSetEntry>,
        prev_inserted_shreds: &HashMap<ShredId, Shred>,
    ) -> Vec<Shred> {
        let data_cf = db.column::<cf::ShredData>();
        let code_cf = db.column::<cf::ShredCode>();
        let mut recovered_data_shreds = vec![];
        // Recovery rules:
        // 1. Only try recovery around indexes for which new data or coding shreds are received
        // 2. For new data shreds, check if an erasure set exists. If not, don't try recovery
        // 3. Before trying recovery, check if enough number of shreds have been received
        // 3a. Enough number of shreds = (#data + #coding shreds) > erasure.num_data
        for (erasure_set, erasure_meta) in erasure_metas.iter() {
            let slot = erasure_set.slot();
            let index_meta_entry = index_working_set.get_mut(&slot).expect("Index");
            let index = &mut index_meta_entry.index;
            match erasure_meta.status(index) {
                ErasureMetaStatus::CanRecover => {
                    Self::recover_shreds(
                        index,
                        erasure_meta,
                        prev_inserted_shreds,
                        &mut recovered_data_shreds,
                        &data_cf,
                        &code_cf,
                    );
                }
                ErasureMetaStatus::DataFull => {
                    Self::submit_metrics(slot, erasure_meta, false, "complete".into(), 0);
                }
                ErasureMetaStatus::StillNeed(needed) => {
                    Self::submit_metrics(
                        slot,
                        erasure_meta,
                        false,
                        format!("still need: {}", needed),
                        0,
                    );
                }
            };
        }
        recovered_data_shreds
    }

    /// The main helper function that performs the shred insertion logic
    /// and updates corresponding meta-data.
    ///
    /// This function updates the following column families:
    ///   - [`cf::DeadSlots`]: mark a shred as "dead" if its meta-data indicates
    ///     there is no need to replay this shred.  Specifically when both the
    ///     following conditions satisfy,
    ///     - We get a new shred N marked as the last shred in the slot S,
    ///       but N.index() is less than the current slot_meta.received
    ///       for slot S.
    ///     - The slot is not currently full
    ///     It means there's an alternate version of this slot. See
    ///     `check_insert_data_shred` for more details.
    ///   - [`cf::ShredData`]: stores data shreds (in check_insert_data_shreds).
    ///   - [`cf::ShredCode`]: stores coding shreds (in check_insert_coding_shreds).
    ///   - [`cf::SlotMeta`]: the SlotMeta of the input `shreds` and their related
    ///     shreds are updated.  Specifically:
    ///     - `handle_chaining()` updates `cf::SlotMeta` in two ways.  First, it
    ///       updates the in-memory slot_meta_working_set, which will later be
    ///       persisted in commit_slot_meta_working_set().  Second, for the newly
    ///       chained slots (updated inside handle_chaining_for_slot()), it will
    ///       directly persist their slot-meta into `cf::SlotMeta`.
    ///     - In `commit_slot_meta_working_set()`, persists everything stored
    ///       in the in-memory structure slot_meta_working_set, which is updated
    ///       by both `check_insert_data_shred()` and `handle_chaining()`.
    ///   - [`cf::Orphans`]: add or remove the ID of a slot to `cf::Orphans`
    ///     if it becomes / is no longer an orphan slot in `handle_chaining()`.
    ///   - [`cf::ErasureMeta`]: the associated ErasureMeta of the coding and data
    ///     shreds inside `shreds` will be updated and committed to
    ///     `cf::ErasureMeta`.
    ///   - [`cf::Index`]: stores (slot id, index to the index_working_set_entry)
    ///     pair to the `cf::Index` column family for each index_working_set_entry
    ///     which insert did occur in this function call.
    ///
    /// Arguments:
    ///  - `shreds`: the shreds to be inserted.
    ///  - `is_repaired`: a boolean vector aligned with `shreds` where each
    ///    boolean indicates whether the corresponding shred is repaired or not.
    ///  - `leader_schedule`: the leader schedule
    ///  - `is_trusted`: whether the shreds come from a trusted source. If this
    ///    is set to true, then the function will skip the shred duplication and
    ///    integrity checks.
    ///  - `retransmit_sender`: the sender for transmitting any recovered
    ///    data shreds.
    ///  - `handle_duplicate`: a function for handling shreds that have the same slot
    ///    and index.
    ///  - `metrics`: the metric for reporting detailed stats
    ///
    /// On success, the function returns an Ok result with a vector of
    /// `CompletedDataSetInfo` and a vector of its corresponding index in the
    /// input `shreds` vector.
    pub fn insert_shreds_handle_duplicate<F>(
        &self,
        shreds: Vec<Shred>,
        is_repaired: Vec<bool>,
        leader_schedule: Option<&LeaderScheduleCache>,
        is_trusted: bool,
        retransmit_sender: Option<&Sender<Vec<Shred>>>,
        handle_duplicate: &F,
        metrics: &mut BlockstoreInsertionMetrics,
    ) -> Result<(Vec<CompletedDataSetInfo>, Vec<usize>)>
    where
        F: Fn(Shred),
    {
        assert_eq!(shreds.len(), is_repaired.len());
        let mut total_start = Measure::start("Total elapsed");
        let mut start = Measure::start("Blockstore lock");
        let _lock = self.insert_shreds_lock.lock().unwrap();
        start.stop();
        metrics.insert_lock_elapsed += start.as_us();

        let db = &*self.db;
        let mut write_batch = db.batch()?;

        let mut just_inserted_shreds = HashMap::with_capacity(shreds.len());
        let mut erasure_metas = HashMap::new();
        let mut slot_meta_working_set = HashMap::new();
        let mut index_working_set = HashMap::new();

        metrics.num_shreds += shreds.len();
        let mut start = Measure::start("Shred insertion");
        let mut index_meta_time = 0;
        let mut newly_completed_data_sets: Vec<CompletedDataSetInfo> = vec![];
        let mut inserted_indices = Vec::new();
        for (i, (shred, is_repaired)) in shreds.into_iter().zip(is_repaired).enumerate() {
            let shred_source = if is_repaired {
                ShredSource::Repaired
            } else {
                ShredSource::Turbine
            };
            match shred.shred_type() {
                ShredType::Data => {
                    match self.check_insert_data_shred(
                        shred,
                        &mut erasure_metas,
                        &mut index_working_set,
                        &mut slot_meta_working_set,
                        &mut write_batch,
                        &mut just_inserted_shreds,
                        &mut index_meta_time,
                        is_trusted,
                        handle_duplicate,
                        leader_schedule,
                        shred_source,
                    ) {
                        Err(InsertDataShredError::Exists) => metrics.num_data_shreds_exists += 1,
                        Err(InsertDataShredError::InvalidShred) => {
                            metrics.num_data_shreds_invalid += 1
                        }
                        Err(InsertDataShredError::BlockstoreError(err)) => {
                            metrics.num_data_shreds_blockstore_error += 1;
                            error!("blockstore error: {}", err);
                        }
                        Ok(completed_data_sets) => {
                            newly_completed_data_sets.extend(completed_data_sets);
                            inserted_indices.push(i);
                            metrics.num_inserted += 1;
                        }
                    };
                }
                ShredType::Code => {
                    self.check_insert_coding_shred(
                        shred,
                        &mut erasure_metas,
                        &mut index_working_set,
                        &mut write_batch,
                        &mut just_inserted_shreds,
                        &mut index_meta_time,
                        handle_duplicate,
                        is_trusted,
                        shred_source,
                        metrics,
                    );
                }
            };
        }
        start.stop();

        metrics.insert_shreds_elapsed += start.as_us();
        let mut start = Measure::start("Shred recovery");
        if let Some(leader_schedule_cache) = leader_schedule {
            let recovered_data_shreds = Self::try_shred_recovery(
                db,
                &erasure_metas,
                &mut index_working_set,
                &just_inserted_shreds,
            );

            metrics.num_recovered += recovered_data_shreds.len();
            let recovered_data_shreds: Vec<_> = recovered_data_shreds
                .into_iter()
                .filter_map(|shred| {
                    let leader =
                        leader_schedule_cache.slot_leader_at(shred.slot(), /*bank=*/ None)?;
                    if !shred.verify(&leader) {
                        metrics.num_recovered_failed_sig += 1;
                        return None;
                    }
                    match self.check_insert_data_shred(
                        shred.clone(),
                        &mut erasure_metas,
                        &mut index_working_set,
                        &mut slot_meta_working_set,
                        &mut write_batch,
                        &mut just_inserted_shreds,
                        &mut index_meta_time,
                        is_trusted,
                        &handle_duplicate,
                        leader_schedule,
                        ShredSource::Recovered,
                    ) {
                        Err(InsertDataShredError::Exists) => {
                            metrics.num_recovered_exists += 1;
                            None
                        }
                        Err(InsertDataShredError::InvalidShred) => {
                            metrics.num_recovered_failed_invalid += 1;
                            None
                        }
                        Err(InsertDataShredError::BlockstoreError(err)) => {
                            metrics.num_recovered_blockstore_error += 1;
                            error!("blockstore error: {}", err);
                            None
                        }
                        Ok(completed_data_sets) => {
                            newly_completed_data_sets.extend(completed_data_sets);
                            metrics.num_recovered_inserted += 1;
                            Some(shred)
                        }
                    }
                })
                // Always collect recovered-shreds so that above insert code is
                // executed even if retransmit-sender is None.
                .collect();
            if !recovered_data_shreds.is_empty() {
                if let Some(retransmit_sender) = retransmit_sender {
                    let _ = retransmit_sender.send(recovered_data_shreds);
                }
            }
        }
        start.stop();
        metrics.shred_recovery_elapsed += start.as_us();

        let mut start = Measure::start("Shred recovery");
        // Handle chaining for the members of the slot_meta_working_set that were inserted into,
        // drop the others
        handle_chaining(&self.db, &mut write_batch, &mut slot_meta_working_set)?;
        start.stop();
        metrics.chaining_elapsed += start.as_us();

        let mut start = Measure::start("Commit Working Sets");
        let (should_signal, newly_completed_slots) = commit_slot_meta_working_set(
            &slot_meta_working_set,
            &self.completed_slots_senders,
            &mut write_batch,
        )?;

        for (erasure_set, erasure_meta) in erasure_metas {
            write_batch.put::<cf::ErasureMeta>(erasure_set.store_key(), &erasure_meta)?;
        }

        for (&slot, index_working_set_entry) in index_working_set.iter() {
            if index_working_set_entry.did_insert_occur {
                write_batch.put::<cf::Index>(slot, &index_working_set_entry.index)?;
            }
        }
        start.stop();
        metrics.commit_working_sets_elapsed += start.as_us();

        let mut start = Measure::start("Write Batch");
        self.db.write(write_batch)?;
        start.stop();
        metrics.write_batch_elapsed += start.as_us();

        send_signals(
            &self.new_shreds_signals,
            &self.completed_slots_senders,
            should_signal,
            newly_completed_slots,
        );

        total_start.stop();

        metrics.total_elapsed += total_start.as_us();
        metrics.index_meta_time += index_meta_time;

        Ok((newly_completed_data_sets, inserted_indices))
    }

    /// Range-delete all entries which prefix matches the specified `slot` and
    /// clear all the related `SlotMeta` except its next_slots.
    ///
    /// This function currently requires `insert_shreds_lock`, as both
    /// `clear_unconfirmed_slot()` and `insert_shreds_handle_duplicate()`
    /// try to perform read-modify-write operation on [`cf::SlotMeta`] column
    /// family.
    pub fn clear_unconfirmed_slot(&self, slot: Slot) {
        let _lock = self.insert_shreds_lock.lock().unwrap();
        if let Some(mut slot_meta) = self
            .meta(slot)
            .expect("Couldn't fetch from SlotMeta column family")
        {
            // Clear all slot related information
            self.run_purge(slot, slot, PurgeType::PrimaryIndex)
                .expect("Purge database operations failed");

            // Reinsert parts of `slot_meta` that are important to retain, like the `next_slots`
            // field.
            slot_meta.clear_unconfirmed_slot();
            self.meta_cf
                .put(slot, &slot_meta)
                .expect("Couldn't insert into SlotMeta column family");
        } else {
            error!(
                "clear_unconfirmed_slot() called on slot {} with no SlotMeta",
                slot
            );
        }
    }

    pub fn insert_shreds(
        &self,
        shreds: Vec<Shred>,
        leader_schedule: Option<&LeaderScheduleCache>,
        is_trusted: bool,
    ) -> Result<(Vec<CompletedDataSetInfo>, Vec<usize>)> {
        let shreds_len = shreds.len();
        self.insert_shreds_handle_duplicate(
            shreds,
            vec![false; shreds_len],
            leader_schedule,
            is_trusted,
            None,    // retransmit-sender
            &|_| {}, // handle-duplicates
            &mut BlockstoreInsertionMetrics::default(),
        )
    }

    fn erasure_mismatch(shred1: &Shred, shred2: &Shred) -> bool {
        // TODO should also compare first-coding-index once position field is
        // populated across cluster.
        shred1.coding_header.num_coding_shreds != shred2.coding_header.num_coding_shreds
            || shred1.coding_header.num_data_shreds != shred2.coding_header.num_data_shreds
    }

    #[allow(clippy::too_many_arguments)]
    fn check_insert_coding_shred<F>(
        &self,
        shred: Shred,
        erasure_metas: &mut HashMap<ErasureSetId, ErasureMeta>,
        index_working_set: &mut HashMap<u64, IndexMetaWorkingSetEntry>,
        write_batch: &mut WriteBatch,
        just_received_shreds: &mut HashMap<ShredId, Shred>,
        index_meta_time: &mut u64,
        handle_duplicate: &F,
        is_trusted: bool,
        shred_source: ShredSource,
        metrics: &mut BlockstoreInsertionMetrics,
    ) -> bool
    where
        F: Fn(Shred),
    {
        let slot = shred.slot();
        let shred_index = u64::from(shred.index());

        let index_meta_working_set_entry =
            get_index_meta_entry(&self.db, slot, index_working_set, index_meta_time);

        let index_meta = &mut index_meta_working_set_entry.index;

        // This gives the index of first coding shred in this FEC block
        // So, all coding shreds in a given FEC block will have the same set index

        if !is_trusted {
            if index_meta.coding().contains(shred_index) {
                metrics.num_coding_shreds_exists += 1;
                handle_duplicate(shred);
                return false;
            }

            if !Blockstore::should_insert_coding_shred(&shred, &self.last_root) {
                metrics.num_coding_shreds_invalid += 1;
                return false;
            }
        }

        let erasure_set = shred.erasure_set();
        let erasure_meta = erasure_metas.entry(erasure_set).or_insert_with(|| {
            self.erasure_meta(erasure_set)
                .expect("Expect database get to succeed")
                .unwrap_or_else(|| ErasureMeta::from_coding_shred(&shred).unwrap())
        });

        // TODO: handle_duplicate is not invoked and so duplicate shreds are
        // not gossiped to the rest of cluster.
        if !erasure_meta.check_coding_shred(&shred) {
            metrics.num_coding_shreds_invalid_erasure_config += 1;
            let conflicting_shred = self.find_conflicting_coding_shred(
                &shred,
                slot,
                erasure_meta,
                just_received_shreds,
            );
            if let Some(conflicting_shred) = conflicting_shred {
                if self
                    .store_duplicate_if_not_existing(slot, conflicting_shred, shred.payload.clone())
                    .is_err()
                {
                    warn!("bad duplicate store..");
                }
            } else {
                datapoint_info!("bad-conflict-shred", ("slot", slot, i64));
            }

            // ToDo: This is a potential slashing condition
            warn!("Received multiple erasure configs for the same erasure set!!!");
            warn!(
                "Slot: {}, shred index: {}, erasure_set: {:?}, is_duplicate: {}, stored config: {:#?}, new config: {:#?}",
                slot, shred.index(), erasure_set, self.has_duplicate_shreds_in_slot(slot), erasure_meta.config(), shred.coding_header,
            );

            return false;
        }
        self.slots_stats
            .lock()
            .unwrap()
            .add_shred(slot, shred_source);
        // insert coding shred into rocks
        let result = self
            .insert_coding_shred(index_meta, &shred, write_batch)
            .is_ok();

        if result {
            index_meta_working_set_entry.did_insert_occur = true;
            metrics.num_inserted += 1;
        }

        if let HashMapEntry::Vacant(entry) = just_received_shreds.entry(shred.id()) {
            metrics.num_coding_shreds_inserted += 1;
            entry.insert(shred);
        }

        result
    }

    fn find_conflicting_coding_shred(
        &self,
        shred: &Shred,
        slot: Slot,
        erasure_meta: &ErasureMeta,
        just_received_shreds: &HashMap<ShredId, Shred>,
    ) -> Option<Vec<u8>> {
        // Search for the shred which set the initial erasure config, either inserted,
        // or in the current batch in just_received_shreds.
        for coding_index in erasure_meta.coding_shreds_indices() {
            let maybe_shred = self.get_coding_shred(slot, coding_index);
            if let Ok(Some(shred_data)) = maybe_shred {
                let potential_shred = Shred::new_from_serialized_shred(shred_data).unwrap();
                if Self::erasure_mismatch(&potential_shred, shred) {
                    return Some(potential_shred.payload);
                }
            } else if let Some(potential_shred) = {
                let key = ShredId::new(slot, u32::try_from(coding_index).unwrap(), ShredType::Code);
                just_received_shreds.get(&key)
            } {
                if Self::erasure_mismatch(potential_shred, shred) {
                    return Some(potential_shred.payload.clone());
                }
            }
        }
        None
    }

    /// Create an entry to the specified `write_batch` that performs shred
    /// insertion and associated metadata update.  The function also updates
    /// its in-memory copy of the associated metadata.
    ///
    /// Currently, this function must be invoked while holding
    /// `insert_shreds_lock` as it performs read-modify-write operations
    /// on multiple column families.
    ///
    /// The resulting `write_batch` may include updates to [`cf::DeadSlots`]
    /// and [`cf::ShredData`].  Note that it will also update the in-memory copy
    /// of `erasure_metas` and `index_working_set`, which will later be
    /// used to update other column families such as [`cf::ErasureMeta`] and
    /// [`cf::Index`].
    ///
    /// Arguments:
    /// - `shred`: the shred to be inserted
    /// - `erasure_metas`: the in-memory hash-map that maintains the dirty
    ///     copy of the erasure meta.  It will later be written to
    ///     `cf::ErasureMeta` in insert_shreds_handle_duplicate().
    /// - `index_working_set`: the in-memory hash-map that maintains the
    ///     dirty copy of the index meta.  It will later be written to
    ///     `cf::Index` in insert_shreds_handle_duplicate().
    /// - `slot_meta_working_set`: the in-memory hash-map that maintains
    ///     the dirty copy of the index meta.  It will later be written to
    ///     `cf::SlotMeta` in insert_shreds_handle_duplicate().
    /// - `write_batch`: the collection of the current writes which will
    ///     be committed atomically.
    /// - `just_inserted_data_shreds`: a (slot, shred index within the slot)
    ///     to shred map which maintains which data shreds have been inserted.
    /// - `index_meta_time`: the time spent on loading or creating the
    ///     index meta entry from the db.
    /// - `is_trusted`: if false, this function will check whether the
    ///     input shred is duplicate.
    /// - `handle_duplicate`: the function that handles duplication.
    /// - `leader_schedule`: the leader schedule will be used to check
    ///     whether it is okay to insert the input shred.
    /// - `shred_source`: the source of the shred.
    #[allow(clippy::too_many_arguments)]
    fn check_insert_data_shred<F>(
        &self,
        shred: Shred,
        erasure_metas: &mut HashMap<ErasureSetId, ErasureMeta>,
        index_working_set: &mut HashMap<u64, IndexMetaWorkingSetEntry>,
        slot_meta_working_set: &mut HashMap<u64, SlotMetaWorkingSetEntry>,
        write_batch: &mut WriteBatch,
        just_inserted_shreds: &mut HashMap<ShredId, Shred>,
        index_meta_time: &mut u64,
        is_trusted: bool,
        handle_duplicate: &F,
        leader_schedule: Option<&LeaderScheduleCache>,
        shred_source: ShredSource,
    ) -> std::result::Result<Vec<CompletedDataSetInfo>, InsertDataShredError>
    where
        F: Fn(Shred),
    {
        let slot = shred.slot();
        let shred_index = u64::from(shred.index());

        let index_meta_working_set_entry =
            get_index_meta_entry(&self.db, slot, index_working_set, index_meta_time);

        let index_meta = &mut index_meta_working_set_entry.index;
        let slot_meta_entry = get_slot_meta_entry(
            &self.db,
            slot_meta_working_set,
            slot,
            shred
                .parent()
                .map_err(|_| InsertDataShredError::InvalidShred)?,
        );

        let slot_meta = &mut slot_meta_entry.new_slot_meta.borrow_mut();

        if !is_trusted {
            if Self::is_data_shred_present(&shred, slot_meta, index_meta.data()) {
                handle_duplicate(shred);
                return Err(InsertDataShredError::Exists);
            }

            if shred.last_in_slot() && shred_index < slot_meta.received && !slot_meta.is_full() {
                // We got a last shred < slot_meta.received, which signals there's an alternative,
                // shorter version of the slot. Because also `!slot_meta.is_full()`, then this
                // means, for the current version of the slot, we might never get all the
                // shreds < the current last index, never replay this slot, and make no
                // progress (for instance if a leader sends an additional detached "last index"
                // shred with a very high index, but none of the intermediate shreds). Ideally, we would
                // just purge all shreds > the new last index slot, but because replay may have already
                // replayed entries past the newly detected "last" shred, then mark the slot as dead
                // and wait for replay to dump and repair the correct version.
                warn!("Received *last* shred index {} less than previous shred index {}, and slot {} is not full, marking slot dead", shred_index, slot_meta.received, slot);
                write_batch.put::<cf::DeadSlots>(slot, &true).unwrap();
            }

            if !self.should_insert_data_shred(
                &shred,
                slot_meta,
                just_inserted_shreds,
                &self.last_root,
                leader_schedule,
                shred_source,
            ) {
                return Err(InsertDataShredError::InvalidShred);
            }
        }

        let erasure_set = shred.erasure_set();
        let newly_completed_data_sets = self.insert_data_shred(
            slot_meta,
            index_meta.data_mut(),
            &shred,
            write_batch,
            shred_source,
        )?;
        just_inserted_shreds.insert(shred.id(), shred);
        index_meta_working_set_entry.did_insert_occur = true;
        slot_meta_entry.did_insert_occur = true;
        if let HashMapEntry::Vacant(entry) = erasure_metas.entry(erasure_set) {
            if let Some(meta) = self.erasure_meta(erasure_set).unwrap() {
                entry.insert(meta);
            }
        }
        Ok(newly_completed_data_sets)
    }

    fn should_insert_coding_shred(shred: &Shred, last_root: &RwLock<u64>) -> bool {
        shred.is_code() && shred.sanitize() && shred.slot() > *last_root.read().unwrap()
    }

    fn insert_coding_shred(
        &self,
        index_meta: &mut Index,
        shred: &Shred,
        write_batch: &mut WriteBatch,
    ) -> Result<()> {
        let slot = shred.slot();
        let shred_index = u64::from(shred.index());

        // Assert guaranteed by integrity checks on the shred that happen before
        // `insert_coding_shred` is called
        assert!(shred.is_code() && shred.sanitize());

        // Commit step: commit all changes to the mutable structures at once, or none at all.
        // We don't want only a subset of these changes going through.
        write_batch.put_bytes::<cf::ShredCode>((slot, shred_index), &shred.payload)?;
        index_meta.coding_mut().insert(shred_index);

        Ok(())
    }

    fn is_data_shred_present(shred: &Shred, slot_meta: &SlotMeta, data_index: &ShredIndex) -> bool {
        let shred_index = u64::from(shred.index());
        // Check that the shred doesn't already exist in blockstore
        shred_index < slot_meta.consumed || data_index.contains(shred_index)
    }

    fn get_data_shred_from_just_inserted_or_db<'a>(
        &'a self,
        just_inserted_shreds: &'a HashMap<ShredId, Shred>,
        slot: Slot,
        index: u64,
    ) -> Cow<'a, Vec<u8>> {
        let key = ShredId::new(slot, u32::try_from(index).unwrap(), ShredType::Data);
        if let Some(shred) = just_inserted_shreds.get(&key) {
            Cow::Borrowed(&shred.payload)
        } else {
            // If it doesn't exist in the just inserted set, it must exist in
            // the backing store
            Cow::Owned(self.get_data_shred(slot, index).unwrap().unwrap())
        }
    }

    fn should_insert_data_shred(
        &self,
        shred: &Shred,
        slot_meta: &SlotMeta,
        just_inserted_shreds: &HashMap<ShredId, Shred>,
        last_root: &RwLock<u64>,
        leader_schedule: Option<&LeaderScheduleCache>,
        shred_source: ShredSource,
    ) -> bool {
        let shred_index = u64::from(shred.index());
        let slot = shred.slot();
        let last_in_slot = if shred.last_in_slot() {
            debug!("got last in slot");
            true
        } else {
            false
        };

        if shred.data_header.size == 0 {
            let leader_pubkey = leader_schedule
                .and_then(|leader_schedule| leader_schedule.slot_leader_at(slot, None));

            datapoint_error!(
                "blockstore_error",
                (
                    "error",
                    format!(
                        "Leader {:?}, slot {}: received index {} is empty",
                        leader_pubkey, slot, shred_index,
                    ),
                    String
                )
            );
            return false;
        }
        if shred.payload.len() > SHRED_PAYLOAD_SIZE {
            let leader_pubkey = leader_schedule
                .and_then(|leader_schedule| leader_schedule.slot_leader_at(slot, None));

            datapoint_error!(
                "blockstore_error",
                (
                    "error",
                    format!(
                        "Leader {:?}, slot {}: received index {} shred.payload.len() > SHRED_PAYLOAD_SIZE",
                        leader_pubkey, slot, shred_index,
                    ),
                    String
                )
            );
            return false;
        }

        // Check that we do not receive shred_index >= than the last_index
        // for the slot
        let last_index = slot_meta.last_index;
        if last_index.map(|ix| shred_index >= ix).unwrap_or_default() {
            let leader_pubkey = leader_schedule
                .and_then(|leader_schedule| leader_schedule.slot_leader_at(slot, None));

            let ending_shred: Cow<Vec<u8>> = self.get_data_shred_from_just_inserted_or_db(
                just_inserted_shreds,
                slot,
                last_index.unwrap(),
            );

            if self
                .store_duplicate_if_not_existing(
                    slot,
                    ending_shred.into_owned(),
                    shred.payload.clone(),
                )
                .is_err()
            {
                warn!("store duplicate error");
            }

            datapoint_error!(
                "blockstore_error",
                (
                    "error",
                    format!(
                        "Leader {:?}, slot {}: received index {} >= slot.last_index {:?}, shred_source: {:?}",
                        leader_pubkey, slot, shred_index, last_index, shred_source
                    ),
                    String
                )
            );
            return false;
        }
        // Check that we do not receive a shred with "last_index" true, but shred_index
        // less than our current received
        if last_in_slot && shred_index < slot_meta.received {
            let leader_pubkey = leader_schedule
                .and_then(|leader_schedule| leader_schedule.slot_leader_at(slot, None));

            let ending_shred: Cow<Vec<u8>> = self.get_data_shred_from_just_inserted_or_db(
                just_inserted_shreds,
                slot,
                slot_meta.received - 1,
            );

            if self
                .store_duplicate_if_not_existing(
                    slot,
                    ending_shred.into_owned(),
                    shred.payload.clone(),
                )
                .is_err()
            {
                warn!("store duplicate error");
            }

            datapoint_error!(
                "blockstore_error",
                (
                    "error",
                    format!(
                        "Leader {:?}, slot {}: received shred_index {} < slot.received {}, shred_source: {:?}",
                        leader_pubkey, slot, shred_index, slot_meta.received, shred_source
                    ),
                    String
                )
            );
            return false;
        }

        let last_root = *last_root.read().unwrap();
        // TODO Shouldn't this use shred.parent() instead and update
        // slot_meta.parent_slot accordingly?
        slot_meta
            .parent_slot
            .map(|parent_slot| verify_shred_slots(slot, parent_slot, last_root))
            .unwrap_or_default()
    }

    fn insert_data_shred(
        &self,
        slot_meta: &mut SlotMeta,
        data_index: &mut ShredIndex,
        shred: &Shred,
        write_batch: &mut WriteBatch,
        shred_source: ShredSource,
    ) -> Result<Vec<CompletedDataSetInfo>> {
        let slot = shred.slot();
        let index = u64::from(shred.index());

        let last_in_slot = if shred.last_in_slot() {
            debug!("got last in slot");
            true
        } else {
            false
        };

        let last_in_data = if shred.data_complete() {
            debug!("got last in data");
            true
        } else {
            false
        };

        // Parent for slot meta should have been set by this point
        assert!(!is_orphan(slot_meta));

        let new_consumed = if slot_meta.consumed == index {
            let mut current_index = index + 1;

            while data_index.contains(current_index) {
                current_index += 1;
            }
            current_index
        } else {
            slot_meta.consumed
        };

        // Commit step: commit all changes to the mutable structures at once, or none at all.
        // We don't want only a subset of these changes going through.
        write_batch.put_bytes::<cf::ShredData>(
            (slot, index),
            // Payload will be padded out to SHRED_PAYLOAD_SIZE
            // But only need to store the bytes within data_header.size
            &shred.payload[..shred.data_header.size as usize],
        )?;
        data_index.insert(index);
        let newly_completed_data_sets = update_slot_meta(
            last_in_slot,
            last_in_data,
            slot_meta,
            index as u32,
            new_consumed,
            shred.reference_tick(),
            data_index,
        )
        .into_iter()
        .map(|(start_index, end_index)| CompletedDataSetInfo {
            slot,
            start_index,
            end_index,
        })
        .collect();
        {
            let mut slots_stats = self.slots_stats.lock().unwrap();
            slots_stats.add_shred(slot_meta.slot, shred_source);
            if slot_meta.is_full() {
                slots_stats.set_full(slot_meta);
            }
        }
<<<<<<< HEAD
        if slot_meta.is_full() {
            let (num_repaired, num_recovered) = {
                let mut slots_stats = self.slots_stats.lock().unwrap();
                if let Some(e) = slots_stats.stats.remove(&slot_meta.slot) {
                    if slots_stats.last_cleanup_ts.elapsed().as_secs() > 30 {
                        let root = self.last_root();
                        slots_stats.stats = slots_stats.stats.split_off(&root);
                        slots_stats.last_cleanup_ts = Instant::now();
                    }
                    (e.num_repaired, e.num_recovered)
                } else {
                    (0, 0)
                }
            };
            datapoint_info!(
                "shred_insert_is_full",
                (
                    "total_time_ms",
                    solana_sdk::timing::timestamp() - slot_meta.first_shred_timestamp,
                    i64
                ),
                ("slot", slot_meta.slot, i64),
                (
                    "last_index",
                    slot_meta
                        .last_index
                        .and_then(|ix| i64::try_from(ix).ok())
                        .unwrap_or(-1),
                    i64
                ),
                ("num_repaired", num_repaired, i64),
                ("num_recovered", num_recovered, i64),
            );

            // send
            if let Some(ref sender) = self.shred_timing_point_sender {
                trace!("PohTimingPoint:Full {}", slot);
                let _ = sender.try_send((
                    slot,
                    Some(self.last_root()),
                    PohTimingPoint::FullSlotReceived(solana_sdk::timing::timestamp()),
                ));
            }
        }
=======
>>>>>>> 01af40d6
        trace!("inserted shred into slot {:?} and index {:?}", slot, index);

        Ok(newly_completed_data_sets)
    }

    pub fn get_data_shred(&self, slot: Slot, index: u64) -> Result<Option<Vec<u8>>> {
        self.data_shred_cf.get_bytes((slot, index)).map(|data| {
            data.map(|mut d| {
                // Only data_header.size bytes stored in the blockstore so
                // pad the payload out to SHRED_PAYLOAD_SIZE so that the
                // erasure recovery works properly.
                d.resize(cmp::max(d.len(), SHRED_PAYLOAD_SIZE), 0);
                d
            })
        })
    }

    pub fn get_data_shreds_for_slot(
        &self,
        slot: Slot,
        start_index: u64,
    ) -> ShredResult<Vec<Shred>> {
        self.slot_data_iterator(slot, start_index)
            .expect("blockstore couldn't fetch iterator")
            .map(|data| Shred::new_from_serialized_shred(data.1.to_vec()))
            .collect()
    }

    #[cfg(test)]
    fn get_data_shreds(
        &self,
        slot: Slot,
        from_index: u64,
        to_index: u64,
        buffer: &mut [u8],
    ) -> Result<(u64, usize)> {
        let _lock = self.check_lowest_cleanup_slot(slot)?;
        let meta_cf = self.db.column::<cf::SlotMeta>();
        let mut buffer_offset = 0;
        let mut last_index = 0;
        if let Some(meta) = meta_cf.get(slot)? {
            if !meta.is_full() {
                warn!("The slot is not yet full. Will not return any shreds");
                return Ok((last_index, buffer_offset));
            }
            let to_index = cmp::min(to_index, meta.consumed);
            for index in from_index..to_index {
                if let Some(shred_data) = self.get_data_shred(slot, index)? {
                    let shred_len = shred_data.len();
                    if buffer.len().saturating_sub(buffer_offset) >= shred_len {
                        buffer[buffer_offset..buffer_offset + shred_len]
                            .copy_from_slice(&shred_data[..shred_len]);
                        buffer_offset += shred_len;
                        last_index = index;
                        // All shreds are of the same length.
                        // Let's check if we have scope to accommodate another shred
                        // If not, let's break right away, as it'll save on 1 DB read
                        if buffer.len().saturating_sub(buffer_offset) < shred_len {
                            break;
                        }
                    } else {
                        break;
                    }
                }
            }
        }
        Ok((last_index, buffer_offset))
    }

    pub fn get_coding_shred(&self, slot: Slot, index: u64) -> Result<Option<Vec<u8>>> {
        self.code_shred_cf.get_bytes((slot, index))
    }

    pub fn get_coding_shreds_for_slot(
        &self,
        slot: Slot,
        start_index: u64,
    ) -> ShredResult<Vec<Shred>> {
        self.slot_coding_iterator(slot, start_index)
            .expect("blockstore couldn't fetch iterator")
            .map(|code| Shred::new_from_serialized_shred(code.1.to_vec()))
            .collect()
    }

    // Only used by tests
    #[allow(clippy::too_many_arguments)]
    pub(crate) fn write_entries(
        &self,
        start_slot: Slot,
        num_ticks_in_start_slot: u64,
        start_index: u32,
        ticks_per_slot: u64,
        parent: Option<u64>,
        is_full_slot: bool,
        keypair: &Keypair,
        entries: Vec<Entry>,
        version: u16,
    ) -> Result<usize /*num of data shreds*/> {
        let mut parent_slot = parent.map_or(start_slot.saturating_sub(1), |v| v);
        let num_slots = (start_slot - parent_slot).max(1); // Note: slot 0 has parent slot 0
        assert!(num_ticks_in_start_slot < num_slots * ticks_per_slot);
        let mut remaining_ticks_in_slot = num_slots * ticks_per_slot - num_ticks_in_start_slot;

        let mut current_slot = start_slot;
        let mut shredder = Shredder::new(current_slot, parent_slot, 0, version).unwrap();
        let mut all_shreds = vec![];
        let mut slot_entries = vec![];
        // Find all the entries for start_slot
        for entry in entries.into_iter() {
            if remaining_ticks_in_slot == 0 {
                current_slot += 1;
                parent_slot = current_slot - 1;
                remaining_ticks_in_slot = ticks_per_slot;
                let mut current_entries = vec![];
                std::mem::swap(&mut slot_entries, &mut current_entries);
                let start_index = {
                    if all_shreds.is_empty() {
                        start_index
                    } else {
                        0
                    }
                };
                let (mut data_shreds, mut coding_shreds) = shredder.entries_to_shreds(
                    keypair,
                    &current_entries,
                    true,        // is_last_in_slot
                    start_index, // next_shred_index
                    start_index, // next_code_index
                );
                all_shreds.append(&mut data_shreds);
                all_shreds.append(&mut coding_shreds);
                shredder = Shredder::new(
                    current_slot,
                    parent_slot,
                    (ticks_per_slot - remaining_ticks_in_slot) as u8,
                    version,
                )
                .unwrap();
            }

            if entry.is_tick() {
                remaining_ticks_in_slot -= 1;
            }
            slot_entries.push(entry);
        }

        if !slot_entries.is_empty() {
            let (mut data_shreds, mut coding_shreds) = shredder.entries_to_shreds(
                keypair,
                &slot_entries,
                is_full_slot,
                0, // next_shred_index
                0, // next_code_index
            );
            all_shreds.append(&mut data_shreds);
            all_shreds.append(&mut coding_shreds);
        }
        let num_data = all_shreds.iter().filter(|shred| shred.is_data()).count();
        self.insert_shreds(all_shreds, None, false)?;
        Ok(num_data)
    }

    pub fn get_index(&self, slot: Slot) -> Result<Option<Index>> {
        self.index_cf.get(slot)
    }

    /// Manually update the meta for a slot.
    /// Can interfere with automatic meta update and potentially break chaining.
    /// Dangerous. Use with care.
    pub fn put_meta_bytes(&self, slot: Slot, bytes: &[u8]) -> Result<()> {
        self.meta_cf.put_bytes(slot, bytes)
    }

    // Given a start and end entry index, find all the missing
    // indexes in the ledger in the range [start_index, end_index)
    // for the slot with the specified slot
    fn find_missing_indexes<C>(
        db_iterator: &mut DBRawIterator,
        slot: Slot,
        first_timestamp: u64,
        start_index: u64,
        end_index: u64,
        max_missing: usize,
    ) -> Vec<u64>
    where
        C: Column<Index = (u64, u64)>,
    {
        if start_index >= end_index || max_missing == 0 {
            return vec![];
        }

        let mut missing_indexes = vec![];
        let ticks_since_first_insert =
            DEFAULT_TICKS_PER_SECOND * (timestamp() - first_timestamp) / 1000;

        // Seek to the first shred with index >= start_index
        db_iterator.seek(&C::key((slot, start_index)));

        // The index of the first missing shred in the slot
        let mut prev_index = start_index;
        'outer: loop {
            if !db_iterator.valid() {
                for i in prev_index..end_index {
                    missing_indexes.push(i);
                    if missing_indexes.len() == max_missing {
                        break;
                    }
                }
                break;
            }
            let (current_slot, index) = C::index(db_iterator.key().expect("Expect a valid key"));

            let current_index = {
                if current_slot > slot {
                    end_index
                } else {
                    index
                }
            };

            let upper_index = cmp::min(current_index, end_index);
            // the tick that will be used to figure out the timeout for this hole
            let reference_tick = u64::from(Shred::reference_tick_from_data(
                db_iterator.value().expect("couldn't read value"),
            ));

            if ticks_since_first_insert < reference_tick + MAX_TURBINE_DELAY_IN_TICKS {
                // The higher index holes have not timed out yet
                break 'outer;
            }
            for i in prev_index..upper_index {
                missing_indexes.push(i);
                if missing_indexes.len() == max_missing {
                    break 'outer;
                }
            }

            if current_slot > slot {
                break;
            }

            if current_index >= end_index {
                break;
            }

            prev_index = current_index + 1;
            db_iterator.next();
        }

        missing_indexes
    }

    pub fn find_missing_data_indexes(
        &self,
        slot: Slot,
        first_timestamp: u64,
        start_index: u64,
        end_index: u64,
        max_missing: usize,
    ) -> Vec<u64> {
        if let Ok(mut db_iterator) = self
            .db
            .raw_iterator_cf(self.db.cf_handle::<cf::ShredData>())
        {
            Self::find_missing_indexes::<cf::ShredData>(
                &mut db_iterator,
                slot,
                first_timestamp,
                start_index,
                end_index,
                max_missing,
            )
        } else {
            vec![]
        }
    }

    pub fn get_block_time(&self, slot: Slot) -> Result<Option<UnixTimestamp>> {
        datapoint_info!("blockstore-rpc-api", ("method", "get_block_time", String));
        let _lock = self.check_lowest_cleanup_slot(slot)?;
        self.blocktime_cf.get(slot)
    }

    pub fn cache_block_time(&self, slot: Slot, timestamp: UnixTimestamp) -> Result<()> {
        self.blocktime_cf.put(slot, &timestamp)
    }

    pub fn get_block_height(&self, slot: Slot) -> Result<Option<u64>> {
        datapoint_info!("blockstore-rpc-api", ("method", "get_block_height", String));
        let _lock = self.check_lowest_cleanup_slot(slot)?;
        self.block_height_cf.get(slot)
    }

    pub fn cache_block_height(&self, slot: Slot, block_height: u64) -> Result<()> {
        self.block_height_cf.put(slot, &block_height)
    }

    /// The first complete block that is available in the Blockstore ledger
    pub fn get_first_available_block(&self) -> Result<Slot> {
        let mut root_iterator = self.rooted_slot_iterator(self.lowest_slot())?;
        // The block at root-index 0 cannot be complete, because it is missing its parent
        // blockhash. A parent blockhash must be calculated from the entries of the previous block.
        // Therefore, the first available complete block is that at root-index 1.
        Ok(root_iterator.nth(1).unwrap_or_default())
    }

    pub fn get_rooted_block(
        &self,
        slot: Slot,
        require_previous_blockhash: bool,
    ) -> Result<VersionedConfirmedBlock> {
        datapoint_info!("blockstore-rpc-api", ("method", "get_rooted_block", String));
        let _lock = self.check_lowest_cleanup_slot(slot)?;

        if self.is_root(slot) {
            return self.get_complete_block(slot, require_previous_blockhash);
        }
        Err(BlockstoreError::SlotNotRooted)
    }

    pub fn get_complete_block(
        &self,
        slot: Slot,
        require_previous_blockhash: bool,
    ) -> Result<VersionedConfirmedBlock> {
        let slot_meta_cf = self.db.column::<cf::SlotMeta>();
        let slot_meta = match slot_meta_cf.get(slot)? {
            Some(slot_meta) => slot_meta,
            None => {
                info!("SlotMeta not found for slot {}", slot);
                return Err(BlockstoreError::SlotUnavailable);
            }
        };
        if slot_meta.is_full() {
            let slot_entries = self.get_slot_entries(slot, 0)?;
            if !slot_entries.is_empty() {
                let blockhash = slot_entries
                    .last()
                    .map(|entry| entry.hash)
                    .unwrap_or_else(|| panic!("Rooted slot {:?} must have blockhash", slot));
                let slot_transaction_iterator = slot_entries
                    .into_iter()
                    .flat_map(|entry| entry.transactions)
                    .map(|transaction| {
                        if let Err(err) = transaction.sanitize() {
                            warn!(
                                "Blockstore::get_block sanitize failed: {:?}, \
                                slot: {:?}, \
                                {:?}",
                                err, slot, transaction,
                            );
                        }
                        transaction
                    });
                let parent_slot_entries = slot_meta
                    .parent_slot
                    .and_then(|parent_slot| {
                        self.get_slot_entries(parent_slot, /*shred_start_index:*/ 0)
                            .ok()
                    })
                    .unwrap_or_default();
                if parent_slot_entries.is_empty() && require_previous_blockhash {
                    return Err(BlockstoreError::ParentEntriesUnavailable);
                }
                let previous_blockhash = if !parent_slot_entries.is_empty() {
                    get_last_hash(parent_slot_entries.iter()).unwrap()
                } else {
                    Hash::default()
                };

                let rewards = self
                    .rewards_cf
                    .get_protobuf_or_bincode::<StoredExtendedRewards>(slot)?
                    .unwrap_or_default()
                    .into();

                // The Blocktime and BlockHeight column families are updated asynchronously; they
                // may not be written by the time the complete slot entries are available. In this
                // case, these fields will be `None`.
                let block_time = self.blocktime_cf.get(slot)?;
                let block_height = self.block_height_cf.get(slot)?;

                let block = VersionedConfirmedBlock {
                    previous_blockhash: previous_blockhash.to_string(),
                    blockhash: blockhash.to_string(),
                    // If the slot is full it should have parent_slot populated
                    // from shreds received.
                    parent_slot: slot_meta.parent_slot.unwrap(),
                    transactions: self
                        .map_transactions_to_statuses(slot, slot_transaction_iterator)?,
                    rewards,
                    block_time,
                    block_height,
                };
                return Ok(block);
            }
        }
        Err(BlockstoreError::SlotUnavailable)
    }

    pub fn map_transactions_to_statuses(
        &self,
        slot: Slot,
        iterator: impl Iterator<Item = VersionedTransaction>,
    ) -> Result<Vec<VersionedTransactionWithStatusMeta>> {
        iterator
            .map(|transaction| {
                let signature = transaction.signatures[0];
                Ok(VersionedTransactionWithStatusMeta {
                    transaction,
                    meta: self
                        .read_transaction_status((signature, slot))?
                        .ok_or(BlockstoreError::MissingTransactionMetadata)?,
                })
            })
            .collect()
    }

    /// Initializes the TransactionStatusIndex column family with two records, `0` and `1`,
    /// which are used as the primary index for entries in the TransactionStatus and
    /// AddressSignatures columns. At any given time, one primary index is active (ie. new records
    /// are stored under this index), the other is frozen.
    fn initialize_transaction_status_index(&self) -> Result<()> {
        self.transaction_status_index_cf
            .put(0, &TransactionStatusIndexMeta::default())?;
        self.transaction_status_index_cf
            .put(1, &TransactionStatusIndexMeta::default())?;
        // This dummy status improves compaction performance
        let default_status = TransactionStatusMeta::default().into();
        self.transaction_status_cf
            .put_protobuf(cf::TransactionStatus::as_index(2), &default_status)?;
        self.address_signatures_cf.put(
            cf::AddressSignatures::as_index(2),
            &AddressSignatureMeta::default(),
        )
    }

    /// Toggles the active primary index between `0` and `1`, and clears the stored max-slot of the
    /// frozen index in preparation for pruning.
    fn toggle_transaction_status_index(
        &self,
        batch: &mut WriteBatch,
        w_active_transaction_status_index: &mut u64,
        to_slot: Slot,
    ) -> Result<Option<u64>> {
        let index0 = self.transaction_status_index_cf.get(0)?;
        if index0.is_none() {
            return Ok(None);
        }
        let mut index0 = index0.unwrap();
        let mut index1 = self.transaction_status_index_cf.get(1)?.unwrap();

        if !index0.frozen && !index1.frozen {
            index0.frozen = true;
            *w_active_transaction_status_index = 1;
            batch.put::<cf::TransactionStatusIndex>(0, &index0)?;
            Ok(None)
        } else {
            let purge_target_primary_index = if index0.frozen && to_slot > index0.max_slot {
                info!(
                    "Pruning expired primary index 0 up to slot {} (max requested: {})",
                    index0.max_slot, to_slot
                );
                Some(0)
            } else if index1.frozen && to_slot > index1.max_slot {
                info!(
                    "Pruning expired primary index 1 up to slot {} (max requested: {})",
                    index1.max_slot, to_slot
                );
                Some(1)
            } else {
                None
            };

            if let Some(purge_target_primary_index) = purge_target_primary_index {
                *w_active_transaction_status_index = purge_target_primary_index;
                if index0.frozen {
                    index0.max_slot = 0
                };
                index0.frozen = !index0.frozen;
                batch.put::<cf::TransactionStatusIndex>(0, &index0)?;
                if index1.frozen {
                    index1.max_slot = 0
                };
                index1.frozen = !index1.frozen;
                batch.put::<cf::TransactionStatusIndex>(1, &index1)?;
            }

            Ok(purge_target_primary_index)
        }
    }

    fn get_primary_index_to_write(
        &self,
        slot: Slot,
        // take WriteGuard to require critical section semantics at call site
        w_active_transaction_status_index: &RwLockWriteGuard<Slot>,
    ) -> Result<u64> {
        let i = **w_active_transaction_status_index;
        let mut index_meta = self.transaction_status_index_cf.get(i)?.unwrap();
        if slot > index_meta.max_slot {
            assert!(!index_meta.frozen);
            index_meta.max_slot = slot;
            self.transaction_status_index_cf.put(i, &index_meta)?;
        }
        Ok(i)
    }

    pub fn read_transaction_status(
        &self,
        index: (Signature, Slot),
    ) -> Result<Option<TransactionStatusMeta>> {
        let (signature, slot) = index;
        let result = self
            .transaction_status_cf
            .get_protobuf_or_bincode::<StoredTransactionStatusMeta>((0, signature, slot))?;
        if result.is_none() {
            Ok(self
                .transaction_status_cf
                .get_protobuf_or_bincode::<StoredTransactionStatusMeta>((1, signature, slot))?
                .and_then(|meta| meta.try_into().ok()))
        } else {
            Ok(result.and_then(|meta| meta.try_into().ok()))
        }
    }

    pub fn write_transaction_status(
        &self,
        slot: Slot,
        signature: Signature,
        writable_keys: Vec<&Pubkey>,
        readonly_keys: Vec<&Pubkey>,
        status: TransactionStatusMeta,
    ) -> Result<()> {
        let status = status.into();
        // This write lock prevents interleaving issues with the transaction_status_index_cf by gating
        // writes to that column
        let w_active_transaction_status_index =
            self.active_transaction_status_index.write().unwrap();
        let primary_index =
            self.get_primary_index_to_write(slot, &w_active_transaction_status_index)?;
        self.transaction_status_cf
            .put_protobuf((primary_index, signature, slot), &status)?;
        for address in writable_keys {
            self.address_signatures_cf.put(
                (primary_index, *address, slot, signature),
                &AddressSignatureMeta { writeable: true },
            )?;
        }
        for address in readonly_keys {
            self.address_signatures_cf.put(
                (primary_index, *address, slot, signature),
                &AddressSignatureMeta { writeable: false },
            )?;
        }
        Ok(())
    }

    pub fn read_transaction_memos(&self, signature: Signature) -> Result<Option<String>> {
        self.transaction_memos_cf.get(signature)
    }

    pub fn write_transaction_memos(&self, signature: &Signature, memos: String) -> Result<()> {
        self.transaction_memos_cf.put(*signature, &memos)
    }

    fn check_lowest_cleanup_slot(&self, slot: Slot) -> Result<std::sync::RwLockReadGuard<Slot>> {
        // lowest_cleanup_slot is the last slot that was not cleaned up by LedgerCleanupService
        let lowest_cleanup_slot = self.lowest_cleanup_slot.read().unwrap();
        if *lowest_cleanup_slot > 0 && *lowest_cleanup_slot >= slot {
            return Err(BlockstoreError::SlotCleanedUp);
        }
        // Make caller hold this lock properly; otherwise LedgerCleanupService can purge/compact
        // needed slots here at any given moment
        Ok(lowest_cleanup_slot)
    }

    fn ensure_lowest_cleanup_slot(&self) -> (std::sync::RwLockReadGuard<Slot>, Slot) {
        // Ensures consistent result by using lowest_cleanup_slot as the lower bound
        // for reading columns that do not employ strong read consistency with slot-based
        // delete_range
        let lowest_cleanup_slot = self.lowest_cleanup_slot.read().unwrap();
        let lowest_available_slot = (*lowest_cleanup_slot)
            .checked_add(1)
            .expect("overflow from trusted value");

        // Make caller hold this lock properly; otherwise LedgerCleanupService can purge/compact
        // needed slots here at any given moment.
        // Blockstore callers, like rpc, can process concurrent read queries
        (lowest_cleanup_slot, lowest_available_slot)
    }

    // Returns a transaction status, as well as a loop counter for unit testing
    fn get_transaction_status_with_counter(
        &self,
        signature: Signature,
        confirmed_unrooted_slots: &[Slot],
    ) -> Result<(Option<(Slot, TransactionStatusMeta)>, u64)> {
        let mut counter = 0;
        let (lock, lowest_available_slot) = self.ensure_lowest_cleanup_slot();

        for transaction_status_cf_primary_index in 0..=1 {
            let index_iterator = self.transaction_status_cf.iter(IteratorMode::From(
                (
                    transaction_status_cf_primary_index,
                    signature,
                    lowest_available_slot,
                ),
                IteratorDirection::Forward,
            ))?;
            for ((i, sig, slot), _data) in index_iterator {
                counter += 1;
                if i != transaction_status_cf_primary_index || sig != signature {
                    break;
                }
                if !self.is_root(slot) && !confirmed_unrooted_slots.contains(&slot) {
                    continue;
                }
                let status = self
                    .transaction_status_cf
                    .get_protobuf_or_bincode::<StoredTransactionStatusMeta>((i, sig, slot))?
                    .and_then(|status| status.try_into().ok())
                    .map(|status| (slot, status));
                return Ok((status, counter));
            }
        }
        drop(lock);

        Ok((None, counter))
    }

    /// Returns a transaction status
    pub fn get_rooted_transaction_status(
        &self,
        signature: Signature,
    ) -> Result<Option<(Slot, TransactionStatusMeta)>> {
        datapoint_info!(
            "blockstore-rpc-api",
            ("method", "get_rooted_transaction_status", String)
        );
        self.get_transaction_status(signature, &[])
    }

    /// Returns a transaction status
    pub fn get_transaction_status(
        &self,
        signature: Signature,
        confirmed_unrooted_slots: &[Slot],
    ) -> Result<Option<(Slot, TransactionStatusMeta)>> {
        datapoint_info!(
            "blockstore-rpc-api",
            ("method", "get_transaction_status", String)
        );
        self.get_transaction_status_with_counter(signature, confirmed_unrooted_slots)
            .map(|(status, _)| status)
    }

    /// Returns a complete transaction if it was processed in a root
    pub fn get_rooted_transaction(
        &self,
        signature: Signature,
    ) -> Result<Option<ConfirmedTransactionWithStatusMeta>> {
        datapoint_info!(
            "blockstore-rpc-api",
            ("method", "get_rooted_transaction", String)
        );
        self.get_transaction_with_status(signature, &[])
    }

    /// Returns a complete transaction
    pub fn get_complete_transaction(
        &self,
        signature: Signature,
        highest_confirmed_slot: Slot,
    ) -> Result<Option<ConfirmedTransactionWithStatusMeta>> {
        datapoint_info!(
            "blockstore-rpc-api",
            ("method", "get_complete_transaction", String)
        );
        let last_root = self.last_root();
        let confirmed_unrooted_slots: Vec<_> =
            AncestorIterator::new_inclusive(highest_confirmed_slot, self)
                .take_while(|&slot| slot > last_root)
                .collect();
        self.get_transaction_with_status(signature, &confirmed_unrooted_slots)
    }

    fn get_transaction_with_status(
        &self,
        signature: Signature,
        confirmed_unrooted_slots: &[Slot],
    ) -> Result<Option<ConfirmedTransactionWithStatusMeta>> {
        if let Some((slot, meta)) =
            self.get_transaction_status(signature, confirmed_unrooted_slots)?
        {
            let transaction = self
                .find_transaction_in_slot(slot, signature)?
                .ok_or(BlockstoreError::TransactionStatusSlotMismatch)?; // Should not happen

            let block_time = self.get_block_time(slot)?;
            Ok(Some(ConfirmedTransactionWithStatusMeta {
                slot,
                tx_with_meta: TransactionWithStatusMeta::Complete(
                    VersionedTransactionWithStatusMeta { transaction, meta },
                ),
                block_time,
            }))
        } else {
            Ok(None)
        }
    }

    fn find_transaction_in_slot(
        &self,
        slot: Slot,
        signature: Signature,
    ) -> Result<Option<VersionedTransaction>> {
        let slot_entries = self.get_slot_entries(slot, 0)?;
        Ok(slot_entries
            .iter()
            .cloned()
            .flat_map(|entry| entry.transactions)
            .map(|transaction| {
                if let Err(err) = transaction.sanitize() {
                    warn!(
                        "Blockstore::find_transaction_in_slot sanitize failed: {:?}, \
                        slot: {:?}, \
                        {:?}",
                        err, slot, transaction,
                    );
                }
                transaction
            })
            .find(|transaction| transaction.signatures[0] == signature))
    }

    // Returns all rooted signatures for an address, ordered by slot that the transaction was
    // processed in. Within each slot the transactions will be ordered by signature, and NOT by
    // the order in which the transactions exist in the block
    //
    // DEPRECATED
    fn find_address_signatures(
        &self,
        pubkey: Pubkey,
        start_slot: Slot,
        end_slot: Slot,
    ) -> Result<Vec<(Slot, Signature)>> {
        let (lock, lowest_available_slot) = self.ensure_lowest_cleanup_slot();

        let mut signatures: Vec<(Slot, Signature)> = vec![];
        for transaction_status_cf_primary_index in 0..=1 {
            let index_iterator = self.address_signatures_cf.iter(IteratorMode::From(
                (
                    transaction_status_cf_primary_index,
                    pubkey,
                    start_slot.max(lowest_available_slot),
                    Signature::default(),
                ),
                IteratorDirection::Forward,
            ))?;
            for ((i, address, slot, signature), _) in index_iterator {
                if i != transaction_status_cf_primary_index || slot > end_slot || address != pubkey
                {
                    break;
                }
                if self.is_root(slot) {
                    signatures.push((slot, signature));
                }
            }
        }
        drop(lock);
        signatures.sort_by(|a, b| a.0.partial_cmp(&b.0).unwrap().then(a.1.cmp(&b.1)));
        Ok(signatures)
    }

    // Returns all signatures for an address in a particular slot, regardless of whether that slot
    // has been rooted. The transactions will be ordered by signature, and NOT by the order in
    // which the transactions exist in the block
    fn find_address_signatures_for_slot(
        &self,
        pubkey: Pubkey,
        slot: Slot,
    ) -> Result<Vec<(Slot, Signature)>> {
        let (lock, lowest_available_slot) = self.ensure_lowest_cleanup_slot();
        let mut signatures: Vec<(Slot, Signature)> = vec![];
        for transaction_status_cf_primary_index in 0..=1 {
            let index_iterator = self.address_signatures_cf.iter(IteratorMode::From(
                (
                    transaction_status_cf_primary_index,
                    pubkey,
                    slot.max(lowest_available_slot),
                    Signature::default(),
                ),
                IteratorDirection::Forward,
            ))?;
            for ((i, address, transaction_slot, signature), _) in index_iterator {
                if i != transaction_status_cf_primary_index
                    || transaction_slot > slot
                    || address != pubkey
                {
                    break;
                }
                signatures.push((slot, signature));
            }
        }
        drop(lock);
        signatures.sort_by(|a, b| a.0.partial_cmp(&b.0).unwrap().then(a.1.cmp(&b.1)));
        Ok(signatures)
    }

    // DEPRECATED
    pub fn get_confirmed_signatures_for_address(
        &self,
        pubkey: Pubkey,
        start_slot: Slot,
        end_slot: Slot,
    ) -> Result<Vec<Signature>> {
        datapoint_info!(
            "blockstore-rpc-api",
            ("method", "get_confirmed_signatures_for_address", String)
        );
        self.find_address_signatures(pubkey, start_slot, end_slot)
            .map(|signatures| signatures.iter().map(|(_, signature)| *signature).collect())
    }

    fn get_sorted_block_signatures(&self, slot: Slot) -> Result<Vec<Signature>> {
        let block = self.get_complete_block(slot, false).map_err(|err| {
            BlockstoreError::Io(IoError::new(
                ErrorKind::Other,
                format!("Unable to get block: {}", err),
            ))
        })?;

        // Load all signatures for the block
        let mut slot_signatures: Vec<_> = block
            .transactions
            .into_iter()
            .filter_map(|transaction_with_meta| {
                transaction_with_meta
                    .transaction
                    .signatures
                    .into_iter()
                    .next()
            })
            .collect();

        // Reverse sort signatures as a way to entire a stable ordering within a slot, as
        // the AddressSignatures column is ordered by signatures within a slot,
        // not by block ordering
        slot_signatures.sort_unstable_by(|a, b| b.cmp(a));

        Ok(slot_signatures)
    }

    pub fn get_confirmed_signatures_for_address2(
        &self,
        address: Pubkey,
        highest_slot: Slot, // highest_confirmed_root or highest_confirmed_slot
        before: Option<Signature>,
        until: Option<Signature>,
        limit: usize,
    ) -> Result<SignatureInfosForAddress> {
        datapoint_info!(
            "blockstore-rpc-api",
            ("method", "get_confirmed_signatures_for_address2", String)
        );
        let last_root = self.last_root();
        let confirmed_unrooted_slots: Vec<_> = AncestorIterator::new_inclusive(highest_slot, self)
            .take_while(|&slot| slot > last_root)
            .collect();

        // Figure the `slot` to start listing signatures at, based on the ledger location of the
        // `before` signature if present.  Also generate a HashSet of signatures that should
        // be excluded from the results.
        let mut get_before_slot_timer = Measure::start("get_before_slot_timer");
        let (slot, mut before_excluded_signatures) = match before {
            None => (highest_slot, None),
            Some(before) => {
                let transaction_status =
                    self.get_transaction_status(before, &confirmed_unrooted_slots)?;
                match transaction_status {
                    None => return Ok(SignatureInfosForAddress::default()),
                    Some((slot, _)) => {
                        let mut slot_signatures = self.get_sorted_block_signatures(slot)?;
                        if let Some(pos) = slot_signatures.iter().position(|&x| x == before) {
                            slot_signatures.truncate(pos + 1);
                        }

                        (
                            slot,
                            Some(slot_signatures.into_iter().collect::<HashSet<_>>()),
                        )
                    }
                }
            }
        };
        get_before_slot_timer.stop();

        // Generate a HashSet of signatures that should be excluded from the results based on
        // `until` signature
        let mut get_until_slot_timer = Measure::start("get_until_slot_timer");
        let (lowest_slot, until_excluded_signatures) = match until {
            None => (0, HashSet::new()),
            Some(until) => {
                let transaction_status =
                    self.get_transaction_status(until, &confirmed_unrooted_slots)?;
                match transaction_status {
                    None => (0, HashSet::new()),
                    Some((slot, _)) => {
                        let mut slot_signatures = self.get_sorted_block_signatures(slot)?;
                        if let Some(pos) = slot_signatures.iter().position(|&x| x == until) {
                            slot_signatures = slot_signatures.split_off(pos);
                        }

                        (slot, slot_signatures.into_iter().collect::<HashSet<_>>())
                    }
                }
            }
        };
        get_until_slot_timer.stop();

        // Fetch the list of signatures that affect the given address
        let first_available_block = self.get_first_available_block()?;
        let mut address_signatures = vec![];

        // Get signatures in `slot`
        let mut get_initial_slot_timer = Measure::start("get_initial_slot_timer");
        let mut signatures = self.find_address_signatures_for_slot(address, slot)?;
        signatures.reverse();
        if let Some(excluded_signatures) = before_excluded_signatures.take() {
            address_signatures.extend(
                signatures
                    .into_iter()
                    .filter(|(_, signature)| !excluded_signatures.contains(signature)),
            )
        } else {
            address_signatures.append(&mut signatures);
        }
        get_initial_slot_timer.stop();

        // Check the active_transaction_status_index to see if it contains slot. If so, start with
        // that index, as it will contain higher slots
        let starting_primary_index = *self.active_transaction_status_index.read().unwrap();
        let next_primary_index = if starting_primary_index == 0 { 1 } else { 0 };
        let next_max_slot = self
            .transaction_status_index_cf
            .get(next_primary_index)?
            .unwrap()
            .max_slot;

        let mut starting_primary_index_iter_timer = Measure::start("starting_primary_index_iter");
        if slot > next_max_slot {
            let mut starting_iterator = self.address_signatures_cf.iter(IteratorMode::From(
                (starting_primary_index, address, slot, Signature::default()),
                IteratorDirection::Reverse,
            ))?;

            // Iterate through starting_iterator until limit is reached
            while address_signatures.len() < limit {
                if let Some(((i, key_address, slot, signature), _)) = starting_iterator.next() {
                    if slot == next_max_slot || slot < lowest_slot {
                        break;
                    }
                    if i == starting_primary_index
                        && key_address == address
                        && slot >= first_available_block
                    {
                        if self.is_root(slot) || confirmed_unrooted_slots.contains(&slot) {
                            address_signatures.push((slot, signature));
                        }
                        continue;
                    }
                }
                break;
            }

            // Handle slots that cross primary indexes
            if next_max_slot >= lowest_slot {
                let mut signatures =
                    self.find_address_signatures_for_slot(address, next_max_slot)?;
                signatures.reverse();
                address_signatures.append(&mut signatures);
            }
        }
        starting_primary_index_iter_timer.stop();

        // Iterate through next_iterator until limit is reached
        let mut next_primary_index_iter_timer = Measure::start("next_primary_index_iter_timer");
        let mut next_iterator = self.address_signatures_cf.iter(IteratorMode::From(
            (next_primary_index, address, slot, Signature::default()),
            IteratorDirection::Reverse,
        ))?;
        while address_signatures.len() < limit {
            if let Some(((i, key_address, slot, signature), _)) = next_iterator.next() {
                // Skip next_max_slot, which is already included
                if slot == next_max_slot {
                    continue;
                }
                if slot < lowest_slot {
                    break;
                }
                if i == next_primary_index
                    && key_address == address
                    && slot >= first_available_block
                {
                    if self.is_root(slot) || confirmed_unrooted_slots.contains(&slot) {
                        address_signatures.push((slot, signature));
                    }
                    continue;
                }
            }
            break;
        }
        next_primary_index_iter_timer.stop();
        let mut address_signatures: Vec<(Slot, Signature)> = address_signatures
            .into_iter()
            .filter(|(_, signature)| !until_excluded_signatures.contains(signature))
            .collect();
        address_signatures.truncate(limit);

        // Fill in the status information for each found transaction
        let mut get_status_info_timer = Measure::start("get_status_info_timer");
        let mut infos = vec![];
        for (slot, signature) in address_signatures.into_iter() {
            let transaction_status =
                self.get_transaction_status(signature, &confirmed_unrooted_slots)?;
            let err = transaction_status.and_then(|(_slot, status)| status.status.err());
            let memo = self.read_transaction_memos(signature)?;
            let block_time = self.get_block_time(slot)?;
            infos.push(ConfirmedTransactionStatusWithSignature {
                signature,
                slot,
                err,
                memo,
                block_time,
            });
        }
        get_status_info_timer.stop();

        datapoint_info!(
            "blockstore-get-conf-sigs-for-addr-2",
            (
                "get_before_slot_us",
                get_before_slot_timer.as_us() as i64,
                i64
            ),
            (
                "get_initial_slot_us",
                get_initial_slot_timer.as_us() as i64,
                i64
            ),
            (
                "starting_primary_index_iter_us",
                starting_primary_index_iter_timer.as_us() as i64,
                i64
            ),
            (
                "next_primary_index_iter_us",
                next_primary_index_iter_timer.as_us() as i64,
                i64
            ),
            (
                "get_status_info_us",
                get_status_info_timer.as_us() as i64,
                i64
            ),
            (
                "get_until_slot_us",
                get_until_slot_timer.as_us() as i64,
                i64
            )
        );

        Ok(SignatureInfosForAddress {
            infos,
            found_before: true, // if `before` signature was not found, this method returned early
        })
    }

    pub fn read_rewards(&self, index: Slot) -> Result<Option<Rewards>> {
        self.rewards_cf
            .get_protobuf_or_bincode::<Rewards>(index)
            .map(|result| result.map(|option| option.into()))
    }

    pub fn write_rewards(&self, index: Slot, rewards: Rewards) -> Result<()> {
        let rewards = rewards.into();
        self.rewards_cf.put_protobuf(index, &rewards)
    }

    pub fn get_recent_perf_samples(&self, num: usize) -> Result<Vec<(Slot, PerfSample)>> {
        Ok(self
            .db
            .iter::<cf::PerfSamples>(IteratorMode::End)?
            .take(num)
            .map(|(slot, data)| {
                let perf_sample = deserialize(&data).unwrap();
                (slot, perf_sample)
            })
            .collect())
    }

    pub fn write_perf_sample(&self, index: Slot, perf_sample: &PerfSample) -> Result<()> {
        self.perf_samples_cf.put(index, perf_sample)
    }

    pub fn read_program_costs(&self) -> Result<Vec<(Pubkey, u64)>> {
        Ok(self
            .db
            .iter::<cf::ProgramCosts>(IteratorMode::End)?
            .map(|(pubkey, data)| {
                let program_cost: ProgramCost = deserialize(&data).unwrap();
                (pubkey, program_cost.cost)
            })
            .collect())
    }

    pub fn write_program_cost(&self, key: &Pubkey, value: &u64) -> Result<()> {
        self.program_costs_cf
            .put(*key, &ProgramCost { cost: *value })
    }

    pub fn delete_program_cost(&self, key: &Pubkey) -> Result<()> {
        self.program_costs_cf.delete(*key)
    }

    /// Returns the entry vector for the slot starting with `shred_start_index`
    pub fn get_slot_entries(&self, slot: Slot, shred_start_index: u64) -> Result<Vec<Entry>> {
        self.get_slot_entries_with_shred_info(slot, shred_start_index, false)
            .map(|x| x.0)
    }

    /// Returns the entry vector for the slot starting with `shred_start_index`, the number of
    /// shreds that comprise the entry vector, and whether the slot is full (consumed all shreds).
    pub fn get_slot_entries_with_shred_info(
        &self,
        slot: Slot,
        start_index: u64,
        allow_dead_slots: bool,
    ) -> Result<(Vec<Entry>, u64, bool)> {
        let (completed_ranges, slot_meta) = self.get_completed_ranges(slot, start_index)?;

        // Check if the slot is dead *after* fetching completed ranges to avoid a race
        // where a slot is marked dead by another thread before the completed range query finishes.
        // This should be sufficient because full slots will never be marked dead from another thread,
        // this can only happen during entry processing during replay stage.
        if self.is_dead(slot) && !allow_dead_slots {
            return Err(BlockstoreError::DeadSlot);
        } else if completed_ranges.is_empty() {
            return Ok((vec![], 0, false));
        }

        let slot_meta = slot_meta.unwrap();
        let num_shreds = completed_ranges
            .last()
            .map(|(_, end_index)| u64::from(*end_index) - start_index + 1)
            .unwrap_or(0);

        let entries: Result<Vec<Vec<Entry>>> = PAR_THREAD_POOL.with(|thread_pool| {
            thread_pool.borrow().install(|| {
                completed_ranges
                    .par_iter()
                    .map(|(start_index, end_index)| {
                        self.get_entries_in_data_block(
                            slot,
                            *start_index,
                            *end_index,
                            Some(&slot_meta),
                        )
                    })
                    .collect()
            })
        });

        let entries: Vec<Entry> = entries?.into_iter().flatten().collect();
        Ok((entries, num_shreds, slot_meta.is_full()))
    }

    fn get_completed_ranges(
        &self,
        slot: Slot,
        start_index: u64,
    ) -> Result<(CompletedRanges, Option<SlotMeta>)> {
        let _lock = self.check_lowest_cleanup_slot(slot)?;

        let slot_meta_cf = self.db.column::<cf::SlotMeta>();
        let slot_meta = slot_meta_cf.get(slot)?;
        if slot_meta.is_none() {
            return Ok((vec![], slot_meta));
        }

        let slot_meta = slot_meta.unwrap();
        // Find all the ranges for the completed data blocks
        let completed_ranges = Self::get_completed_data_ranges(
            start_index as u32,
            &slot_meta.completed_data_indexes,
            slot_meta.consumed as u32,
        );

        Ok((completed_ranges, Some(slot_meta)))
    }

    // Get the range of indexes [start_index, end_index] of every completed data block
    fn get_completed_data_ranges(
        start_index: u32,
        completed_data_indexes: &BTreeSet<u32>,
        consumed: u32,
    ) -> CompletedRanges {
        // `consumed` is the next missing shred index, but shred `i` existing in
        // completed_data_end_indexes implies it's not missing
        assert!(!completed_data_indexes.contains(&consumed));
        completed_data_indexes
            .range(start_index..consumed)
            .scan(start_index, |begin, index| {
                let out = (*begin, *index);
                *begin = index + 1;
                Some(out)
            })
            .collect()
    }

    pub fn get_entries_in_data_block(
        &self,
        slot: Slot,
        start_index: u32,
        end_index: u32,
        slot_meta: Option<&SlotMeta>,
    ) -> Result<Vec<Entry>> {
        let data_shred_cf = self.db.column::<cf::ShredData>();

        // Short circuit on first error
        let data_shreds: Result<Vec<Shred>> = (start_index..=end_index)
            .map(|i| {
                data_shred_cf
                    .get_bytes((slot, u64::from(i)))
                    .and_then(|serialized_shred| {
                        if serialized_shred.is_none() {
                            if let Some(slot_meta) = slot_meta {
                                panic!(
                                    "Shred with
                                    slot: {},
                                    index: {},
                                    consumed: {},
                                    completed_indexes: {:?}
                                    must exist if shred index was included in a range: {} {}",
                                    slot,
                                    i,
                                    slot_meta.consumed,
                                    slot_meta.completed_data_indexes,
                                    start_index,
                                    end_index
                                );
                            } else {
                                return Err(BlockstoreError::InvalidShredData(Box::new(
                                    bincode::ErrorKind::Custom(format!(
                                        "Missing shred for slot {}, index {}",
                                        slot, i
                                    )),
                                )));
                            }
                        }

                        Shred::new_from_serialized_shred(serialized_shred.unwrap()).map_err(|err| {
                            BlockstoreError::InvalidShredData(Box::new(bincode::ErrorKind::Custom(
                                format!(
                                    "Could not reconstruct shred from shred payload: {:?}",
                                    err
                                ),
                            )))
                        })
                    })
            })
            .collect();

        let data_shreds = data_shreds?;
        let last_shred = data_shreds.last().unwrap();
        assert!(last_shred.data_complete() || last_shred.last_in_slot());

        let deshred_payload = Shredder::deshred(&data_shreds).map_err(|e| {
            BlockstoreError::InvalidShredData(Box::new(bincode::ErrorKind::Custom(format!(
                "Could not reconstruct data block from constituent shreds, error: {:?}",
                e
            ))))
        })?;

        debug!("{:?} shreds in last FEC set", data_shreds.len(),);
        bincode::deserialize::<Vec<Entry>>(&deshred_payload).map_err(|e| {
            BlockstoreError::InvalidShredData(Box::new(bincode::ErrorKind::Custom(format!(
                "could not reconstruct entries: {:?}",
                e
            ))))
        })
    }

    fn get_any_valid_slot_entries(&self, slot: Slot, start_index: u64) -> Vec<Entry> {
        let (completed_ranges, slot_meta) = self
            .get_completed_ranges(slot, start_index)
            .unwrap_or_default();
        if completed_ranges.is_empty() {
            return vec![];
        }
        let slot_meta = slot_meta.unwrap();

        let entries: Vec<Vec<Entry>> = PAR_THREAD_POOL_ALL_CPUS.with(|thread_pool| {
            thread_pool.borrow().install(|| {
                completed_ranges
                    .par_iter()
                    .map(|(start_index, end_index)| {
                        self.get_entries_in_data_block(
                            slot,
                            *start_index,
                            *end_index,
                            Some(&slot_meta),
                        )
                        .unwrap_or_default()
                    })
                    .collect()
            })
        });

        entries.into_iter().flatten().collect()
    }

    // Returns slots connecting to any element of the list `slots`.
    pub fn get_slots_since(&self, slots: &[u64]) -> Result<HashMap<u64, Vec<u64>>> {
        // Return error if there was a database error during lookup of any of the
        // slot indexes
        let slot_metas: Result<Vec<Option<SlotMeta>>> =
            slots.iter().map(|slot| self.meta(*slot)).collect();

        let slot_metas = slot_metas?;
        let result: HashMap<u64, Vec<u64>> = slots
            .iter()
            .zip(slot_metas)
            .filter_map(|(height, meta)| meta.map(|meta| (*height, meta.next_slots.to_vec())))
            .collect();

        Ok(result)
    }

    pub fn is_root(&self, slot: Slot) -> bool {
        matches!(self.db.get::<cf::Root>(slot), Ok(Some(true)))
    }

    /// Returns true if a slot is between the rooted slot bounds of the ledger, but has not itself
    /// been rooted. This is either because the slot was skipped, or due to a gap in ledger data,
    /// as when booting from a newer snapshot.
    pub fn is_skipped(&self, slot: Slot) -> bool {
        let lowest_root = self
            .rooted_slot_iterator(0)
            .ok()
            .and_then(|mut iter| iter.next())
            .unwrap_or_default();
        match self.db.get::<cf::Root>(slot).ok().flatten() {
            Some(_) => false,
            None => slot < self.max_root() && slot > lowest_root,
        }
    }

    pub fn insert_bank_hash(&self, slot: Slot, frozen_hash: Hash, is_duplicate_confirmed: bool) {
        if let Some(prev_value) = self.bank_hash_cf.get(slot).unwrap() {
            if prev_value.frozen_hash() == frozen_hash && prev_value.is_duplicate_confirmed() {
                // Don't overwrite is_duplicate_confirmed == true with is_duplicate_confirmed == false,
                // which may happen on startup when procesing from blockstore processor because the
                // blocks may not reflect earlier observed gossip votes from before the restart.
                return;
            }
        }
        let data = FrozenHashVersioned::Current(FrozenHashStatus {
            frozen_hash,
            is_duplicate_confirmed,
        });
        self.bank_hash_cf.put(slot, &data).unwrap()
    }

    pub fn get_bank_hash(&self, slot: Slot) -> Option<Hash> {
        self.bank_hash_cf
            .get(slot)
            .unwrap()
            .map(|versioned| versioned.frozen_hash())
    }

    pub fn is_duplicate_confirmed(&self, slot: Slot) -> bool {
        self.bank_hash_cf
            .get(slot)
            .unwrap()
            .map(|versioned| versioned.is_duplicate_confirmed())
            .unwrap_or(false)
    }

    pub fn set_duplicate_confirmed_slots_and_hashes(
        &self,
        duplicate_confirmed_slot_hashes: impl Iterator<Item = (Slot, Hash)>,
    ) -> Result<()> {
        let mut write_batch = self.db.batch()?;
        for (slot, frozen_hash) in duplicate_confirmed_slot_hashes {
            let data = FrozenHashVersioned::Current(FrozenHashStatus {
                frozen_hash,
                is_duplicate_confirmed: true,
            });
            write_batch.put::<cf::BankHash>(slot, &data)?;
        }

        self.db.write(write_batch)?;
        Ok(())
    }

    pub fn set_roots<'a>(&self, rooted_slots: impl Iterator<Item = &'a Slot>) -> Result<()> {
        let mut write_batch = self.db.batch()?;
        let mut max_new_rooted_slot = 0;
        for slot in rooted_slots {
            max_new_rooted_slot = std::cmp::max(max_new_rooted_slot, *slot);
            write_batch.put::<cf::Root>(*slot, &true)?;
        }

        self.db.write(write_batch)?;

        let mut last_root = self.last_root.write().unwrap();
        if *last_root == std::u64::MAX {
            *last_root = 0;
        }
        *last_root = cmp::max(max_new_rooted_slot, *last_root);
        Ok(())
    }

    pub fn is_dead(&self, slot: Slot) -> bool {
        matches!(
            self.db
                .get::<cf::DeadSlots>(slot)
                .expect("fetch from DeadSlots column family failed"),
            Some(true)
        )
    }

    pub fn set_dead_slot(&self, slot: Slot) -> Result<()> {
        self.dead_slots_cf.put(slot, &true)
    }

    pub fn remove_dead_slot(&self, slot: Slot) -> Result<()> {
        self.dead_slots_cf.delete(slot)
    }

    pub fn store_duplicate_if_not_existing(
        &self,
        slot: Slot,
        shred1: Vec<u8>,
        shred2: Vec<u8>,
    ) -> Result<()> {
        if !self.has_duplicate_shreds_in_slot(slot) {
            self.store_duplicate_slot(slot, shred1, shred2)
        } else {
            Ok(())
        }
    }

    pub fn store_duplicate_slot(&self, slot: Slot, shred1: Vec<u8>, shred2: Vec<u8>) -> Result<()> {
        let duplicate_slot_proof = DuplicateSlotProof::new(shred1, shred2);
        self.duplicate_slots_cf.put(slot, &duplicate_slot_proof)
    }

    pub fn get_duplicate_slot(&self, slot: u64) -> Option<DuplicateSlotProof> {
        self.duplicate_slots_cf
            .get(slot)
            .expect("fetch from DuplicateSlots column family failed")
    }

    // `new_shred` is assumed to have slot and index equal to the given slot and index.
    // Returns the existing shred if `new_shred` is not equal to the existing shred at the
    // given slot and index as this implies the leader generated two different shreds with
    // the same slot and index
    pub fn is_shred_duplicate(&self, shred: ShredId, mut payload: Vec<u8>) -> Option<Vec<u8>> {
        let (slot, index, shred_type) = shred.unwrap();
        let existing_shred = match shred_type {
            ShredType::Data => self.get_data_shred(slot, index as u64),
            ShredType::Code => self.get_coding_shred(slot, index as u64),
        }
        .expect("fetch from DuplicateSlots column family failed")?;
        let size = payload.len().max(SHRED_PAYLOAD_SIZE);
        payload.resize(size, 0u8);
        let new_shred = Shred::new_from_serialized_shred(payload).unwrap();
        (existing_shred != new_shred.payload).then(|| existing_shred)
    }

    pub fn has_duplicate_shreds_in_slot(&self, slot: Slot) -> bool {
        self.duplicate_slots_cf
            .get(slot)
            .expect("fetch from DuplicateSlots column family failed")
            .is_some()
    }

    pub fn orphans_iterator(&self, slot: Slot) -> Result<impl Iterator<Item = u64> + '_> {
        let orphans_iter = self
            .db
            .iter::<cf::Orphans>(IteratorMode::From(slot, IteratorDirection::Forward))?;
        Ok(orphans_iter.map(|(slot, _)| slot))
    }

    pub fn dead_slots_iterator(&self, slot: Slot) -> Result<impl Iterator<Item = Slot> + '_> {
        let dead_slots_iterator = self
            .db
            .iter::<cf::DeadSlots>(IteratorMode::From(slot, IteratorDirection::Forward))?;
        Ok(dead_slots_iterator.map(|(slot, _)| slot))
    }

    pub fn duplicate_slots_iterator(&self, slot: Slot) -> Result<impl Iterator<Item = Slot> + '_> {
        let duplicate_slots_iterator = self
            .db
            .iter::<cf::DuplicateSlots>(IteratorMode::From(slot, IteratorDirection::Forward))?;
        Ok(duplicate_slots_iterator.map(|(slot, _)| slot))
    }

    pub fn last_root(&self) -> Slot {
        *self.last_root.read().unwrap()
    }

    // find the first available slot in blockstore that has some data in it
    pub fn lowest_slot(&self) -> Slot {
        for (slot, meta) in self
            .slot_meta_iterator(0)
            .expect("unable to iterate over meta")
        {
            if slot > 0 && meta.received > 0 {
                return slot;
            }
        }
        // This means blockstore is empty, should never get here aside from right at boot.
        self.last_root()
    }

    pub fn lowest_cleanup_slot(&self) -> Slot {
        *self.lowest_cleanup_slot.read().unwrap()
    }

    pub fn storage_size(&self) -> Result<u64> {
        self.db.storage_size()
    }

    /// Returns the total physical storage size contributed by all data shreds.
    ///
    /// Note that the reported size does not include those recently inserted
    /// shreds that are still in memory.
    pub fn total_data_shred_storage_size(&self) -> Result<i64> {
        let shred_data_cf = self.db.column::<cf::ShredData>();
        shred_data_cf.get_int_property(RocksProperties::TOTAL_SST_FILES_SIZE)
    }

    /// Returns the total physical storage size contributed by all coding shreds.
    ///
    /// Note that the reported size does not include those recently inserted
    /// shreds that are still in memory.
    pub fn total_coding_shred_storage_size(&self) -> Result<i64> {
        let shred_code_cf = self.db.column::<cf::ShredCode>();
        shred_code_cf.get_int_property(RocksProperties::TOTAL_SST_FILES_SIZE)
    }

    pub fn is_primary_access(&self) -> bool {
        self.db.is_primary_access()
    }

    pub fn scan_and_fix_roots(&self, exit: &AtomicBool) -> Result<()> {
        let ancestor_iterator = AncestorIterator::new(self.last_root(), self)
            .take_while(|&slot| slot >= self.lowest_cleanup_slot());

        let mut find_missing_roots = Measure::start("find_missing_roots");
        let mut roots_to_fix = vec![];
        for slot in ancestor_iterator.filter(|slot| !self.is_root(*slot)) {
            if exit.load(Ordering::Relaxed) {
                return Ok(());
            }
            roots_to_fix.push(slot);
        }
        find_missing_roots.stop();
        let mut fix_roots = Measure::start("fix_roots");
        if !roots_to_fix.is_empty() {
            info!("{} slots to be rooted", roots_to_fix.len());
            for chunk in roots_to_fix.chunks(100) {
                if exit.load(Ordering::Relaxed) {
                    return Ok(());
                }
                trace!("{:?}", chunk);
                self.set_roots(chunk.iter())?;
            }
        } else {
            debug!(
                "No missing roots found in range {} to {}",
                self.lowest_cleanup_slot(),
                self.last_root()
            );
        }
        fix_roots.stop();
        datapoint_info!(
            "blockstore-scan_and_fix_roots",
            (
                "find_missing_roots_us",
                find_missing_roots.as_us() as i64,
                i64
            ),
            ("num_roots_to_fix", roots_to_fix.len() as i64, i64),
            ("fix_roots_us", fix_roots.as_us() as i64, i64),
        );
        Ok(())
    }
}

// Update the `completed_data_indexes` with a new shred `new_shred_index`. If a
// data set is complete, return the range of shred indexes [start_index, end_index]
// for that completed data set.
fn update_completed_data_indexes(
    is_last_in_data: bool,
    new_shred_index: u32,
    received_data_shreds: &ShredIndex,
    // Shreds indices which are marked data complete.
    completed_data_indexes: &mut BTreeSet<u32>,
) -> Vec<(u32, u32)> {
    let start_shred_index = completed_data_indexes
        .range(..new_shred_index)
        .next_back()
        .map(|index| index + 1)
        .unwrap_or_default();
    // Consecutive entries i, k, j in this vector represent potential ranges [i, k),
    // [k, j) that could be completed data ranges
    let mut shred_indices = vec![start_shred_index];
    // `new_shred_index` is data complete, so need to insert here into the
    // `completed_data_indexes`
    if is_last_in_data {
        completed_data_indexes.insert(new_shred_index);
        shred_indices.push(new_shred_index + 1);
    }
    if let Some(index) = completed_data_indexes.range(new_shred_index + 1..).next() {
        shred_indices.push(index + 1);
    }
    shred_indices
        .windows(2)
        .filter(|ix| {
            let (begin, end) = (ix[0] as u64, ix[1] as u64);
            let num_shreds = (end - begin) as usize;
            received_data_shreds.range(begin..end).count() == num_shreds
        })
        .map(|ix| (ix[0], ix[1] - 1))
        .collect()
}

fn update_slot_meta(
    is_last_in_slot: bool,
    is_last_in_data: bool,
    slot_meta: &mut SlotMeta,
    index: u32,
    new_consumed: u64,
    reference_tick: u8,
    received_data_shreds: &ShredIndex,
) -> Vec<(u32, u32)> {
    let maybe_first_insert = slot_meta.received == 0;
    // Index is zero-indexed, while the "received" height starts from 1,
    // so received = index + 1 for the same shred.
    slot_meta.received = cmp::max((u64::from(index) + 1) as u64, slot_meta.received);
    if maybe_first_insert && slot_meta.received > 0 {
        // predict the timestamp of what would have been the first shred in this slot
        let slot_time_elapsed = u64::from(reference_tick) * 1000 / DEFAULT_TICKS_PER_SECOND;
        slot_meta.first_shred_timestamp = timestamp() - slot_time_elapsed;
    }
    slot_meta.consumed = new_consumed;
    // If the last index in the slot hasn't been set before, then
    // set it to this shred index
    if is_last_in_slot && slot_meta.last_index.is_none() {
        slot_meta.last_index = Some(u64::from(index));
    }
    update_completed_data_indexes(
        is_last_in_slot || is_last_in_data,
        index,
        received_data_shreds,
        &mut slot_meta.completed_data_indexes,
    )
}

fn get_index_meta_entry<'a>(
    db: &Database,
    slot: Slot,
    index_working_set: &'a mut HashMap<u64, IndexMetaWorkingSetEntry>,
    index_meta_time: &mut u64,
) -> &'a mut IndexMetaWorkingSetEntry {
    let index_cf = db.column::<cf::Index>();
    let mut total_start = Measure::start("Total elapsed");
    let res = index_working_set.entry(slot).or_insert_with(|| {
        let newly_inserted_meta = index_cf
            .get(slot)
            .unwrap()
            .unwrap_or_else(|| Index::new(slot));
        IndexMetaWorkingSetEntry {
            index: newly_inserted_meta,
            did_insert_occur: false,
        }
    });
    total_start.stop();
    *index_meta_time += total_start.as_us();
    res
}

/// Obtain the SlotMeta from the in-memory slot_meta_working_set or load
/// it from the database if it does not exist in slot_meta_working_set.
///
/// In case none of the above has the specified SlotMeta, a new one will
/// be created.
///
/// Note that this function will also update the parent slot of the specified
/// slot.
///
/// Arguments:
/// - `db`: the database
/// - `slot_meta_working_set`: a in-memory structure for storing the cached
///   SlotMeta.
/// - `slot`: the slot for loading its meta.
/// - `parent_slot`: the parent slot to be assigned to the specified slot meta
///
/// This function returns the matched `SlotMetaWorkingSetEntry`.  If such entry
/// does not exist in the database, a new entry will be created.
fn get_slot_meta_entry<'a>(
    db: &Database,
    slot_meta_working_set: &'a mut HashMap<u64, SlotMetaWorkingSetEntry>,
    slot: Slot,
    parent_slot: Slot,
) -> &'a mut SlotMetaWorkingSetEntry {
    let meta_cf = db.column::<cf::SlotMeta>();

    // Check if we've already inserted the slot metadata for this shred's slot
    slot_meta_working_set.entry(slot).or_insert_with(|| {
        // Store a 2-tuple of the metadata (working copy, backup copy)
        if let Some(mut meta) = meta_cf.get(slot).expect("Expect database get to succeed") {
            let backup = Some(meta.clone());
            // If parent_slot == None, then this is one of the orphans inserted
            // during the chaining process, see the function find_slot_meta_in_cached_state()
            // for details. Slots that are orphans are missing a parent_slot, so we should
            // fill in the parent now that we know it.
            if is_orphan(&meta) {
                meta.parent_slot = Some(parent_slot);
            }

            SlotMetaWorkingSetEntry::new(Rc::new(RefCell::new(meta)), backup)
        } else {
            SlotMetaWorkingSetEntry::new(
                Rc::new(RefCell::new(SlotMeta::new(slot, Some(parent_slot)))),
                None,
            )
        }
    })
}

fn get_last_hash<'a>(iterator: impl Iterator<Item = &'a Entry> + 'a) -> Option<Hash> {
    iterator.last().map(|entry| entry.hash)
}

fn is_valid_write_to_slot_0(slot_to_write: u64, parent_slot: Slot, last_root: u64) -> bool {
    slot_to_write == 0 && last_root == 0 && parent_slot == 0
}

fn send_signals(
    new_shreds_signals: &[Sender<bool>],
    completed_slots_senders: &[Sender<Vec<u64>>],
    should_signal: bool,
    newly_completed_slots: Vec<u64>,
) {
    if should_signal {
        for signal in new_shreds_signals {
            let _ = signal.try_send(true);
        }
    }

    if !completed_slots_senders.is_empty() && !newly_completed_slots.is_empty() {
        let mut slots: Vec<_> = (0..completed_slots_senders.len() - 1)
            .map(|_| newly_completed_slots.clone())
            .collect();

        slots.push(newly_completed_slots);

        for (signal, slots) in completed_slots_senders.iter().zip(slots.into_iter()) {
            let res = signal.try_send(slots);
            if let Err(TrySendError::Full(_)) = res {
                datapoint_error!(
                    "blockstore_error",
                    (
                        "error",
                        "Unable to send newly completed slot because channel is full",
                        String
                    ),
                );
            }
        }
    }
}

/// For each slot in the slot_meta_working_set which has any change, include
/// corresponding updates to cf::SlotMeta via the specified `write_batch`.
/// The `write_batch` will later be atomically committed to the blockstore.
///
/// Arguments:
/// - `slot_meta_working_set`: a map that maintains slot-id to its `SlotMeta`
///   mapping.
/// - `completed_slot_senders`: the units which are responsible for sending
///   signals for completed slots.
/// - `write_batch`: the write batch which includes all the updates of the
///   the current write and ensures their atomicity.
///
/// On success, the function returns an Ok result with <should_signal,
/// newly_completed_slots> pair where:
///  - `should_signal`: a boolean flag indicating whether to send signal.
///  - `newly_completed_slots`: a subset of slot_meta_working_set which are
///    newly completed.
fn commit_slot_meta_working_set(
    slot_meta_working_set: &HashMap<u64, SlotMetaWorkingSetEntry>,
    completed_slots_senders: &[Sender<Vec<u64>>],
    write_batch: &mut WriteBatch,
) -> Result<(bool, Vec<u64>)> {
    let mut should_signal = false;
    let mut newly_completed_slots = vec![];

    // Check if any metadata was changed, if so, insert the new version of the
    // metadata into the write batch
    for (slot, slot_meta_entry) in slot_meta_working_set.iter() {
        // Any slot that wasn't written to should have been filtered out by now.
        assert!(slot_meta_entry.did_insert_occur);
        let meta: &SlotMeta = &RefCell::borrow(&*slot_meta_entry.new_slot_meta);
        let meta_backup = &slot_meta_entry.old_slot_meta;
        if !completed_slots_senders.is_empty() && is_newly_completed_slot(meta, meta_backup) {
            newly_completed_slots.push(*slot);
        }
        // Check if the working copy of the metadata has changed
        if Some(meta) != meta_backup.as_ref() {
            should_signal = should_signal || slot_has_updates(meta, meta_backup);
            write_batch.put::<cf::SlotMeta>(*slot, meta)?;
        }
    }

    Ok((should_signal, newly_completed_slots))
}

/// Returns the `SlotMeta` with the specified `slot_index`.  The resulting
/// `SlotMeta` could be either from the cache or from the DB.  Specifically,
/// the function:
///
/// 1) Finds the slot metadata in the cache of dirty slot metadata we've
///    previously touched, otherwise:
/// 2) Searches the database for that slot metadata. If still no luck, then:
/// 3) Create a dummy orphan slot in the database.
///
/// Also see [`find_slot_meta_in_cached_state`] and [`find_slot_meta_in_db_else_create`].
fn find_slot_meta_else_create<'a>(
    db: &Database,
    working_set: &'a HashMap<u64, SlotMetaWorkingSetEntry>,
    chained_slots: &'a mut HashMap<u64, Rc<RefCell<SlotMeta>>>,
    slot_index: u64,
) -> Result<Rc<RefCell<SlotMeta>>> {
    let result = find_slot_meta_in_cached_state(working_set, chained_slots, slot_index);
    if let Some(slot) = result {
        Ok(slot)
    } else {
        find_slot_meta_in_db_else_create(db, slot_index, chained_slots)
    }
}

/// A helper function to [`find_slot_meta_else_create`] that searches the
/// `SlotMeta` based on the specified `slot` in `db` and updates `insert_map`.
///
/// If the specified `db` does not contain a matched entry, then it will create
/// a dummy orphan slot in the database.
fn find_slot_meta_in_db_else_create(
    db: &Database,
    slot: Slot,
    insert_map: &mut HashMap<u64, Rc<RefCell<SlotMeta>>>,
) -> Result<Rc<RefCell<SlotMeta>>> {
    if let Some(slot_meta) = db.column::<cf::SlotMeta>().get(slot)? {
        insert_map.insert(slot, Rc::new(RefCell::new(slot_meta)));
    } else {
        // If this slot doesn't exist, make a orphan slot. This way we
        // remember which slots chained to this one when we eventually get a real shred
        // for this slot
        insert_map.insert(slot, Rc::new(RefCell::new(SlotMeta::new_orphan(slot))));
    }
    Ok(insert_map.get(&slot).unwrap().clone())
}

/// Returns the `SlotMeta` of the specified `slot` from the two cached states:
/// `working_set` and `chained_slots`.  If both contain the `SlotMeta`, then
/// the latest one from the `working_set` will be returned.
fn find_slot_meta_in_cached_state<'a>(
    working_set: &'a HashMap<u64, SlotMetaWorkingSetEntry>,
    chained_slots: &'a HashMap<u64, Rc<RefCell<SlotMeta>>>,
    slot: Slot,
) -> Option<Rc<RefCell<SlotMeta>>> {
    if let Some(entry) = working_set.get(&slot) {
        Some(entry.new_slot_meta.clone())
    } else {
        chained_slots.get(&slot).cloned()
    }
}

/// For each entry in `working_set` whose `did_insert_occur` is true, this
/// function handles its chaining effect by updating the SlotMeta of both
/// the slot and its parent slot to reflect the slot descends from the
/// parent slot.  In addition, when a slot is newly connected, it also
/// checks whether any of its direct and indirect children slots are connected
/// or not.
///
/// This function may update column families [`cf::SlotMeta`] and
/// [`cf::Orphans`].
///
/// For more information about the chaining, check the previous discussion here:
/// https://github.com/solana-labs/solana/pull/2253
///
/// Arguments:
/// - `db`: the blockstore db that stores both shreds and their metadata.
/// - `write_batch`: the write batch which includes all the updates of the
///   the current write and ensures their atomicity.
/// - `working_set`: a slot-id to SlotMetaWorkingSetEntry map.  This function
///   will remove all entries which insertion did not actually occur.
fn handle_chaining(
    db: &Database,
    write_batch: &mut WriteBatch,
    working_set: &mut HashMap<u64, SlotMetaWorkingSetEntry>,
) -> Result<()> {
    // Handle chaining for all the SlotMetas that were inserted into
    working_set.retain(|_, entry| entry.did_insert_occur);
    let mut new_chained_slots = HashMap::new();
    let working_set_slots: Vec<_> = working_set.keys().collect();
    for slot in working_set_slots {
        handle_chaining_for_slot(db, write_batch, working_set, &mut new_chained_slots, *slot)?;
    }

    // Write all the newly changed slots in new_chained_slots to the write_batch
    for (slot, meta) in new_chained_slots.iter() {
        let meta: &SlotMeta = &RefCell::borrow(&*meta);
        write_batch.put::<cf::SlotMeta>(*slot, meta)?;
    }
    Ok(())
}

/// A helper function of handle_chaining which handles the chaining based
/// on the `SlotMetaWorkingSetEntry` of the specified `slot`.  Specifically,
/// it handles the following two things:
///
/// 1. based on the `SlotMetaWorkingSetEntry` for `slot`, check if `slot`
/// did not previously have a parent slot but does now.  If `slot` satisfies
/// this condition, update the Orphan property of both `slot` and its parent
/// slot based on their current orphan status.  Specifically:
///  - updates the orphan property of slot to no longer be an orphan because
///    it has a parent.
///  - adds the parent to the orphan column family if the parent's parent is
///    currently unknown.
///
/// 2. if the `SlotMetaWorkingSetEntry` for `slot` indicates this slot
/// is newly connected to a parent slot, then this function will update
/// the is_connected property of all its direct and indirect children slots.
///
/// This function may update column family [`cf::Orphans`] and indirectly
/// update SlotMeta from its output parameter `new_chained_slots`.
///
/// Arguments:
/// `db`: the underlying db for blockstore
/// `write_batch`: the write batch which includes all the updates of the
///   the current write and ensures their atomicity.
/// `working_set`: the working set which include the specified `slot`
/// `new_chained_slots`: an output parameter which includes all the slots
///   which connectivity have been updated.
/// `slot`: the slot which we want to handle its chaining effect.
fn handle_chaining_for_slot(
    db: &Database,
    write_batch: &mut WriteBatch,
    working_set: &HashMap<u64, SlotMetaWorkingSetEntry>,
    new_chained_slots: &mut HashMap<u64, Rc<RefCell<SlotMeta>>>,
    slot: Slot,
) -> Result<()> {
    let slot_meta_entry = working_set
        .get(&slot)
        .expect("Slot must exist in the working_set hashmap");

    let meta = &slot_meta_entry.new_slot_meta;
    let meta_backup = &slot_meta_entry.old_slot_meta;

    {
        let mut meta_mut = meta.borrow_mut();
        let was_orphan_slot = meta_backup.is_some() && is_orphan(meta_backup.as_ref().unwrap());

        // If:
        // 1) This is a new slot
        // 2) slot != 0
        // then try to chain this slot to a previous slot
        if slot != 0 && meta_mut.parent_slot.is_some() {
            let prev_slot = meta_mut.parent_slot.unwrap();

            // Check if the slot represented by meta_mut is either a new slot or a orphan.
            // In both cases we need to run the chaining logic b/c the parent on the slot was
            // previously unknown.
            if meta_backup.is_none() || was_orphan_slot {
                let prev_slot_meta =
                    find_slot_meta_else_create(db, working_set, new_chained_slots, prev_slot)?;

                // This is a newly inserted slot/orphan so run the chaining logic to link it to a
                // newly discovered parent
                chain_new_slot_to_prev_slot(&mut prev_slot_meta.borrow_mut(), slot, &mut meta_mut);

                // If the parent of `slot` is a newly inserted orphan, insert it into the orphans
                // column family
                if is_orphan(&RefCell::borrow(&*prev_slot_meta)) {
                    write_batch.put::<cf::Orphans>(prev_slot, &true)?;
                }
            }
        }

        // At this point this slot has received a parent, so it's no longer an orphan
        if was_orphan_slot {
            write_batch.delete::<cf::Orphans>(slot)?;
        }
    }

    // If this is a newly inserted slot, then we know the children of this slot were not previously
    // connected to the trunk of the ledger. Thus if slot.is_connected is now true, we need to
    // update all child slots with `is_connected` = true because these children are also now newly
    // connected to trunk of the ledger
    let should_propagate_is_connected =
        is_newly_completed_slot(&RefCell::borrow(&*meta), meta_backup)
            && RefCell::borrow(&*meta).is_connected;

    if should_propagate_is_connected {
        // slot_function returns a boolean indicating whether to explore the children
        // of the input slot
        let slot_function = |slot: &mut SlotMeta| {
            slot.is_connected = true;

            // We don't want to set the is_connected flag on the children of non-full
            // slots
            slot.is_full()
        };

        traverse_children_mut(
            db,
            slot,
            meta,
            working_set,
            new_chained_slots,
            slot_function,
        )?;
    }

    Ok(())
}

/// Traverse all the direct and indirect children slots and apply the specified
/// `slot_function`.
///
/// Arguments:
/// `db`: the blockstore db that stores shreds and their metadata.
/// `slot`: starting slot to traverse.
/// `slot_meta`: the SlotMeta of the above `slot`.
/// `working_set`: a slot-id to SlotMetaWorkingSetEntry map which is used
///   to traverse the graph.
/// `passed_visited_slots`: all the traversed slots which have passed the
///   slot_function.  This may also include the input `slot`.
/// `slot_function`: a function which updates the SlotMeta of the visisted
///   slots and determine whether to further traverse the children slots of
///   a given slot.
fn traverse_children_mut<F>(
    db: &Database,
    slot: Slot,
    slot_meta: &Rc<RefCell<SlotMeta>>,
    working_set: &HashMap<u64, SlotMetaWorkingSetEntry>,
    passed_visisted_slots: &mut HashMap<u64, Rc<RefCell<SlotMeta>>>,
    slot_function: F,
) -> Result<()>
where
    F: Fn(&mut SlotMeta) -> bool,
{
    let mut next_slots: Vec<(u64, Rc<RefCell<SlotMeta>>)> = vec![(slot, slot_meta.clone())];
    while !next_slots.is_empty() {
        let (_, current_slot) = next_slots.pop().unwrap();
        // Check whether we should explore the children of this slot
        if slot_function(&mut current_slot.borrow_mut()) {
            let current_slot = &RefCell::borrow(&*current_slot);
            for next_slot_index in current_slot.next_slots.iter() {
                let next_slot = find_slot_meta_else_create(
                    db,
                    working_set,
                    passed_visisted_slots,
                    *next_slot_index,
                )?;
                next_slots.push((*next_slot_index, next_slot));
            }
        }
    }

    Ok(())
}

fn is_orphan(meta: &SlotMeta) -> bool {
    // If we have no parent, then this is the head of a detached chain of
    // slots
    meta.parent_slot.is_none()
}

// 1) Chain current_slot to the previous slot defined by prev_slot_meta
// 2) Determine whether to set the is_connected flag
fn chain_new_slot_to_prev_slot(
    prev_slot_meta: &mut SlotMeta,
    current_slot: Slot,
    current_slot_meta: &mut SlotMeta,
) {
    prev_slot_meta.next_slots.push(current_slot);
    current_slot_meta.is_connected = prev_slot_meta.is_connected && prev_slot_meta.is_full();
}

fn is_newly_completed_slot(slot_meta: &SlotMeta, backup_slot_meta: &Option<SlotMeta>) -> bool {
    slot_meta.is_full()
        && (backup_slot_meta.is_none()
            || slot_meta.consumed != backup_slot_meta.as_ref().unwrap().consumed)
}

fn slot_has_updates(slot_meta: &SlotMeta, slot_meta_backup: &Option<SlotMeta>) -> bool {
    // We should signal that there are updates if we extended the chain of consecutive blocks starting
    // from block 0, which is true iff:
    // 1) The block with index prev_block_index is itself part of the trunk of consecutive blocks
    // starting from block 0,
    slot_meta.is_connected &&
        // AND either:
        // 1) The slot didn't exist in the database before, and now we have a consecutive
        // block for that slot
        ((slot_meta_backup.is_none() && slot_meta.consumed != 0) ||
        // OR
        // 2) The slot did exist, but now we have a new consecutive block for that slot
        (slot_meta_backup.is_some() && slot_meta_backup.as_ref().unwrap().consumed != slot_meta.consumed))
}

// Creates a new ledger with slot 0 full of ticks (and only ticks).
//
// Returns the blockhash that can be used to append entries with.
pub fn create_new_ledger(
    ledger_path: &Path,
    genesis_config: &GenesisConfig,
    max_genesis_archive_unpacked_size: u64,
    column_options: LedgerColumnOptions,
) -> Result<Hash> {
    Blockstore::destroy(ledger_path)?;
    genesis_config.write(ledger_path)?;

    // Fill slot 0 with ticks that link back to the genesis_config to bootstrap the ledger.
    let blockstore_dir = Blockstore::blockstore_directory(&column_options.shred_storage_type);
    let blockstore = Blockstore::open_with_options(
        ledger_path,
        BlockstoreOptions {
            access_type: AccessType::PrimaryOnly,
            recovery_mode: None,
            enforce_ulimit_nofile: false,
            column_options: column_options.clone(),
        },
    )?;
    let ticks_per_slot = genesis_config.ticks_per_slot;
    let hashes_per_tick = genesis_config.poh_config.hashes_per_tick.unwrap_or(0);
    let entries = create_ticks(ticks_per_slot, hashes_per_tick, genesis_config.hash());
    let last_hash = entries.last().unwrap().hash;
    let version = solana_sdk::shred_version::version_from_hash(&last_hash);

    let shredder = Shredder::new(0, 0, 0, version).unwrap();
    let shreds = shredder
        .entries_to_shreds(
            &Keypair::new(),
            &entries,
            true, // is_last_in_slot
            0,    // next_shred_index
            0,    // next_code_index
        )
        .0;
    assert!(shreds.last().unwrap().last_in_slot());

    blockstore.insert_shreds(shreds, None, false)?;
    blockstore.set_roots(std::iter::once(&0))?;
    // Explicitly close the blockstore before we create the archived genesis file
    drop(blockstore);

    let archive_path = ledger_path.join(DEFAULT_GENESIS_ARCHIVE);
    let args = vec![
        "jcfhS",
        archive_path.to_str().unwrap(),
        "-C",
        ledger_path.to_str().unwrap(),
        DEFAULT_GENESIS_FILE,
        blockstore_dir,
    ];
    let output = std::process::Command::new("tar")
        .args(&args)
        .output()
        .unwrap();
    if !output.status.success() {
        use std::str::from_utf8;
        error!("tar stdout: {}", from_utf8(&output.stdout).unwrap_or("?"));
        error!("tar stderr: {}", from_utf8(&output.stderr).unwrap_or("?"));

        return Err(BlockstoreError::Io(IoError::new(
            ErrorKind::Other,
            format!(
                "Error trying to generate snapshot archive: {}",
                output.status
            ),
        )));
    }

    // ensure the genesis archive can be unpacked and it is under
    // max_genesis_archive_unpacked_size, immediately after creating it above.
    {
        let temp_dir = tempfile::tempdir_in(ledger_path).unwrap();
        // unpack into a temp dir, while completely discarding the unpacked files
        let unpack_check = unpack_genesis_archive(
            &archive_path,
            temp_dir.path(),
            max_genesis_archive_unpacked_size,
        );
        if let Err(unpack_err) = unpack_check {
            // stash problematic original archived genesis related files to
            // examine them later and to prevent validator and ledger-tool from
            // naively consuming them
            let mut error_messages = String::new();

            fs::rename(
                &ledger_path.join(DEFAULT_GENESIS_ARCHIVE),
                ledger_path.join(format!("{}.failed", DEFAULT_GENESIS_ARCHIVE)),
            )
            .unwrap_or_else(|e| {
                error_messages += &format!(
                    "/failed to stash problematic {}: {}",
                    DEFAULT_GENESIS_ARCHIVE, e
                )
            });
            fs::rename(
                &ledger_path.join(DEFAULT_GENESIS_FILE),
                ledger_path.join(format!("{}.failed", DEFAULT_GENESIS_FILE)),
            )
            .unwrap_or_else(|e| {
                error_messages += &format!(
                    "/failed to stash problematic {}: {}",
                    DEFAULT_GENESIS_FILE, e
                )
            });
            fs::rename(
                &ledger_path.join(blockstore_dir),
                ledger_path.join(format!("{}.failed", blockstore_dir)),
            )
            .unwrap_or_else(|e| {
                error_messages += &format!("/failed to stash problematic {}: {}", blockstore_dir, e)
            });

            return Err(BlockstoreError::Io(IoError::new(
                ErrorKind::Other,
                format!(
                    "Error checking to unpack genesis archive: {}{}",
                    unpack_err, error_messages
                ),
            )));
        }
    }

    Ok(last_hash)
}

#[macro_export]
macro_rules! tmp_ledger_name {
    () => {
        &format!("{}-{}", file!(), line!())
    };
}

#[macro_export]
macro_rules! get_tmp_ledger_path {
    () => {
        $crate::blockstore::get_ledger_path_from_name($crate::tmp_ledger_name!())
    };
}

#[macro_export]
macro_rules! get_tmp_ledger_path_auto_delete {
    () => {
        $crate::blockstore::get_ledger_path_from_name_auto_delete($crate::tmp_ledger_name!())
    };
}

pub fn get_ledger_path_from_name_auto_delete(name: &str) -> TempDir {
    let mut path = get_ledger_path_from_name(name);
    // path is a directory so .file_name() returns the last component of the path
    let last = path.file_name().unwrap().to_str().unwrap().to_string();
    path.pop();
    fs::create_dir_all(&path).unwrap();
    Builder::new()
        .prefix(&last)
        .rand_bytes(0)
        .tempdir_in(path)
        .unwrap()
}

pub fn get_ledger_path_from_name(name: &str) -> PathBuf {
    use std::env;
    let out_dir = env::var("FARF_DIR").unwrap_or_else(|_| "farf".to_string());
    let keypair = Keypair::new();

    let path = [
        out_dir,
        "ledger".to_string(),
        format!("{}-{}", name, keypair.pubkey()),
    ]
    .iter()
    .collect();

    // whack any possible collision
    let _ignored = fs::remove_dir_all(&path);

    path
}

#[macro_export]
macro_rules! create_new_tmp_ledger {
    ($genesis_config:expr) => {
        $crate::blockstore::create_new_ledger_from_name(
            $crate::tmp_ledger_name!(),
            $genesis_config,
            $crate::blockstore_db::LedgerColumnOptions::default(),
        )
    };
}

#[macro_export]
macro_rules! create_new_tmp_ledger_auto_delete {
    ($genesis_config:expr) => {
        $crate::blockstore::create_new_ledger_from_name_auto_delete(
            $crate::tmp_ledger_name!(),
            $genesis_config,
            $crate::blockstore_db::LedgerColumnOptions::default(),
        )
    };
}

#[macro_export]
macro_rules! create_new_tmp_ledger_fifo_auto_delete {
    ($genesis_config:expr) => {
        $crate::blockstore::create_new_ledger_from_name_auto_delete(
            $crate::tmp_ledger_name!(),
            $genesis_config,
            $crate::blockstore_db::LedgerColumnOptions {
                shred_storage_type: $crate::blockstore_db::ShredStorageType::RocksFifo(
                    $crate::blockstore_db::BlockstoreRocksFifoOptions::default(),
                ),
                ..$crate::blockstore_db::LedgerColumnOptions::default()
            },
        )
    };
}

pub fn verify_shred_slots(slot: Slot, parent_slot: Slot, last_root: Slot) -> bool {
    if !is_valid_write_to_slot_0(slot, parent_slot, last_root) {
        // Check that the parent_slot < slot
        if parent_slot >= slot {
            return false;
        }

        // Ignore shreds that chain to slots before the last root
        if parent_slot < last_root {
            return false;
        }

        // Above two checks guarantee that by this point, slot > last_root
    }

    true
}

// Same as `create_new_ledger()` but use a temporary ledger name based on the provided `name`
//
// Note: like `create_new_ledger` the returned ledger will have slot 0 full of ticks (and only
// ticks)
pub fn create_new_ledger_from_name(
    name: &str,
    genesis_config: &GenesisConfig,
    column_options: LedgerColumnOptions,
) -> (PathBuf, Hash) {
    let (ledger_path, blockhash) =
        create_new_ledger_from_name_auto_delete(name, genesis_config, column_options);
    (ledger_path.into_path(), blockhash)
}

// Same as `create_new_ledger()` but use a temporary ledger name based on the provided `name`
//
// Note: like `create_new_ledger` the returned ledger will have slot 0 full of ticks (and only
// ticks)
pub fn create_new_ledger_from_name_auto_delete(
    name: &str,
    genesis_config: &GenesisConfig,
    column_options: LedgerColumnOptions,
) -> (TempDir, Hash) {
    let ledger_path = get_ledger_path_from_name_auto_delete(name);
    let blockhash = create_new_ledger(
        ledger_path.path(),
        genesis_config,
        MAX_GENESIS_ARCHIVE_UNPACKED_SIZE,
        column_options,
    )
    .unwrap();
    (ledger_path, blockhash)
}

pub fn entries_to_test_shreds(
    entries: &[Entry],
    slot: Slot,
    parent_slot: Slot,
    is_full_slot: bool,
    version: u16,
) -> Vec<Shred> {
    Shredder::new(slot, parent_slot, 0, version)
        .unwrap()
        .entries_to_shreds(
            &Keypair::new(),
            entries,
            is_full_slot,
            0, // next_shred_index,
            0, // next_code_index
        )
        .0
}

// used for tests only
pub fn make_slot_entries(
    slot: Slot,
    parent_slot: Slot,
    num_entries: u64,
) -> (Vec<Shred>, Vec<Entry>) {
    let entries = create_ticks(num_entries, 0, Hash::default());
    let shreds = entries_to_test_shreds(&entries, slot, parent_slot, true, 0);
    (shreds, entries)
}

// used for tests only
pub fn make_many_slot_entries(
    start_slot: Slot,
    num_slots: u64,
    entries_per_slot: u64,
) -> (Vec<Shred>, Vec<Entry>) {
    let mut shreds = vec![];
    let mut entries = vec![];
    for slot in start_slot..start_slot + num_slots {
        let parent_slot = if slot == 0 { 0 } else { slot - 1 };

        let (slot_shreds, slot_entries) = make_slot_entries(slot, parent_slot, entries_per_slot);
        shreds.extend(slot_shreds);
        entries.extend(slot_entries);
    }

    (shreds, entries)
}

// test-only: check that all columns are either empty or start at `min_slot`
pub fn test_all_empty_or_min(blockstore: &Blockstore, min_slot: Slot) {
    let condition_met = blockstore
        .db
        .iter::<cf::SlotMeta>(IteratorMode::Start)
        .unwrap()
        .next()
        .map(|(slot, _)| slot >= min_slot)
        .unwrap_or(true)
        & blockstore
            .db
            .iter::<cf::Root>(IteratorMode::Start)
            .unwrap()
            .next()
            .map(|(slot, _)| slot >= min_slot)
            .unwrap_or(true)
        & blockstore
            .db
            .iter::<cf::ShredData>(IteratorMode::Start)
            .unwrap()
            .next()
            .map(|((slot, _), _)| slot >= min_slot)
            .unwrap_or(true)
        & blockstore
            .db
            .iter::<cf::ShredCode>(IteratorMode::Start)
            .unwrap()
            .next()
            .map(|((slot, _), _)| slot >= min_slot)
            .unwrap_or(true)
        & blockstore
            .db
            .iter::<cf::DeadSlots>(IteratorMode::Start)
            .unwrap()
            .next()
            .map(|(slot, _)| slot >= min_slot)
            .unwrap_or(true)
        & blockstore
            .db
            .iter::<cf::DuplicateSlots>(IteratorMode::Start)
            .unwrap()
            .next()
            .map(|(slot, _)| slot >= min_slot)
            .unwrap_or(true)
        & blockstore
            .db
            .iter::<cf::ErasureMeta>(IteratorMode::Start)
            .unwrap()
            .next()
            .map(|((slot, _), _)| slot >= min_slot)
            .unwrap_or(true)
        & blockstore
            .db
            .iter::<cf::Orphans>(IteratorMode::Start)
            .unwrap()
            .next()
            .map(|(slot, _)| slot >= min_slot)
            .unwrap_or(true)
        & blockstore
            .db
            .iter::<cf::Index>(IteratorMode::Start)
            .unwrap()
            .next()
            .map(|(slot, _)| slot >= min_slot)
            .unwrap_or(true)
        & blockstore
            .db
            .iter::<cf::TransactionStatus>(IteratorMode::Start)
            .unwrap()
            .next()
            .map(|((primary_index, _, slot), _)| {
                slot >= min_slot || (primary_index == 2 && slot == 0)
            })
            .unwrap_or(true)
        & blockstore
            .db
            .iter::<cf::AddressSignatures>(IteratorMode::Start)
            .unwrap()
            .next()
            .map(|((primary_index, _, slot, _), _)| {
                slot >= min_slot || (primary_index == 2 && slot == 0)
            })
            .unwrap_or(true)
        & blockstore
            .db
            .iter::<cf::Rewards>(IteratorMode::Start)
            .unwrap()
            .next()
            .map(|(slot, _)| slot >= min_slot)
            .unwrap_or(true);
    assert!(condition_met);
}

// used for tests only
// Create `num_shreds` shreds for [start_slot, start_slot + num_slot) slots
pub fn make_many_slot_shreds(
    start_slot: u64,
    num_slots: u64,
    num_shreds_per_slot: u64,
) -> (Vec<Shred>, Vec<Entry>) {
    // Use `None` as shred_size so the default (full) value is used
    let num_entries = max_ticks_per_n_shreds(num_shreds_per_slot, None);
    make_many_slot_entries(start_slot, num_slots, num_entries)
}

// Create shreds for slots that have a parent-child relationship defined by the input `chain`
// used for tests only
pub fn make_chaining_slot_entries(
    chain: &[u64],
    entries_per_slot: u64,
) -> Vec<(Vec<Shred>, Vec<Entry>)> {
    let mut slots_shreds_and_entries = vec![];
    for (i, slot) in chain.iter().enumerate() {
        let parent_slot = {
            if *slot == 0 || i == 0 {
                0
            } else {
                chain[i - 1]
            }
        };

        let result = make_slot_entries(*slot, parent_slot, entries_per_slot);
        slots_shreds_and_entries.push(result);
    }

    slots_shreds_and_entries
}

#[cfg(not(unix))]
fn adjust_ulimit_nofile(_enforce_ulimit_nofile: bool) -> Result<()> {
    Ok(())
}

#[cfg(unix)]
fn adjust_ulimit_nofile(enforce_ulimit_nofile: bool) -> Result<()> {
    // Rocks DB likes to have many open files.  The default open file descriptor limit is
    // usually not enough
    let desired_nofile = 500000;

    fn get_nofile() -> libc::rlimit {
        let mut nofile = libc::rlimit {
            rlim_cur: 0,
            rlim_max: 0,
        };
        if unsafe { libc::getrlimit(libc::RLIMIT_NOFILE, &mut nofile) } != 0 {
            warn!("getrlimit(RLIMIT_NOFILE) failed");
        }
        nofile
    }

    let mut nofile = get_nofile();
    if nofile.rlim_cur < desired_nofile {
        nofile.rlim_cur = desired_nofile;
        if unsafe { libc::setrlimit(libc::RLIMIT_NOFILE, &nofile) } != 0 {
            error!(
                "Unable to increase the maximum open file descriptor limit to {}",
                desired_nofile
            );

            if cfg!(target_os = "macos") {
                error!(
                    "On mac OS you may need to run |sudo launchctl limit maxfiles {} {}| first",
                    desired_nofile, desired_nofile,
                );
            }
            if enforce_ulimit_nofile {
                return Err(BlockstoreError::UnableToSetOpenFileDescriptorLimit);
            }
        }

        nofile = get_nofile();
    }
    info!("Maximum open file descriptors: {}", nofile.rlim_cur);
    Ok(())
}

#[cfg(test)]
pub mod tests {
    use {
        super::*,
        crate::{
            blockstore_db::BlockstoreRocksFifoOptions,
            genesis_utils::{create_genesis_config, GenesisConfigInfo},
            leader_schedule::{FixedSchedule, LeaderSchedule},
            shred::{max_ticks_per_n_shreds, DataShredHeader},
        },
        assert_matches::assert_matches,
        bincode::serialize,
        crossbeam_channel::unbounded,
        itertools::Itertools,
        rand::{seq::SliceRandom, thread_rng},
        solana_account_decoder::parse_token::UiTokenAmount,
        solana_entry::entry::{next_entry, next_entry_mut},
        solana_runtime::bank::{Bank, RewardType},
        solana_sdk::{
            hash::{self, hash, Hash},
            instruction::CompiledInstruction,
            message::v0::LoadedAddresses,
            packet::PACKET_DATA_SIZE,
            pubkey::Pubkey,
            signature::Signature,
            transaction::{Transaction, TransactionError},
            transaction_context::TransactionReturnData,
        },
        solana_storage_proto::convert::generated,
        solana_transaction_status::{InnerInstructions, Reward, Rewards, TransactionTokenBalance},
        std::{thread::Builder, time::Duration},
    };

    // used for tests only
    pub(crate) fn make_slot_entries_with_transactions(num_entries: u64) -> Vec<Entry> {
        let mut entries: Vec<Entry> = Vec::new();
        for x in 0..num_entries {
            let transaction = Transaction::new_with_compiled_instructions(
                &[&Keypair::new()],
                &[solana_sdk::pubkey::new_rand()],
                Hash::default(),
                vec![solana_sdk::pubkey::new_rand()],
                vec![CompiledInstruction::new(1, &(), vec![0])],
            );
            entries.push(next_entry_mut(&mut Hash::default(), 0, vec![transaction]));
            let mut tick = create_ticks(1, 0, hash(&serialize(&x).unwrap()));
            entries.append(&mut tick);
        }
        entries
    }

    #[test]
    fn test_create_new_ledger() {
        solana_logger::setup();
        let mint_total = 1_000_000_000_000;
        let GenesisConfigInfo { genesis_config, .. } = create_genesis_config(mint_total);
        let (ledger_path, _blockhash) = create_new_tmp_ledger_auto_delete!(&genesis_config);
        let blockstore = Blockstore::open(ledger_path.path()).unwrap(); //FINDME

        let ticks = create_ticks(genesis_config.ticks_per_slot, 0, genesis_config.hash());
        let entries = blockstore.get_slot_entries(0, 0).unwrap();

        assert_eq!(ticks, entries);
        assert!(Path::new(ledger_path.path())
            .join(Blockstore::blockstore_directory(
                &ShredStorageType::RocksLevel,
            ))
            .exists());
    }

    #[test]
    fn test_create_new_ledger_with_options_fifo() {
        solana_logger::setup();
        let mint_total = 1_000_000_000_000;
        let GenesisConfigInfo { genesis_config, .. } = create_genesis_config(mint_total);
        let (ledger_path, _blockhash) = create_new_tmp_ledger_fifo_auto_delete!(&genesis_config);
        let blockstore = Blockstore::open_with_options(
            ledger_path.path(),
            BlockstoreOptions {
                column_options: LedgerColumnOptions {
                    shred_storage_type: ShredStorageType::RocksFifo(
                        BlockstoreRocksFifoOptions::default(),
                    ),
                    ..LedgerColumnOptions::default()
                },
                ..BlockstoreOptions::default()
            },
        )
        .unwrap();

        let ticks = create_ticks(genesis_config.ticks_per_slot, 0, genesis_config.hash());
        let entries = blockstore.get_slot_entries(0, 0).unwrap();

        assert_eq!(ticks, entries);
        assert!(Path::new(ledger_path.path())
            .join(Blockstore::blockstore_directory(
                &ShredStorageType::RocksFifo(BlockstoreRocksFifoOptions::default())
            ))
            .exists());
    }

    #[test]
    fn test_rocksdb_directory() {
        assert_eq!(
            Blockstore::blockstore_directory(&ShredStorageType::RocksLevel),
            BLOCKSTORE_DIRECTORY_ROCKS_LEVEL
        );
        assert_eq!(
            Blockstore::blockstore_directory(&ShredStorageType::RocksFifo(
                BlockstoreRocksFifoOptions::default()
            )),
            BLOCKSTORE_DIRECTORY_ROCKS_FIFO
        );
    }

    #[test]
    fn test_insert_get_bytes() {
        // Create enough entries to ensure there are at least two shreds created
        let num_entries = max_ticks_per_n_shreds(1, None) + 1;
        assert!(num_entries > 1);

        let (mut shreds, _) = make_slot_entries(0, 0, num_entries);

        let ledger_path = get_tmp_ledger_path_auto_delete!();
        let blockstore = Blockstore::open(ledger_path.path()).unwrap();

        // Insert last shred, test we can retrieve it
        let last_shred = shreds.pop().unwrap();
        assert!(last_shred.index() > 0);
        blockstore
            .insert_shreds(vec![last_shred.clone()], None, false)
            .unwrap();

        let serialized_shred = blockstore
            .data_shred_cf
            .get_bytes((0, last_shred.index() as u64))
            .unwrap()
            .unwrap();
        let deserialized_shred = Shred::new_from_serialized_shred(serialized_shred).unwrap();

        assert_eq!(last_shred, deserialized_shred);
    }

    #[test]
    fn test_write_entries() {
        solana_logger::setup();
        let ledger_path = get_tmp_ledger_path_auto_delete!();
        let blockstore = Blockstore::open(ledger_path.path()).unwrap();

        let ticks_per_slot = 10;
        let num_slots = 10;
        let mut ticks = vec![];
        //let mut shreds_per_slot = 0 as u64;
        let mut shreds_per_slot = vec![];

        for i in 0..num_slots {
            let mut new_ticks = create_ticks(ticks_per_slot, 0, Hash::default());
            let num_shreds = blockstore
                .write_entries(
                    i,
                    0,
                    0,
                    ticks_per_slot,
                    Some(i.saturating_sub(1)),
                    true,
                    &Arc::new(Keypair::new()),
                    new_ticks.clone(),
                    0,
                )
                .unwrap() as u64;
            shreds_per_slot.push(num_shreds);
            ticks.append(&mut new_ticks);
        }

        for i in 0..num_slots {
            let meta = blockstore.meta(i).unwrap().unwrap();
            let num_shreds = shreds_per_slot[i as usize];
            assert_eq!(meta.consumed, num_shreds);
            assert_eq!(meta.received, num_shreds);
            assert_eq!(meta.last_index, Some(num_shreds - 1));
            if i == num_slots - 1 {
                assert!(meta.next_slots.is_empty());
            } else {
                assert_eq!(meta.next_slots, vec![i + 1]);
            }
            if i == 0 {
                assert_eq!(meta.parent_slot, Some(0));
            } else {
                assert_eq!(meta.parent_slot, Some(i - 1));
            }

            assert_eq!(
                &ticks[(i * ticks_per_slot) as usize..((i + 1) * ticks_per_slot) as usize],
                &blockstore.get_slot_entries(i, 0).unwrap()[..]
            );
        }

        /*
                    // Simulate writing to the end of a slot with existing ticks
                    blockstore
                        .write_entries(
                            num_slots,
                            ticks_per_slot - 1,
                            ticks_per_slot - 2,
                            ticks_per_slot,
                            &ticks[0..2],
                        )
                        .unwrap();

                    let meta = blockstore.meta(num_slots).unwrap().unwrap();
                    assert_eq!(meta.consumed, 0);
                    // received shred was ticks_per_slot - 2, so received should be ticks_per_slot - 2 + 1
                    assert_eq!(meta.received, ticks_per_slot - 1);
                    // last shred index ticks_per_slot - 2 because that's the shred that made tick_height == ticks_per_slot
                    // for the slot
                    assert_eq!(meta.last_index, ticks_per_slot - 2);
                    assert_eq!(meta.parent_slot, num_slots - 1);
                    assert_eq!(meta.next_slots, vec![num_slots + 1]);
                    assert_eq!(
                        &ticks[0..1],
                        &blockstore
                            .get_slot_entries(num_slots, ticks_per_slot - 2)
                            .unwrap()[..]
                    );

                    // We wrote two entries, the second should spill into slot num_slots + 1
                    let meta = blockstore.meta(num_slots + 1).unwrap().unwrap();
                    assert_eq!(meta.consumed, 1);
                    assert_eq!(meta.received, 1);
                    assert_eq!(meta.last_index, std::u64::MAX);
                    assert_eq!(meta.parent_slot, num_slots);
                    assert!(meta.next_slots.is_empty());

                    assert_eq!(
                        &ticks[1..2],
                        &blockstore.get_slot_entries(num_slots + 1, 0).unwrap()[..]
                    );
        */
    }

    #[test]
    fn test_put_get_simple() {
        let ledger_path = get_tmp_ledger_path_auto_delete!();
        let blockstore = Blockstore::open(ledger_path.path()).unwrap();

        // Test meta column family
        let meta = SlotMeta::new(0, Some(1));
        blockstore.meta_cf.put(0, &meta).unwrap();
        let result = blockstore
            .meta_cf
            .get(0)
            .unwrap()
            .expect("Expected meta object to exist");

        assert_eq!(result, meta);

        // Test erasure column family
        let erasure = vec![1u8; 16];
        let erasure_key = (0, 0);
        blockstore
            .code_shred_cf
            .put_bytes(erasure_key, &erasure)
            .unwrap();

        let result = blockstore
            .code_shred_cf
            .get_bytes(erasure_key)
            .unwrap()
            .expect("Expected erasure object to exist");

        assert_eq!(result, erasure);

        // Test data column family
        let data = vec![2u8; 16];
        let data_key = (0, 0);
        blockstore.data_shred_cf.put_bytes(data_key, &data).unwrap();

        let result = blockstore
            .data_shred_cf
            .get_bytes(data_key)
            .unwrap()
            .expect("Expected data object to exist");

        assert_eq!(result, data);
    }

    #[test]
    fn test_read_shred_bytes() {
        let slot = 0;
        let (shreds, _) = make_slot_entries(slot, 0, 100);
        let num_shreds = shreds.len() as u64;
        let shred_bufs: Vec<_> = shreds.iter().map(|shred| shred.payload.clone()).collect();

        let ledger_path = get_tmp_ledger_path_auto_delete!();
        let blockstore = Blockstore::open(ledger_path.path()).unwrap();
        blockstore.insert_shreds(shreds, None, false).unwrap();

        let mut buf = [0; 4096];
        let (_, bytes) = blockstore.get_data_shreds(slot, 0, 1, &mut buf).unwrap();
        assert_eq!(buf[..bytes], shred_bufs[0][..bytes]);

        let (last_index, bytes2) = blockstore.get_data_shreds(slot, 0, 2, &mut buf).unwrap();
        assert_eq!(last_index, 1);
        assert!(bytes2 > bytes);
        {
            let shred_data_1 = &buf[..bytes];
            assert_eq!(shred_data_1, &shred_bufs[0][..bytes]);

            let shred_data_2 = &buf[bytes..bytes2];
            assert_eq!(shred_data_2, &shred_bufs[1][..bytes2 - bytes]);
        }

        // buf size part-way into shred[1], should just return shred[0]
        let mut buf = vec![0; bytes + 1];
        let (last_index, bytes3) = blockstore.get_data_shreds(slot, 0, 2, &mut buf).unwrap();
        assert_eq!(last_index, 0);
        assert_eq!(bytes3, bytes);

        let mut buf = vec![0; bytes2 - 1];
        let (last_index, bytes4) = blockstore.get_data_shreds(slot, 0, 2, &mut buf).unwrap();
        assert_eq!(last_index, 0);
        assert_eq!(bytes4, bytes);

        let mut buf = vec![0; bytes * 2];
        let (last_index, bytes6) = blockstore
            .get_data_shreds(slot, num_shreds - 1, num_shreds, &mut buf)
            .unwrap();
        assert_eq!(last_index, num_shreds - 1);

        {
            let shred_data = &buf[..bytes6];
            assert_eq!(shred_data, &shred_bufs[(num_shreds - 1) as usize][..bytes6]);
        }

        // Read out of range
        let (last_index, bytes6) = blockstore
            .get_data_shreds(slot, num_shreds, num_shreds + 2, &mut buf)
            .unwrap();
        assert_eq!(last_index, 0);
        assert_eq!(bytes6, 0);
    }

    #[test]
    fn test_shred_cleanup_check() {
        let slot = 1;
        let (shreds, _) = make_slot_entries(slot, 0, 100);

        let ledger_path = get_tmp_ledger_path_auto_delete!();
        let blockstore = Blockstore::open(ledger_path.path()).unwrap();
        blockstore.insert_shreds(shreds, None, false).unwrap();

        let mut buf = [0; 4096];
        assert!(blockstore.get_data_shreds(slot, 0, 1, &mut buf).is_ok());

        let max_purge_slot = 1;
        blockstore
            .run_purge(0, max_purge_slot, PurgeType::PrimaryIndex)
            .unwrap();
        *blockstore.lowest_cleanup_slot.write().unwrap() = max_purge_slot;

        let mut buf = [0; 4096];
        assert!(blockstore.get_data_shreds(slot, 0, 1, &mut buf).is_err());
    }

    #[test]
    fn test_insert_data_shreds_basic() {
        // Create enough entries to ensure there are at least two shreds created
        let num_entries = max_ticks_per_n_shreds(1, None) + 1;
        assert!(num_entries > 1);

        let (mut shreds, entries) = make_slot_entries(0, 0, num_entries);
        let num_shreds = shreds.len() as u64;

        let ledger_path = get_tmp_ledger_path_auto_delete!();
        let blockstore = Blockstore::open(ledger_path.path()).unwrap();

        // Insert last shred, we're missing the other shreds, so no consecutive
        // shreds starting from slot 0, index 0 should exist.
        assert!(shreds.len() > 1);
        let last_shred = shreds.pop().unwrap();
        blockstore
            .insert_shreds(vec![last_shred], None, false)
            .unwrap();
        assert!(blockstore.get_slot_entries(0, 0).unwrap().is_empty());

        let meta = blockstore
            .meta(0)
            .unwrap()
            .expect("Expected new metadata object to be created");
        assert!(meta.consumed == 0 && meta.received == num_shreds);

        // Insert the other shreds, check for consecutive returned entries
        blockstore.insert_shreds(shreds, None, false).unwrap();
        let result = blockstore.get_slot_entries(0, 0).unwrap();

        assert_eq!(result, entries);

        let meta = blockstore
            .meta(0)
            .unwrap()
            .expect("Expected new metadata object to exist");
        assert_eq!(meta.consumed, num_shreds);
        assert_eq!(meta.received, num_shreds);
        assert_eq!(meta.parent_slot, Some(0));
        assert_eq!(meta.last_index, Some(num_shreds - 1));
        assert!(meta.next_slots.is_empty());
        assert!(meta.is_connected);
    }

    #[test]
    fn test_insert_data_shreds_reverse() {
        let num_shreds = 10;
        let num_entries = max_ticks_per_n_shreds(num_shreds, None);
        let (mut shreds, entries) = make_slot_entries(0, 0, num_entries);
        let num_shreds = shreds.len() as u64;

        let ledger_path = get_tmp_ledger_path_auto_delete!();
        let blockstore = Blockstore::open(ledger_path.path()).unwrap();

        // Insert shreds in reverse, check for consecutive returned shreds
        for i in (0..num_shreds).rev() {
            let shred = shreds.pop().unwrap();
            blockstore.insert_shreds(vec![shred], None, false).unwrap();
            let result = blockstore.get_slot_entries(0, 0).unwrap();

            let meta = blockstore
                .meta(0)
                .unwrap()
                .expect("Expected metadata object to exist");
            assert_eq!(meta.last_index, Some(num_shreds - 1));
            if i != 0 {
                assert_eq!(result.len(), 0);
                assert!(meta.consumed == 0 && meta.received == num_shreds as u64);
            } else {
                assert_eq!(meta.parent_slot, Some(0));
                assert_eq!(result, entries);
                assert!(meta.consumed == num_shreds as u64 && meta.received == num_shreds as u64);
            }
        }
    }

    #[test]
    fn test_insert_slots() {
        test_insert_data_shreds_slots(false);
        test_insert_data_shreds_slots(true);
    }

    /*
        #[test]
        pub fn test_iteration_order() {
            let slot = 0;
            let ledger_path = get_tmp_ledger_path_auto_delete!();
            let blockstore = Blockstore::open(ledger_path.path()).unwrap();

            // Write entries
            let num_entries = 8;
            let entries = make_tiny_test_entries(num_entries);
            let mut shreds = entries.to_single_entry_shreds();

            for (i, b) in shreds.iter_mut().enumerate() {
                b.set_index(1 << (i * 8));
                b.set_slot(0);
            }

            blockstore
                .write_shreds(&shreds)
                .expect("Expected successful write of shreds");

            let mut db_iterator = blockstore
                .db
                .cursor::<cf::Data>()
                .expect("Expected to be able to open database iterator");

            db_iterator.seek((slot, 1));

            // Iterate through blockstore
            for i in 0..num_entries {
                assert!(db_iterator.valid());
                let (_, current_index) = db_iterator.key().expect("Expected a valid key");
                assert_eq!(current_index, (1 as u64) << (i * 8));
                db_iterator.next();
            }

        }
    */

    #[test]
    pub fn test_get_slot_entries1() {
        let ledger_path = get_tmp_ledger_path_auto_delete!();
        let blockstore = Blockstore::open(ledger_path.path()).unwrap();
        let entries = create_ticks(8, 0, Hash::default());
        let shreds = entries_to_test_shreds(&entries[0..4], 1, 0, false, 0);
        blockstore
            .insert_shreds(shreds, None, false)
            .expect("Expected successful write of shreds");

        let mut shreds1 = entries_to_test_shreds(&entries[4..], 1, 0, false, 0);
        for (i, b) in shreds1.iter_mut().enumerate() {
            b.set_index(8 + i as u32);
        }
        blockstore
            .insert_shreds(shreds1, None, false)
            .expect("Expected successful write of shreds");

        assert_eq!(
            blockstore.get_slot_entries(1, 0).unwrap()[2..4],
            entries[2..4],
        );
    }

    // This test seems to be unnecessary with introduction of data shreds. There are no
    // guarantees that a particular shred index contains a complete entry
    #[test]
    #[ignore]
    pub fn test_get_slot_entries2() {
        let ledger_path = get_tmp_ledger_path_auto_delete!();
        let blockstore = Blockstore::open(ledger_path.path()).unwrap();

        // Write entries
        let num_slots = 5_u64;
        let mut index = 0;
        for slot in 0..num_slots {
            let entries = create_ticks(slot + 1, 0, Hash::default());
            let last_entry = entries.last().unwrap().clone();
            let mut shreds =
                entries_to_test_shreds(&entries, slot, slot.saturating_sub(1), false, 0);
            for b in shreds.iter_mut() {
                b.set_index(index);
                b.set_slot(slot as u64);
                index += 1;
            }
            blockstore
                .insert_shreds(shreds, None, false)
                .expect("Expected successful write of shreds");
            assert_eq!(
                blockstore
                    .get_slot_entries(slot, u64::from(index - 1))
                    .unwrap(),
                vec![last_entry],
            );
        }
    }

    #[test]
    pub fn test_get_slot_entries3() {
        // Test inserting/fetching shreds which contain multiple entries per shred
        let ledger_path = get_tmp_ledger_path_auto_delete!();

        let blockstore = Blockstore::open(ledger_path.path()).unwrap();
        let num_slots = 5_u64;
        let shreds_per_slot = 5_u64;
        let entry_serialized_size =
            bincode::serialized_size(&create_ticks(1, 0, Hash::default())).unwrap();
        let entries_per_slot = (shreds_per_slot * PACKET_DATA_SIZE as u64) / entry_serialized_size;

        // Write entries
        for slot in 0..num_slots {
            let entries = create_ticks(entries_per_slot, 0, Hash::default());
            let shreds = entries_to_test_shreds(&entries, slot, slot.saturating_sub(1), false, 0);
            assert!(shreds.len() as u64 >= shreds_per_slot);
            blockstore
                .insert_shreds(shreds, None, false)
                .expect("Expected successful write of shreds");
            assert_eq!(blockstore.get_slot_entries(slot, 0).unwrap(), entries);
        }
    }

    #[test]
    pub fn test_insert_data_shreds_consecutive() {
        let ledger_path = get_tmp_ledger_path_auto_delete!();
        let blockstore = Blockstore::open(ledger_path.path()).unwrap();
        // Create enough entries to ensure there are at least two shreds created
        let min_entries = max_ticks_per_n_shreds(1, None) + 1;
        for i in 0..4 {
            let slot = i;
            let parent_slot = if i == 0 { 0 } else { i - 1 };
            // Write entries
            let num_entries = min_entries * (i + 1);
            let (shreds, original_entries) = make_slot_entries(slot, parent_slot, num_entries);

            let num_shreds = shreds.len() as u64;
            assert!(num_shreds > 1);
            let mut even_shreds = vec![];
            let mut odd_shreds = vec![];

            for (i, shred) in shreds.into_iter().enumerate() {
                if i % 2 == 0 {
                    even_shreds.push(shred);
                } else {
                    odd_shreds.push(shred);
                }
            }

            blockstore.insert_shreds(odd_shreds, None, false).unwrap();

            assert_eq!(blockstore.get_slot_entries(slot, 0).unwrap(), vec![]);

            let meta = blockstore.meta(slot).unwrap().unwrap();
            if num_shreds % 2 == 0 {
                assert_eq!(meta.received, num_shreds);
            } else {
                trace!("got here");
                assert_eq!(meta.received, num_shreds - 1);
            }
            assert_eq!(meta.consumed, 0);
            if num_shreds % 2 == 0 {
                assert_eq!(meta.last_index, Some(num_shreds - 1));
            } else {
                assert_eq!(meta.last_index, None);
            }

            blockstore.insert_shreds(even_shreds, None, false).unwrap();

            assert_eq!(
                blockstore.get_slot_entries(slot, 0).unwrap(),
                original_entries,
            );

            let meta = blockstore.meta(slot).unwrap().unwrap();
            assert_eq!(meta.received, num_shreds);
            assert_eq!(meta.consumed, num_shreds);
            assert_eq!(meta.parent_slot, Some(parent_slot));
            assert_eq!(meta.last_index, Some(num_shreds - 1));
        }
    }

    #[test]
    fn test_data_set_completed_on_insert() {
        let ledger_path = get_tmp_ledger_path_auto_delete!();
        let BlockstoreSignals { blockstore, .. } =
            Blockstore::open_with_signal(ledger_path.path(), BlockstoreOptions::default()).unwrap();

        // Create enough entries to fill 2 shreds, only the later one is data complete
        let slot = 0;
        let num_entries = max_ticks_per_n_shreds(1, None) + 1;
        let entries = create_ticks(num_entries, slot, Hash::default());
        let shreds = entries_to_test_shreds(&entries, slot, 0, true, 0);
        let num_shreds = shreds.len();
        assert!(num_shreds > 1);
        assert!(blockstore
            .insert_shreds(shreds[1..].to_vec(), None, false)
            .unwrap()
            .0
            .is_empty());
        assert_eq!(
            blockstore
                .insert_shreds(vec![shreds[0].clone()], None, false)
                .unwrap()
                .0,
            vec![CompletedDataSetInfo {
                slot,
                start_index: 0,
                end_index: num_shreds as u32 - 1
            }]
        );
        // Inserting shreds again doesn't trigger notification
        assert!(blockstore
            .insert_shreds(shreds, None, false)
            .unwrap()
            .0
            .is_empty());
    }

    #[test]
    pub fn test_new_shreds_signal() {
        // Initialize blockstore
        let ledger_path = get_tmp_ledger_path_auto_delete!();
        let BlockstoreSignals {
            blockstore,
            ledger_signal_receiver: recvr,
            ..
        } = Blockstore::open_with_signal(ledger_path.path(), BlockstoreOptions::default()).unwrap();

        let entries_per_slot = 50;
        // Create entries for slot 0
        let (mut shreds, _) = make_slot_entries(0, 0, entries_per_slot);
        let shreds_per_slot = shreds.len() as u64;

        // Insert second shred, but we're missing the first shred, so no consecutive
        // shreds starting from slot 0, index 0 should exist.
        blockstore
            .insert_shreds(vec![shreds.remove(1)], None, false)
            .unwrap();
        let timer = Duration::new(1, 0);
        assert!(recvr.recv_timeout(timer).is_err());
        // Insert first shred, now we've made a consecutive block
        blockstore
            .insert_shreds(vec![shreds.remove(0)], None, false)
            .unwrap();
        // Wait to get notified of update, should only be one update
        assert!(recvr.recv_timeout(timer).is_ok());
        assert!(recvr.try_recv().is_err());
        // Insert the rest of the ticks
        blockstore.insert_shreds(shreds, None, false).unwrap();
        // Wait to get notified of update, should only be one update
        assert!(recvr.recv_timeout(timer).is_ok());
        assert!(recvr.try_recv().is_err());

        // Create some other slots, and send batches of ticks for each slot such that each slot
        // is missing the tick at shred index == slot index - 1. Thus, no consecutive blocks
        // will be formed
        let num_slots = shreds_per_slot;
        let mut shreds = vec![];
        let mut missing_shreds = vec![];
        for slot in 1..num_slots + 1 {
            let (mut slot_shreds, _) = make_slot_entries(slot, slot - 1, entries_per_slot);
            let missing_shred = slot_shreds.remove(slot as usize - 1);
            shreds.extend(slot_shreds);
            missing_shreds.push(missing_shred);
        }

        // Should be no updates, since no new chains from block 0 were formed
        blockstore.insert_shreds(shreds, None, false).unwrap();
        assert!(recvr.recv_timeout(timer).is_err());

        // Insert a shred for each slot that doesn't make a consecutive block, we
        // should get no updates
        let shreds: Vec<_> = (1..num_slots + 1)
            .flat_map(|slot| {
                let (mut shred, _) = make_slot_entries(slot, slot - 1, 1);
                shred[0].set_index(2 * num_slots as u32);
                shred
            })
            .collect();

        blockstore.insert_shreds(shreds, None, false).unwrap();
        assert!(recvr.recv_timeout(timer).is_err());

        // For slots 1..num_slots/2, fill in the holes in one batch insertion,
        // so we should only get one signal
        let missing_shreds2 = missing_shreds
            .drain((num_slots / 2) as usize..)
            .collect_vec();
        blockstore
            .insert_shreds(missing_shreds, None, false)
            .unwrap();
        assert!(recvr.recv_timeout(timer).is_ok());
        assert!(recvr.try_recv().is_err());

        // Fill in the holes for each of the remaining slots, we should get a single update
        // for each
        blockstore
            .insert_shreds(missing_shreds2, None, false)
            .unwrap();
    }

    #[test]
    pub fn test_completed_shreds_signal() {
        // Initialize blockstore
        let ledger_path = get_tmp_ledger_path_auto_delete!();
        let BlockstoreSignals {
            blockstore,
            completed_slots_receiver: recvr,
            ..
        } = Blockstore::open_with_signal(ledger_path.path(), BlockstoreOptions::default()).unwrap();

        let entries_per_slot = 10;

        // Create shreds for slot 0
        let (mut shreds, _) = make_slot_entries(0, 0, entries_per_slot);

        let shred0 = shreds.remove(0);
        // Insert all but the first shred in the slot, should not be considered complete
        blockstore.insert_shreds(shreds, None, false).unwrap();
        assert!(recvr.try_recv().is_err());

        // Insert first shred, slot should now be considered complete
        blockstore.insert_shreds(vec![shred0], None, false).unwrap();
        assert_eq!(recvr.try_recv().unwrap(), vec![0]);
    }

    #[test]
    pub fn test_completed_shreds_signal_orphans() {
        // Initialize blockstore
        let ledger_path = get_tmp_ledger_path_auto_delete!();
        let BlockstoreSignals {
            blockstore,
            completed_slots_receiver: recvr,
            ..
        } = Blockstore::open_with_signal(ledger_path.path(), BlockstoreOptions::default()).unwrap();

        let entries_per_slot = 10;
        let slots = vec![2, 5, 10];
        let mut all_shreds = make_chaining_slot_entries(&slots[..], entries_per_slot);

        // Get the shreds for slot 10, chaining to slot 5
        let (mut orphan_child, _) = all_shreds.remove(2);

        // Get the shreds for slot 5 chaining to slot 2
        let (mut orphan_shreds, _) = all_shreds.remove(1);

        // Insert all but the first shred in the slot, should not be considered complete
        let orphan_child0 = orphan_child.remove(0);
        blockstore.insert_shreds(orphan_child, None, false).unwrap();
        assert!(recvr.try_recv().is_err());

        // Insert first shred, slot should now be considered complete
        blockstore
            .insert_shreds(vec![orphan_child0], None, false)
            .unwrap();
        assert_eq!(recvr.try_recv().unwrap(), vec![slots[2]]);

        // Insert the shreds for the orphan_slot
        let orphan_shred0 = orphan_shreds.remove(0);
        blockstore
            .insert_shreds(orphan_shreds, None, false)
            .unwrap();
        assert!(recvr.try_recv().is_err());

        // Insert first shred, slot should now be considered complete
        blockstore
            .insert_shreds(vec![orphan_shred0], None, false)
            .unwrap();
        assert_eq!(recvr.try_recv().unwrap(), vec![slots[1]]);
    }

    #[test]
    pub fn test_completed_shreds_signal_many() {
        // Initialize blockstore
        let ledger_path = get_tmp_ledger_path_auto_delete!();
        let BlockstoreSignals {
            blockstore,
            completed_slots_receiver: recvr,
            ..
        } = Blockstore::open_with_signal(ledger_path.path(), BlockstoreOptions::default()).unwrap();

        let entries_per_slot = 10;
        let mut slots = vec![2, 5, 10];
        let mut all_shreds = make_chaining_slot_entries(&slots[..], entries_per_slot);
        let disconnected_slot = 4;

        let (shreds0, _) = all_shreds.remove(0);
        let (shreds1, _) = all_shreds.remove(0);
        let (shreds2, _) = all_shreds.remove(0);
        let (shreds3, _) = make_slot_entries(disconnected_slot, 1, entries_per_slot);

        let mut all_shreds: Vec<_> = vec![shreds0, shreds1, shreds2, shreds3]
            .into_iter()
            .flatten()
            .collect();

        all_shreds.shuffle(&mut thread_rng());
        blockstore.insert_shreds(all_shreds, None, false).unwrap();
        let mut result = recvr.try_recv().unwrap();
        result.sort_unstable();
        slots.push(disconnected_slot);
        slots.sort_unstable();
        assert_eq!(result, slots);
    }

    #[test]
    pub fn test_handle_chaining_basic() {
        let ledger_path = get_tmp_ledger_path_auto_delete!();
        let blockstore = Blockstore::open(ledger_path.path()).unwrap();

        let entries_per_slot = 5;
        let num_slots = 3;

        // Construct the shreds
        let (mut shreds, _) = make_many_slot_entries(0, num_slots, entries_per_slot);
        let shreds_per_slot = shreds.len() / num_slots as usize;

        // 1) Write to the first slot
        let shreds1 = shreds
            .drain(shreds_per_slot..2 * shreds_per_slot)
            .collect_vec();
        blockstore.insert_shreds(shreds1, None, false).unwrap();
        let s1 = blockstore.meta(1).unwrap().unwrap();
        assert!(s1.next_slots.is_empty());
        // Slot 1 is not trunk because slot 0 hasn't been inserted yet
        assert!(!s1.is_connected);
        assert_eq!(s1.parent_slot, Some(0));
        assert_eq!(s1.last_index, Some(shreds_per_slot as u64 - 1));

        // 2) Write to the second slot
        let shreds2 = shreds
            .drain(shreds_per_slot..2 * shreds_per_slot)
            .collect_vec();
        blockstore.insert_shreds(shreds2, None, false).unwrap();
        let s2 = blockstore.meta(2).unwrap().unwrap();
        assert!(s2.next_slots.is_empty());
        // Slot 2 is not trunk because slot 0 hasn't been inserted yet
        assert!(!s2.is_connected);
        assert_eq!(s2.parent_slot, Some(1));
        assert_eq!(s2.last_index, Some(shreds_per_slot as u64 - 1));

        // Check the first slot again, it should chain to the second slot,
        // but still isn't part of the trunk
        let s1 = blockstore.meta(1).unwrap().unwrap();
        assert_eq!(s1.next_slots, vec![2]);
        assert!(!s1.is_connected);
        assert_eq!(s1.parent_slot, Some(0));
        assert_eq!(s1.last_index, Some(shreds_per_slot as u64 - 1));

        // 3) Write to the zeroth slot, check that every slot
        // is now part of the trunk
        blockstore.insert_shreds(shreds, None, false).unwrap();
        for i in 0..3 {
            let s = blockstore.meta(i).unwrap().unwrap();
            // The last slot will not chain to any other slots
            if i != 2 {
                assert_eq!(s.next_slots, vec![i + 1]);
            }
            if i == 0 {
                assert_eq!(s.parent_slot, Some(0));
            } else {
                assert_eq!(s.parent_slot, Some(i - 1));
            }
            assert_eq!(s.last_index, Some(shreds_per_slot as u64 - 1));
            assert!(s.is_connected);
        }
    }

    #[test]
    pub fn test_handle_chaining_missing_slots() {
        let ledger_path = get_tmp_ledger_path_auto_delete!();
        let blockstore = Blockstore::open(ledger_path.path()).unwrap();

        let num_slots = 30;
        let entries_per_slot = 5;

        // Separate every other slot into two separate vectors
        let mut slots = vec![];
        let mut missing_slots = vec![];
        let mut shreds_per_slot = 2;
        for slot in 0..num_slots {
            let parent_slot = {
                if slot == 0 {
                    0
                } else {
                    slot - 1
                }
            };
            let (slot_shreds, _) = make_slot_entries(slot, parent_slot, entries_per_slot);
            shreds_per_slot = slot_shreds.len();

            if slot % 2 == 1 {
                slots.extend(slot_shreds);
            } else {
                missing_slots.extend(slot_shreds);
            }
        }

        // Write the shreds for every other slot
        blockstore.insert_shreds(slots, None, false).unwrap();

        // Check metadata
        for i in 0..num_slots {
            // If "i" is the index of a slot we just inserted, then next_slots should be empty
            // for slot "i" because no slots chain to that slot, because slot i + 1 is missing.
            // However, if it's a slot we haven't inserted, aka one of the gaps, then one of the
            // slots we just inserted will chain to that gap, so next_slots for that orphan slot
            // won't be empty, but the parent slot is unknown so should equal std::u64::MAX.
            let s = blockstore.meta(i as u64).unwrap().unwrap();
            if i % 2 == 0 {
                assert_eq!(s.next_slots, vec![i as u64 + 1]);
                assert_eq!(s.parent_slot, None);
            } else {
                assert!(s.next_slots.is_empty());
                assert_eq!(s.parent_slot, Some(i - 1));
            }

            if i == 0 {
                assert!(s.is_connected);
            } else {
                assert!(!s.is_connected);
            }
        }

        // Write the shreds for the other half of the slots that we didn't insert earlier
        blockstore
            .insert_shreds(missing_slots, None, false)
            .unwrap();

        for i in 0..num_slots {
            // Check that all the slots chain correctly once the missing slots
            // have been filled
            let s = blockstore.meta(i as u64).unwrap().unwrap();
            if i != num_slots - 1 {
                assert_eq!(s.next_slots, vec![i as u64 + 1]);
            } else {
                assert!(s.next_slots.is_empty());
            }

            if i == 0 {
                assert_eq!(s.parent_slot, Some(0));
            } else {
                assert_eq!(s.parent_slot, Some(i - 1));
            }
            assert_eq!(s.last_index, Some(shreds_per_slot as u64 - 1));
            assert!(s.is_connected);
        }
    }

    #[test]
    #[allow(clippy::cognitive_complexity)]
    pub fn test_forward_chaining_is_connected() {
        let ledger_path = get_tmp_ledger_path_auto_delete!();
        let blockstore = Blockstore::open(ledger_path.path()).unwrap();

        let num_slots = 15;
        // Create enough entries to ensure there are at least two shreds created
        let entries_per_slot = max_ticks_per_n_shreds(1, None) + 1;
        assert!(entries_per_slot > 1);

        let (mut shreds, _) = make_many_slot_entries(0, num_slots, entries_per_slot);
        let shreds_per_slot = shreds.len() / num_slots as usize;
        assert!(shreds_per_slot > 1);

        // Write the shreds such that every 3rd slot has a gap in the beginning
        let mut missing_shreds = vec![];
        for slot in 0..num_slots {
            let mut shreds_for_slot = shreds.drain(..shreds_per_slot).collect_vec();
            if slot % 3 == 0 {
                let shred0 = shreds_for_slot.remove(0);
                missing_shreds.push(shred0);
            }
            blockstore
                .insert_shreds(shreds_for_slot, None, false)
                .unwrap();
        }

        // Check metadata
        for i in 0..num_slots {
            let s = blockstore.meta(i as u64).unwrap().unwrap();
            // The last slot will not chain to any other slots
            if i as u64 != num_slots - 1 {
                assert_eq!(s.next_slots, vec![i as u64 + 1]);
            } else {
                assert!(s.next_slots.is_empty());
            }

            if i == 0 {
                assert_eq!(s.parent_slot, Some(0));
            } else {
                assert_eq!(s.parent_slot, Some(i - 1));
            }

            assert_eq!(s.last_index, Some(shreds_per_slot as u64 - 1));

            // Other than slot 0, no slots should be part of the trunk
            if i != 0 {
                assert!(!s.is_connected);
            } else {
                assert!(s.is_connected);
            }
        }

        // Iteratively finish every 3rd slot, and check that all slots up to and including
        // slot_index + 3 become part of the trunk
        for slot_index in 0..num_slots {
            if slot_index % 3 == 0 {
                let shred = missing_shreds.remove(0);
                blockstore.insert_shreds(vec![shred], None, false).unwrap();

                for i in 0..num_slots {
                    let s = blockstore.meta(i as u64).unwrap().unwrap();
                    if i != num_slots - 1 {
                        assert_eq!(s.next_slots, vec![i as u64 + 1]);
                    } else {
                        assert!(s.next_slots.is_empty());
                    }
                    if i <= slot_index as u64 + 3 {
                        assert!(s.is_connected);
                    } else {
                        assert!(!s.is_connected);
                    }

                    if i == 0 {
                        assert_eq!(s.parent_slot, Some(0));
                    } else {
                        assert_eq!(s.parent_slot, Some(i - 1));
                    }

                    assert_eq!(s.last_index, Some(shreds_per_slot as u64 - 1));
                }
            }
        }
    }
    /*
        #[test]
        pub fn test_chaining_tree() {
            let ledger_path = get_tmp_ledger_path_auto_delete!();
            let blockstore = Blockstore::open(ledger_path.path()).unwrap();

            let num_tree_levels = 6;
            assert!(num_tree_levels > 1);
            let branching_factor: u64 = 4;
            // Number of slots that will be in the tree
            let num_slots = (branching_factor.pow(num_tree_levels) - 1) / (branching_factor - 1);
            let erasure_config = ErasureConfig::default();
            let entries_per_slot = erasure_config.num_data() as u64;
            assert!(entries_per_slot > 1);

            let (mut shreds, _) = make_many_slot_entries(0, num_slots, entries_per_slot);

            // Insert tree one slot at a time in a random order
            let mut slots: Vec<_> = (0..num_slots).collect();

            // Get shreds for the slot
            slots.shuffle(&mut thread_rng());
            for slot in slots {
                // Get shreds for the slot "slot"
                let slot_shreds = &mut shreds
                    [(slot * entries_per_slot) as usize..((slot + 1) * entries_per_slot) as usize];
                for shred in slot_shreds.iter_mut() {
                    // Get the parent slot of the slot in the tree
                    let slot_parent = {
                        if slot == 0 {
                            0
                        } else {
                            (slot - 1) / branching_factor
                        }
                    };
                    shred.set_parent(slot_parent);
                }

                let shared_shreds: Vec<_> = slot_shreds
                    .iter()
                    .cloned()
                    .map(|shred| Arc::new(RwLock::new(shred)))
                    .collect();
                let mut coding_generator = CodingGenerator::new_from_config(&erasure_config);
                let coding_shreds = coding_generator.next(&shared_shreds);
                assert_eq!(coding_shreds.len(), erasure_config.num_coding());

                let mut rng = thread_rng();

                // Randomly pick whether to insert erasure or coding shreds first
                if rng.gen_bool(0.5) {
                    blockstore.write_shreds(slot_shreds).unwrap();
                    blockstore.put_shared_coding_shreds(&coding_shreds).unwrap();
                } else {
                    blockstore.put_shared_coding_shreds(&coding_shreds).unwrap();
                    blockstore.write_shreds(slot_shreds).unwrap();
                }
            }

            // Make sure everything chains correctly
            let last_level =
                (branching_factor.pow(num_tree_levels - 1) - 1) / (branching_factor - 1);
            for slot in 0..num_slots {
                let slot_meta = blockstore.meta(slot).unwrap().unwrap();
                assert_eq!(slot_meta.consumed, entries_per_slot);
                assert_eq!(slot_meta.received, entries_per_slot);
                assert!(slot_meta.is_connected);
                let slot_parent = {
                    if slot == 0 {
                        0
                    } else {
                        (slot - 1) / branching_factor
                    }
                };
                assert_eq!(slot_meta.parent_slot, Some(slot_parent));

                let expected_children: HashSet<_> = {
                    if slot >= last_level {
                        HashSet::new()
                    } else {
                        let first_child_slot = min(num_slots - 1, slot * branching_factor + 1);
                        let last_child_slot = min(num_slots - 1, (slot + 1) * branching_factor);
                        (first_child_slot..last_child_slot + 1).collect()
                    }
                };

                let result: HashSet<_> = slot_meta.next_slots.iter().cloned().collect();
                if expected_children.len() != 0 {
                    assert_eq!(slot_meta.next_slots.len(), branching_factor as usize);
                } else {
                    assert_eq!(slot_meta.next_slots.len(), 0);
                }
                assert_eq!(expected_children, result);
            }

            // No orphan slots should exist
            assert!(blockstore.orphans_cf.is_empty().unwrap())

        }
    */
    #[test]
    pub fn test_get_slots_since() {
        let ledger_path = get_tmp_ledger_path_auto_delete!();
        let blockstore = Blockstore::open(ledger_path.path()).unwrap();

        // Slot doesn't exist
        assert!(blockstore.get_slots_since(&[0]).unwrap().is_empty());

        let mut meta0 = SlotMeta::new(0, Some(0));
        blockstore.meta_cf.put(0, &meta0).unwrap();

        // Slot exists, chains to nothing
        let expected: HashMap<u64, Vec<u64>> = vec![(0, vec![])].into_iter().collect();
        assert_eq!(blockstore.get_slots_since(&[0]).unwrap(), expected);
        meta0.next_slots = vec![1, 2];
        blockstore.meta_cf.put(0, &meta0).unwrap();

        // Slot exists, chains to some other slots
        let expected: HashMap<u64, Vec<u64>> = vec![(0, vec![1, 2])].into_iter().collect();
        assert_eq!(blockstore.get_slots_since(&[0]).unwrap(), expected);
        assert_eq!(blockstore.get_slots_since(&[0, 1]).unwrap(), expected);

        let mut meta3 = SlotMeta::new(3, Some(1));
        meta3.next_slots = vec![10, 5];
        blockstore.meta_cf.put(3, &meta3).unwrap();
        let expected: HashMap<u64, Vec<u64>> = vec![(0, vec![1, 2]), (3, vec![10, 5])]
            .into_iter()
            .collect();
        assert_eq!(blockstore.get_slots_since(&[0, 1, 3]).unwrap(), expected);
    }

    #[test]
    fn test_orphans() {
        let ledger_path = get_tmp_ledger_path_auto_delete!();
        let blockstore = Blockstore::open(ledger_path.path()).unwrap();

        // Create shreds and entries
        let entries_per_slot = 1;
        let (mut shreds, _) = make_many_slot_entries(0, 3, entries_per_slot);
        let shreds_per_slot = shreds.len() / 3;

        // Write slot 2, which chains to slot 1. We're missing slot 0,
        // so slot 1 is the orphan
        let shreds_for_slot = shreds.drain((shreds_per_slot * 2)..).collect_vec();
        blockstore
            .insert_shreds(shreds_for_slot, None, false)
            .unwrap();
        let meta = blockstore
            .meta(1)
            .expect("Expect database get to succeed")
            .unwrap();
        assert!(is_orphan(&meta));
        assert_eq!(
            blockstore.orphans_iterator(0).unwrap().collect::<Vec<_>>(),
            vec![1]
        );

        // Write slot 1 which chains to slot 0, so now slot 0 is the
        // orphan, and slot 1 is no longer the orphan.
        let shreds_for_slot = shreds.drain(shreds_per_slot..).collect_vec();
        blockstore
            .insert_shreds(shreds_for_slot, None, false)
            .unwrap();
        let meta = blockstore
            .meta(1)
            .expect("Expect database get to succeed")
            .unwrap();
        assert!(!is_orphan(&meta));
        let meta = blockstore
            .meta(0)
            .expect("Expect database get to succeed")
            .unwrap();
        assert!(is_orphan(&meta));
        assert_eq!(
            blockstore.orphans_iterator(0).unwrap().collect::<Vec<_>>(),
            vec![0]
        );

        // Write some slot that also chains to existing slots and orphan,
        // nothing should change
        let (shred4, _) = make_slot_entries(4, 0, 1);
        let (shred5, _) = make_slot_entries(5, 1, 1);
        blockstore.insert_shreds(shred4, None, false).unwrap();
        blockstore.insert_shreds(shred5, None, false).unwrap();
        assert_eq!(
            blockstore.orphans_iterator(0).unwrap().collect::<Vec<_>>(),
            vec![0]
        );

        // Write zeroth slot, no more orphans
        blockstore.insert_shreds(shreds, None, false).unwrap();
        for i in 0..3 {
            let meta = blockstore
                .meta(i)
                .expect("Expect database get to succeed")
                .unwrap();
            assert!(!is_orphan(&meta));
        }
        // Orphans cf is empty
        assert!(blockstore.orphans_cf.is_empty().unwrap());
    }

    fn test_insert_data_shreds_slots(should_bulk_write: bool) {
        let ledger_path = get_tmp_ledger_path_auto_delete!();
        let blockstore = Blockstore::open(ledger_path.path()).unwrap();

        // Create shreds and entries
        let num_entries = 20_u64;
        let mut entries = vec![];
        let mut shreds = vec![];
        let mut num_shreds_per_slot = 0;
        for slot in 0..num_entries {
            let parent_slot = {
                if slot == 0 {
                    0
                } else {
                    slot - 1
                }
            };

            let (mut shred, entry) = make_slot_entries(slot, parent_slot, 1);
            num_shreds_per_slot = shred.len() as u64;
            shred
                .iter_mut()
                .enumerate()
                .for_each(|(_, shred)| shred.set_index(0));
            shreds.extend(shred);
            entries.extend(entry);
        }

        let num_shreds = shreds.len();
        // Write shreds to the database
        if should_bulk_write {
            blockstore.insert_shreds(shreds, None, false).unwrap();
        } else {
            for _ in 0..num_shreds {
                let shred = shreds.remove(0);
                blockstore.insert_shreds(vec![shred], None, false).unwrap();
            }
        }

        for i in 0..num_entries - 1 {
            assert_eq!(
                blockstore.get_slot_entries(i, 0).unwrap()[0],
                entries[i as usize]
            );

            let meta = blockstore.meta(i).unwrap().unwrap();
            assert_eq!(meta.received, 1);
            assert_eq!(meta.last_index, Some(0));
            if i != 0 {
                assert_eq!(meta.parent_slot, Some(i - 1));
                assert_eq!(meta.consumed, 1);
            } else {
                assert_eq!(meta.parent_slot, Some(0));
                assert_eq!(meta.consumed, num_shreds_per_slot);
            }
        }
    }

    #[test]
    fn test_find_missing_data_indexes() {
        let slot = 0;
        let ledger_path = get_tmp_ledger_path_auto_delete!();
        let blockstore = Blockstore::open(ledger_path.path()).unwrap();

        // Write entries
        let gap: u64 = 10;
        assert!(gap > 3);
        // Create enough entries to ensure there are at least two shreds created
        let num_entries = max_ticks_per_n_shreds(1, None) + 1;
        let entries = create_ticks(num_entries, 0, Hash::default());
        let mut shreds = entries_to_test_shreds(&entries, slot, 0, true, 0);
        let num_shreds = shreds.len();
        assert!(num_shreds > 1);
        for (i, s) in shreds.iter_mut().enumerate() {
            s.set_index(i as u32 * gap as u32);
            s.set_slot(slot);
        }
        blockstore.insert_shreds(shreds, None, false).unwrap();

        // Index of the first shred is 0
        // Index of the second shred is "gap"
        // Thus, the missing indexes should then be [1, gap - 1] for the input index
        // range of [0, gap)
        let expected: Vec<u64> = (1..gap).collect();
        assert_eq!(
            blockstore.find_missing_data_indexes(slot, 0, 0, gap, gap as usize),
            expected
        );
        assert_eq!(
            blockstore.find_missing_data_indexes(slot, 0, 1, gap, (gap - 1) as usize),
            expected,
        );
        assert_eq!(
            blockstore.find_missing_data_indexes(slot, 0, 0, gap - 1, (gap - 1) as usize),
            &expected[..expected.len() - 1],
        );
        assert_eq!(
            blockstore.find_missing_data_indexes(slot, 0, gap - 2, gap, gap as usize),
            vec![gap - 2, gap - 1],
        );
        assert_eq!(
            blockstore.find_missing_data_indexes(slot, 0, gap - 2, gap, 1),
            vec![gap - 2],
        );
        assert_eq!(
            blockstore.find_missing_data_indexes(slot, 0, 0, gap, 1),
            vec![1],
        );

        // Test with a range that encompasses a shred with index == gap which was
        // already inserted.
        let mut expected: Vec<u64> = (1..gap).collect();
        expected.push(gap + 1);
        assert_eq!(
            blockstore.find_missing_data_indexes(slot, 0, 0, gap + 2, (gap + 2) as usize),
            expected,
        );
        assert_eq!(
            blockstore.find_missing_data_indexes(slot, 0, 0, gap + 2, (gap - 1) as usize),
            &expected[..expected.len() - 1],
        );

        for i in 0..num_shreds as u64 {
            for j in 0..i {
                let expected: Vec<u64> = (j..i)
                    .flat_map(|k| {
                        let begin = k * gap + 1;
                        let end = (k + 1) * gap;
                        begin..end
                    })
                    .collect();
                assert_eq!(
                    blockstore.find_missing_data_indexes(
                        slot,
                        0,
                        j * gap,
                        i * gap,
                        ((i - j) * gap) as usize
                    ),
                    expected,
                );
            }
        }
    }

    #[test]
    fn test_find_missing_data_indexes_timeout() {
        let slot = 0;
        let ledger_path = get_tmp_ledger_path_auto_delete!();
        let blockstore = Blockstore::open(ledger_path.path()).unwrap();

        // Write entries
        let gap: u64 = 10;
        let shreds: Vec<_> = (0..64)
            .map(|i| {
                Shred::new_from_data(
                    slot,
                    (i * gap) as u32,
                    0,
                    None,
                    false,
                    false,
                    i as u8,
                    0,
                    (i * gap) as u32,
                )
            })
            .collect();
        blockstore.insert_shreds(shreds, None, false).unwrap();

        let empty: Vec<u64> = vec![];
        assert_eq!(
            blockstore.find_missing_data_indexes(slot, timestamp(), 0, 50, 1),
            empty
        );
        let expected: Vec<_> = (1..=9).collect();
        assert_eq!(
            blockstore.find_missing_data_indexes(slot, timestamp() - 400, 0, 50, 9),
            expected
        );
    }

    #[test]
    fn test_find_missing_data_indexes_sanity() {
        let slot = 0;

        let ledger_path = get_tmp_ledger_path_auto_delete!();
        let blockstore = Blockstore::open(ledger_path.path()).unwrap();

        // Early exit conditions
        let empty: Vec<u64> = vec![];
        assert_eq!(
            blockstore.find_missing_data_indexes(slot, 0, 0, 0, 1),
            empty
        );
        assert_eq!(
            blockstore.find_missing_data_indexes(slot, 0, 5, 5, 1),
            empty
        );
        assert_eq!(
            blockstore.find_missing_data_indexes(slot, 0, 4, 3, 1),
            empty
        );
        assert_eq!(
            blockstore.find_missing_data_indexes(slot, 0, 1, 2, 0),
            empty
        );

        let entries = create_ticks(100, 0, Hash::default());
        let mut shreds = entries_to_test_shreds(&entries, slot, 0, true, 0);
        assert!(shreds.len() > 2);
        shreds.drain(2..);

        const ONE: u64 = 1;
        const OTHER: u64 = 4;

        shreds[0].set_index(ONE as u32);
        shreds[1].set_index(OTHER as u32);

        // Insert one shred at index = first_index
        blockstore.insert_shreds(shreds, None, false).unwrap();

        const STARTS: u64 = OTHER * 2;
        const END: u64 = OTHER * 3;
        const MAX: usize = 10;
        // The first shred has index = first_index. Thus, for i < first_index,
        // given the input range of [i, first_index], the missing indexes should be
        // [i, first_index - 1]
        for start in 0..STARTS {
            let result = blockstore.find_missing_data_indexes(
                slot, 0, start, // start
                END,   //end
                MAX,   //max
            );
            let expected: Vec<u64> = (start..END).filter(|i| *i != ONE && *i != OTHER).collect();
            assert_eq!(result, expected);
        }
    }

    #[test]
    pub fn test_no_missing_shred_indexes() {
        let slot = 0;
        let ledger_path = get_tmp_ledger_path_auto_delete!();
        let blockstore = Blockstore::open(ledger_path.path()).unwrap();

        // Write entries
        let num_entries = 10;
        let entries = create_ticks(num_entries, 0, Hash::default());
        let shreds = entries_to_test_shreds(&entries, slot, 0, true, 0);
        let num_shreds = shreds.len();

        blockstore.insert_shreds(shreds, None, false).unwrap();

        let empty: Vec<u64> = vec![];
        for i in 0..num_shreds as u64 {
            for j in 0..i {
                assert_eq!(
                    blockstore.find_missing_data_indexes(slot, 0, j, i, (i - j) as usize),
                    empty
                );
            }
        }
    }

    #[test]
    pub fn test_should_insert_data_shred() {
        solana_logger::setup();
        let (mut shreds, _) = make_slot_entries(0, 0, 200);
        let ledger_path = get_tmp_ledger_path_auto_delete!();
        let blockstore = Blockstore::open(ledger_path.path()).unwrap();

        let last_root = RwLock::new(0);

        // Insert the first 5 shreds, we don't have a "is_last" shred yet
        blockstore
            .insert_shreds(shreds[0..5].to_vec(), None, false)
            .unwrap();

        let slot_meta = blockstore.meta(0).unwrap().unwrap();
        // Corrupt shred by making it too large
        let mut shred5 = shreds[5].clone();
        shred5.payload.push(10);
        shred5.data_header.size = shred5.payload.len() as u16;
        assert!(!blockstore.should_insert_data_shred(
            &shred5,
            &slot_meta,
            &HashMap::new(),
            &last_root,
            None,
            ShredSource::Turbine
        ));

        // Ensure that an empty shred (one with no data) would get inserted. Such shreds
        // may be used as signals (broadcast does so to indicate a slot was interrupted)
        // Reuse shred5's header values to avoid a false negative result
        let mut empty_shred = Shred::new_from_data(
            shred5.common_header.slot,
            shred5.common_header.index,
            shred5.data_header.parent_offset,
            None, // data
            true, // is_last_data
            true, // is_last_in_slot
            0,    // reference_tick
            shred5.common_header.version,
            shred5.fec_set_index(),
        );
        assert!(blockstore.should_insert_data_shred(
            &empty_shred,
            &slot_meta,
            &HashMap::new(),
            &last_root,
            None,
            ShredSource::Repaired,
        ));
        empty_shred.data_header.size = 0;
        assert!(!blockstore.should_insert_data_shred(
            &empty_shred,
            &slot_meta,
            &HashMap::new(),
            &last_root,
            None,
            ShredSource::Recovered,
        ));

        // Trying to insert another "is_last" shred with index < the received index should fail
        // skip over shred 7
        blockstore
            .insert_shreds(shreds[8..9].to_vec(), None, false)
            .unwrap();
        let slot_meta = blockstore.meta(0).unwrap().unwrap();
        assert_eq!(slot_meta.received, 9);
        let shred7 = {
            if shreds[7].is_data() {
                shreds[7].set_last_in_slot();
                shreds[7].clone()
            } else {
                panic!("Shred in unexpected format")
            }
        };
        assert!(!blockstore.should_insert_data_shred(
            &shred7,
            &slot_meta,
            &HashMap::new(),
            &last_root,
            None,
            ShredSource::Repaired,
        ));
        assert!(blockstore.has_duplicate_shreds_in_slot(0));

        // Insert all pending shreds
        let mut shred8 = shreds[8].clone();
        blockstore.insert_shreds(shreds, None, false).unwrap();
        let slot_meta = blockstore.meta(0).unwrap().unwrap();

        // Trying to insert a shred with index > the "is_last" shred should fail
        if shred8.is_data() {
            shred8.set_slot(slot_meta.last_index.unwrap() + 1);
        } else {
            panic!("Shred in unexpected format")
        }
        assert!(!blockstore.should_insert_data_shred(
            &shred7,
            &slot_meta,
            &HashMap::new(),
            &last_root,
            None,
            ShredSource::Repaired,
        ));
    }

    #[test]
    pub fn test_is_data_shred_present() {
        let (shreds, _) = make_slot_entries(0, 0, 200);
        let ledger_path = get_tmp_ledger_path_auto_delete!();
        let blockstore = Blockstore::open(ledger_path.path()).unwrap();
        let index_cf = &blockstore.index_cf;

        blockstore
            .insert_shreds(shreds[0..5].to_vec(), None, false)
            .unwrap();
        // Insert a shred less than `slot_meta.consumed`, check that
        // it already exists
        let slot_meta = blockstore.meta(0).unwrap().unwrap();
        let index = index_cf.get(0).unwrap().unwrap();
        assert_eq!(slot_meta.consumed, 5);
        assert!(Blockstore::is_data_shred_present(
            &shreds[1],
            &slot_meta,
            index.data(),
        ));

        // Insert a shred, check that it already exists
        blockstore
            .insert_shreds(shreds[6..7].to_vec(), None, false)
            .unwrap();
        let slot_meta = blockstore.meta(0).unwrap().unwrap();
        let index = index_cf.get(0).unwrap().unwrap();
        assert!(Blockstore::is_data_shred_present(
            &shreds[6],
            &slot_meta,
            index.data()
        ),);
    }

    #[test]
    pub fn test_check_insert_coding_shred() {
        let ledger_path = get_tmp_ledger_path_auto_delete!();
        let blockstore = Blockstore::open(ledger_path.path()).unwrap();

        let slot = 1;
        let (shred, coding) = Shredder::new_coding_shred_header(
            slot, 11, // index
            11, // fec_set_index
            11, // num_data_shreds
            11, // num_coding_shreds
            8,  // position
            0,  // version
        );
        let coding_shred = Shred::new_empty_from_header(shred, DataShredHeader::default(), coding);

        let mut erasure_metas = HashMap::new();
        let mut index_working_set = HashMap::new();
        let mut just_received_shreds = HashMap::new();
        let mut write_batch = blockstore.db.batch().unwrap();
        let mut index_meta_time = 0;
        assert!(blockstore.check_insert_coding_shred(
            coding_shred.clone(),
            &mut erasure_metas,
            &mut index_working_set,
            &mut write_batch,
            &mut just_received_shreds,
            &mut index_meta_time,
            &|_shred| {
                panic!("no dupes");
            },
            false,
            ShredSource::Turbine,
            &mut BlockstoreInsertionMetrics::default(),
        ));

        // insert again fails on dupe
        use std::sync::atomic::{AtomicUsize, Ordering};
        let counter = AtomicUsize::new(0);
        assert!(!blockstore.check_insert_coding_shred(
            coding_shred,
            &mut erasure_metas,
            &mut index_working_set,
            &mut write_batch,
            &mut just_received_shreds,
            &mut index_meta_time,
            &|_shred| {
                counter.fetch_add(1, Ordering::Relaxed);
            },
            false,
            ShredSource::Turbine,
            &mut BlockstoreInsertionMetrics::default(),
        ));
        assert_eq!(counter.load(Ordering::Relaxed), 1);
    }

    #[test]
    pub fn test_should_insert_coding_shred() {
        let ledger_path = get_tmp_ledger_path_auto_delete!();
        let blockstore = Blockstore::open(ledger_path.path()).unwrap();
        let last_root = RwLock::new(0);

        let slot = 1;
        let (mut shred, coding) = Shredder::new_coding_shred_header(
            slot, 11, // index
            11, // fec_set_index
            11, // num_data_shreds
            11, // num_coding_shreds
            8,  // position
            0,  // version
        );
        let coding_shred =
            Shred::new_empty_from_header(shred.clone(), DataShredHeader::default(), coding.clone());

        // Insert a good coding shred
        assert!(Blockstore::should_insert_coding_shred(
            &coding_shred,
            &last_root
        ));

        // Insertion should succeed
        blockstore
            .insert_shreds(vec![coding_shred.clone()], None, false)
            .unwrap();

        // Trying to insert the same shred again should pass since this doesn't check for
        // duplicate index
        {
            assert!(Blockstore::should_insert_coding_shred(
                &coding_shred,
                &last_root
            ));
        }

        shred.index += 1;

        // Establish a baseline that works
        {
            let coding_shred = Shred::new_empty_from_header(
                shred.clone(),
                DataShredHeader::default(),
                coding.clone(),
            );
            assert!(Blockstore::should_insert_coding_shred(
                &coding_shred,
                &last_root
            ));
        }

        // Trying to insert a shred with index < position should fail
        {
            let mut coding_shred = Shred::new_empty_from_header(
                shred.clone(),
                DataShredHeader::default(),
                coding.clone(),
            );
            let index = coding_shred.index() - coding_shred.fec_set_index() - 1;
            coding_shred.set_index(index as u32);

            assert!(!Blockstore::should_insert_coding_shred(
                &coding_shred,
                &last_root
            ));
        }

        // Trying to insert shred with num_coding == 0 should fail
        {
            let mut coding_shred = Shred::new_empty_from_header(
                shred.clone(),
                DataShredHeader::default(),
                coding.clone(),
            );
            coding_shred.coding_header.num_coding_shreds = 0;
            assert!(!Blockstore::should_insert_coding_shred(
                &coding_shred,
                &last_root
            ));
        }

        // Trying to insert shred with pos >= num_coding should fail
        {
            let mut coding_shred = Shred::new_empty_from_header(
                shred.clone(),
                DataShredHeader::default(),
                coding.clone(),
            );
            let num_coding_shreds = coding_shred.index() - coding_shred.fec_set_index();
            coding_shred.coding_header.num_coding_shreds = num_coding_shreds as u16;
            assert!(!Blockstore::should_insert_coding_shred(
                &coding_shred,
                &last_root
            ));
        }

        // Trying to insert with set_index with num_coding that would imply the last shred
        // has index > u32::MAX should fail
        {
            let mut coding_shred = Shred::new_empty_from_header(
                shred.clone(),
                DataShredHeader::default(),
                coding.clone(),
            );
            coding_shred.common_header.fec_set_index = std::u32::MAX - 1;
            coding_shred.coding_header.num_data_shreds = 2;
            coding_shred.coding_header.num_coding_shreds = 3;
            coding_shred.coding_header.position = 1;
            coding_shred.common_header.index = std::u32::MAX - 1;
            assert!(!Blockstore::should_insert_coding_shred(
                &coding_shred,
                &last_root
            ));

            coding_shred.coding_header.num_coding_shreds = 2000;
            assert!(!Blockstore::should_insert_coding_shred(
                &coding_shred,
                &last_root
            ));

            // Decreasing the number of num_coding_shreds will put it within the allowed limit
            coding_shred.coding_header.num_coding_shreds = 2;
            assert!(Blockstore::should_insert_coding_shred(
                &coding_shred,
                &last_root
            ));

            // Insertion should succeed
            blockstore
                .insert_shreds(vec![coding_shred], None, false)
                .unwrap();
        }

        // Trying to insert value into slot <= than last root should fail
        {
            let mut coding_shred =
                Shred::new_empty_from_header(shred, DataShredHeader::default(), coding);
            coding_shred.set_slot(*last_root.read().unwrap());
            assert!(!Blockstore::should_insert_coding_shred(
                &coding_shred,
                &last_root
            ));
        }
    }

    #[test]
    pub fn test_insert_multiple_is_last() {
        solana_logger::setup();
        let (shreds, _) = make_slot_entries(0, 0, 20);
        let num_shreds = shreds.len() as u64;
        let ledger_path = get_tmp_ledger_path_auto_delete!();
        let blockstore = Blockstore::open(ledger_path.path()).unwrap();

        blockstore.insert_shreds(shreds, None, false).unwrap();
        let slot_meta = blockstore.meta(0).unwrap().unwrap();

        assert_eq!(slot_meta.consumed, num_shreds);
        assert_eq!(slot_meta.received, num_shreds);
        assert_eq!(slot_meta.last_index, Some(num_shreds - 1));
        assert!(slot_meta.is_full());

        let (shreds, _) = make_slot_entries(0, 0, 22);
        blockstore.insert_shreds(shreds, None, false).unwrap();
        let slot_meta = blockstore.meta(0).unwrap().unwrap();

        assert_eq!(slot_meta.consumed, num_shreds);
        assert_eq!(slot_meta.received, num_shreds);
        assert_eq!(slot_meta.last_index, Some(num_shreds - 1));
        assert!(slot_meta.is_full());

        assert!(blockstore.has_duplicate_shreds_in_slot(0));
    }

    #[test]
    fn test_slot_data_iterator() {
        // Construct the shreds
        let ledger_path = get_tmp_ledger_path_auto_delete!();
        let blockstore = Blockstore::open(ledger_path.path()).unwrap();
        let shreds_per_slot = 10;
        let slots = vec![2, 4, 8, 12];
        let all_shreds = make_chaining_slot_entries(&slots, shreds_per_slot);
        let slot_8_shreds = all_shreds[2].0.clone();
        for (slot_shreds, _) in all_shreds {
            blockstore.insert_shreds(slot_shreds, None, false).unwrap();
        }

        // Slot doesnt exist, iterator should be empty
        let shred_iter = blockstore.slot_data_iterator(5, 0).unwrap();
        let result: Vec<_> = shred_iter.collect();
        assert_eq!(result, vec![]);

        // Test that the iterator for slot 8 contains what was inserted earlier
        let shred_iter = blockstore.slot_data_iterator(8, 0).unwrap();
        let result: Vec<Shred> = shred_iter
            .filter_map(|(_, bytes)| Shred::new_from_serialized_shred(bytes.to_vec()).ok())
            .collect();
        assert_eq!(result.len(), slot_8_shreds.len());
        assert_eq!(result, slot_8_shreds);
    }

    #[test]
    fn test_set_roots() {
        let ledger_path = get_tmp_ledger_path_auto_delete!();
        let blockstore = Blockstore::open(ledger_path.path()).unwrap();
        let chained_slots = vec![0, 2, 4, 7, 12, 15];
        assert_eq!(blockstore.last_root(), 0);

        blockstore.set_roots(chained_slots.iter()).unwrap();

        assert_eq!(blockstore.last_root(), 15);

        for i in chained_slots {
            assert!(blockstore.is_root(i));
        }
    }

    #[test]
    fn test_is_skipped() {
        let ledger_path = get_tmp_ledger_path_auto_delete!();
        let blockstore = Blockstore::open(ledger_path.path()).unwrap();
        let roots = vec![2, 4, 7, 12, 15];
        blockstore.set_roots(roots.iter()).unwrap();

        for i in 0..20 {
            if i < 2 || roots.contains(&i) || i > 15 {
                assert!(!blockstore.is_skipped(i));
            } else {
                assert!(blockstore.is_skipped(i));
            }
        }
    }

    #[test]
    fn test_iter_bounds() {
        let ledger_path = get_tmp_ledger_path_auto_delete!();
        let blockstore = Blockstore::open(ledger_path.path()).unwrap();

        // slot 5 does not exist, iter should be ok and should be a noop
        blockstore
            .slot_meta_iterator(5)
            .unwrap()
            .for_each(|_| panic!());
    }

    #[test]
    fn test_get_completed_data_ranges() {
        let completed_data_end_indexes = [2, 4, 9, 11].iter().copied().collect();

        // Consumed is 1, which means we're missing shred with index 1, should return empty
        let start_index = 0;
        let consumed = 1;
        assert_eq!(
            Blockstore::get_completed_data_ranges(
                start_index,
                &completed_data_end_indexes,
                consumed
            ),
            vec![]
        );

        let start_index = 0;
        let consumed = 3;
        assert_eq!(
            Blockstore::get_completed_data_ranges(
                start_index,
                &completed_data_end_indexes,
                consumed
            ),
            vec![(0, 2)]
        );

        // Test all possible ranges:
        //
        // `consumed == completed_data_end_indexes[j] + 1`, means we have all the shreds up to index
        // `completed_data_end_indexes[j] + 1`. Thus the completed data blocks is everything in the
        // range:
        // [start_index, completed_data_end_indexes[j]] ==
        // [completed_data_end_indexes[i], completed_data_end_indexes[j]],
        let completed_data_end_indexes: Vec<_> = completed_data_end_indexes.into_iter().collect();
        for i in 0..completed_data_end_indexes.len() {
            for j in i..completed_data_end_indexes.len() {
                let start_index = completed_data_end_indexes[i];
                let consumed = completed_data_end_indexes[j] + 1;
                // When start_index == completed_data_end_indexes[i], then that means
                // the shred with index == start_index is a single-shred data block,
                // so the start index is the end index for that data block.
                let mut expected = vec![(start_index, start_index)];
                expected.extend(
                    completed_data_end_indexes[i..=j]
                        .windows(2)
                        .map(|end_indexes| (end_indexes[0] + 1, end_indexes[1])),
                );

                let completed_data_end_indexes =
                    completed_data_end_indexes.iter().copied().collect();
                assert_eq!(
                    Blockstore::get_completed_data_ranges(
                        start_index,
                        &completed_data_end_indexes,
                        consumed
                    ),
                    expected
                );
            }
        }
    }

    #[test]
    fn test_get_slot_entries_with_shred_count_corruption() {
        let ledger_path = get_tmp_ledger_path_auto_delete!();
        let blockstore = Blockstore::open(ledger_path.path()).unwrap();
        let num_ticks = 8;
        let entries = create_ticks(num_ticks, 0, Hash::default());
        let slot = 1;
        let shreds = entries_to_test_shreds(&entries, slot, 0, false, 0);
        let next_shred_index = shreds.len();
        blockstore
            .insert_shreds(shreds, None, false)
            .expect("Expected successful write of shreds");
        assert_eq!(
            blockstore.get_slot_entries(slot, 0).unwrap().len() as u64,
            num_ticks
        );

        // Insert an empty shred that won't deshred into entries
        let shreds = vec![Shred::new_from_data(
            slot,
            next_shred_index as u32,
            1,
            Some(&[1, 1, 1]),
            true,
            true,
            0,
            0,
            next_shred_index as u32,
        )];

        // With the corruption, nothing should be returned, even though an
        // earlier data block was valid
        blockstore
            .insert_shreds(shreds, None, false)
            .expect("Expected successful write of shreds");
        assert!(blockstore.get_slot_entries(slot, 0).is_err());
    }

    #[test]
    fn test_no_insert_but_modify_slot_meta() {
        // This tests correctness of the SlotMeta in various cases in which a shred
        // that gets filtered out by checks
        let (shreds0, _) = make_slot_entries(0, 0, 200);
        let ledger_path = get_tmp_ledger_path_auto_delete!();
        let blockstore = Blockstore::open(ledger_path.path()).unwrap();

        // Insert the first 5 shreds, we don't have a "is_last" shred yet
        blockstore
            .insert_shreds(shreds0[0..5].to_vec(), None, false)
            .unwrap();

        // Insert a repetitive shred for slot 's', should get ignored, but also
        // insert shreds that chains to 's', should see the update in the SlotMeta
        // for 's'.
        let (mut shreds2, _) = make_slot_entries(2, 0, 200);
        let (mut shreds3, _) = make_slot_entries(3, 0, 200);
        shreds2.push(shreds0[1].clone());
        shreds3.insert(0, shreds0[1].clone());
        blockstore.insert_shreds(shreds2, None, false).unwrap();
        let slot_meta = blockstore.meta(0).unwrap().unwrap();
        assert_eq!(slot_meta.next_slots, vec![2]);
        blockstore.insert_shreds(shreds3, None, false).unwrap();
        let slot_meta = blockstore.meta(0).unwrap().unwrap();
        assert_eq!(slot_meta.next_slots, vec![2, 3]);
    }

    #[test]
    fn test_trusted_insert_shreds() {
        let ledger_path = get_tmp_ledger_path_auto_delete!();
        let blockstore = Blockstore::open(ledger_path.path()).unwrap();

        // Make shred for slot 1
        let (shreds1, _) = make_slot_entries(1, 0, 1);
        let last_root = 100;

        blockstore.set_roots(std::iter::once(&last_root)).unwrap();

        // Insert will fail, slot < root
        blockstore
            .insert_shreds(shreds1[..].to_vec(), None, false)
            .unwrap();
        assert!(blockstore.get_data_shred(1, 0).unwrap().is_none());

        // Insert through trusted path will succeed
        blockstore
            .insert_shreds(shreds1[..].to_vec(), None, true)
            .unwrap();
        assert!(blockstore.get_data_shred(1, 0).unwrap().is_some());
    }

    #[test]
    fn test_get_rooted_block() {
        let slot = 10;
        let entries = make_slot_entries_with_transactions(100);
        let blockhash = get_last_hash(entries.iter()).unwrap();
        let shreds = entries_to_test_shreds(&entries, slot, slot - 1, true, 0);
        let more_shreds = entries_to_test_shreds(&entries, slot + 1, slot, true, 0);
        let unrooted_shreds = entries_to_test_shreds(&entries, slot + 2, slot + 1, true, 0);
        let ledger_path = get_tmp_ledger_path_auto_delete!();
        let blockstore = Blockstore::open(ledger_path.path()).unwrap();
        blockstore.insert_shreds(shreds, None, false).unwrap();
        blockstore.insert_shreds(more_shreds, None, false).unwrap();
        blockstore
            .insert_shreds(unrooted_shreds, None, false)
            .unwrap();
        blockstore
            .set_roots(vec![slot - 1, slot, slot + 1].iter())
            .unwrap();

        let parent_meta = SlotMeta::default();
        blockstore
            .put_meta_bytes(slot - 1, &serialize(&parent_meta).unwrap())
            .unwrap();

        let expected_transactions: Vec<VersionedTransactionWithStatusMeta> = entries
            .iter()
            .cloned()
            .filter(|entry| !entry.is_tick())
            .flat_map(|entry| entry.transactions)
            .map(|transaction| {
                let mut pre_balances: Vec<u64> = vec![];
                let mut post_balances: Vec<u64> = vec![];
                for i in 0..transaction.message.static_account_keys().len() {
                    pre_balances.push(i as u64 * 10);
                    post_balances.push(i as u64 * 11);
                }
                let signature = transaction.signatures[0];
                let status = TransactionStatusMeta {
                    status: Ok(()),
                    fee: 42,
                    pre_balances: pre_balances.clone(),
                    post_balances: post_balances.clone(),
                    inner_instructions: Some(vec![]),
                    log_messages: Some(vec![]),
                    pre_token_balances: Some(vec![]),
                    post_token_balances: Some(vec![]),
                    rewards: Some(vec![]),
                    loaded_addresses: LoadedAddresses::default(),
                    return_data: Some(TransactionReturnData::default()),
                }
                .into();
                blockstore
                    .transaction_status_cf
                    .put_protobuf((0, signature, slot), &status)
                    .unwrap();
                let status = TransactionStatusMeta {
                    status: Ok(()),
                    fee: 42,
                    pre_balances: pre_balances.clone(),
                    post_balances: post_balances.clone(),
                    inner_instructions: Some(vec![]),
                    log_messages: Some(vec![]),
                    pre_token_balances: Some(vec![]),
                    post_token_balances: Some(vec![]),
                    rewards: Some(vec![]),
                    loaded_addresses: LoadedAddresses::default(),
                    return_data: Some(TransactionReturnData::default()),
                }
                .into();
                blockstore
                    .transaction_status_cf
                    .put_protobuf((0, signature, slot + 1), &status)
                    .unwrap();
                let status = TransactionStatusMeta {
                    status: Ok(()),
                    fee: 42,
                    pre_balances: pre_balances.clone(),
                    post_balances: post_balances.clone(),
                    inner_instructions: Some(vec![]),
                    log_messages: Some(vec![]),
                    pre_token_balances: Some(vec![]),
                    post_token_balances: Some(vec![]),
                    rewards: Some(vec![]),
                    loaded_addresses: LoadedAddresses::default(),
                    return_data: Some(TransactionReturnData::default()),
                }
                .into();
                blockstore
                    .transaction_status_cf
                    .put_protobuf((0, signature, slot + 2), &status)
                    .unwrap();
                VersionedTransactionWithStatusMeta {
                    transaction,
                    meta: TransactionStatusMeta {
                        status: Ok(()),
                        fee: 42,
                        pre_balances,
                        post_balances,
                        inner_instructions: Some(vec![]),
                        log_messages: Some(vec![]),
                        pre_token_balances: Some(vec![]),
                        post_token_balances: Some(vec![]),
                        rewards: Some(vec![]),
                        loaded_addresses: LoadedAddresses::default(),
                        return_data: Some(TransactionReturnData::default()),
                    },
                }
            })
            .collect();

        // Even if marked as root, a slot that is empty of entries should return an error
        assert_matches!(
            blockstore.get_rooted_block(slot - 1, true),
            Err(BlockstoreError::SlotUnavailable)
        );

        // The previous_blockhash of `expected_block` is default because its parent slot is a root,
        // but empty of entries (eg. snapshot root slots). This now returns an error.
        assert_matches!(
            blockstore.get_rooted_block(slot, true),
            Err(BlockstoreError::ParentEntriesUnavailable)
        );

        // Test if require_previous_blockhash is false
        let confirmed_block = blockstore.get_rooted_block(slot, false).unwrap();
        assert_eq!(confirmed_block.transactions.len(), 100);
        let expected_block = VersionedConfirmedBlock {
            transactions: expected_transactions.clone(),
            parent_slot: slot - 1,
            blockhash: blockhash.to_string(),
            previous_blockhash: Hash::default().to_string(),
            rewards: vec![],
            block_time: None,
            block_height: None,
        };
        assert_eq!(confirmed_block, expected_block);

        let confirmed_block = blockstore.get_rooted_block(slot + 1, true).unwrap();
        assert_eq!(confirmed_block.transactions.len(), 100);

        let mut expected_block = VersionedConfirmedBlock {
            transactions: expected_transactions.clone(),
            parent_slot: slot,
            blockhash: blockhash.to_string(),
            previous_blockhash: blockhash.to_string(),
            rewards: vec![],
            block_time: None,
            block_height: None,
        };
        assert_eq!(confirmed_block, expected_block);

        let not_root = blockstore.get_rooted_block(slot + 2, true).unwrap_err();
        assert_matches!(not_root, BlockstoreError::SlotNotRooted);

        let complete_block = blockstore.get_complete_block(slot + 2, true).unwrap();
        assert_eq!(complete_block.transactions.len(), 100);

        let mut expected_complete_block = VersionedConfirmedBlock {
            transactions: expected_transactions,
            parent_slot: slot + 1,
            blockhash: blockhash.to_string(),
            previous_blockhash: blockhash.to_string(),
            rewards: vec![],
            block_time: None,
            block_height: None,
        };
        assert_eq!(complete_block, expected_complete_block);

        // Test block_time & block_height return, if available
        let timestamp = 1_576_183_541;
        blockstore.blocktime_cf.put(slot + 1, &timestamp).unwrap();
        expected_block.block_time = Some(timestamp);
        let block_height = slot - 2;
        blockstore
            .block_height_cf
            .put(slot + 1, &block_height)
            .unwrap();
        expected_block.block_height = Some(block_height);

        let confirmed_block = blockstore.get_rooted_block(slot + 1, true).unwrap();
        assert_eq!(confirmed_block, expected_block);

        let timestamp = 1_576_183_542;
        blockstore.blocktime_cf.put(slot + 2, &timestamp).unwrap();
        expected_complete_block.block_time = Some(timestamp);
        let block_height = slot - 1;
        blockstore
            .block_height_cf
            .put(slot + 2, &block_height)
            .unwrap();
        expected_complete_block.block_height = Some(block_height);

        let complete_block = blockstore.get_complete_block(slot + 2, true).unwrap();
        assert_eq!(complete_block, expected_complete_block);
    }

    #[test]
    fn test_persist_transaction_status() {
        let ledger_path = get_tmp_ledger_path_auto_delete!();
        let blockstore = Blockstore::open(ledger_path.path()).unwrap();

        let transaction_status_cf = &blockstore.transaction_status_cf;

        let pre_balances_vec = vec![1, 2, 3];
        let post_balances_vec = vec![3, 2, 1];
        let inner_instructions_vec = vec![InnerInstructions {
            index: 0,
            instructions: vec![CompiledInstruction::new(1, &(), vec![0])],
        }];
        let log_messages_vec = vec![String::from("Test message\n")];
        let pre_token_balances_vec = vec![];
        let post_token_balances_vec = vec![];
        let rewards_vec = vec![];
        let test_loaded_addresses = LoadedAddresses {
            writable: vec![Pubkey::new_unique()],
            readonly: vec![Pubkey::new_unique()],
        };
        let test_return_data = TransactionReturnData {
            program_id: Pubkey::new_unique(),
            data: vec![1, 2, 3],
        };

        // result not found
        assert!(transaction_status_cf
            .get_protobuf_or_bincode::<StoredTransactionStatusMeta>((0, Signature::default(), 0))
            .unwrap()
            .is_none());

        // insert value
        let status = TransactionStatusMeta {
            status: solana_sdk::transaction::Result::<()>::Err(TransactionError::AccountNotFound),
            fee: 5u64,
            pre_balances: pre_balances_vec.clone(),
            post_balances: post_balances_vec.clone(),
            inner_instructions: Some(inner_instructions_vec.clone()),
            log_messages: Some(log_messages_vec.clone()),
            pre_token_balances: Some(pre_token_balances_vec.clone()),
            post_token_balances: Some(post_token_balances_vec.clone()),
            rewards: Some(rewards_vec.clone()),
            loaded_addresses: test_loaded_addresses.clone(),
            return_data: Some(test_return_data.clone()),
        }
        .into();
        assert!(transaction_status_cf
            .put_protobuf((0, Signature::default(), 0), &status,)
            .is_ok());

        // result found
        let TransactionStatusMeta {
            status,
            fee,
            pre_balances,
            post_balances,
            inner_instructions,
            log_messages,
            pre_token_balances,
            post_token_balances,
            rewards,
            loaded_addresses,
            return_data,
        } = transaction_status_cf
            .get_protobuf_or_bincode::<StoredTransactionStatusMeta>((0, Signature::default(), 0))
            .unwrap()
            .unwrap()
            .try_into()
            .unwrap();
        assert_eq!(status, Err(TransactionError::AccountNotFound));
        assert_eq!(fee, 5u64);
        assert_eq!(pre_balances, pre_balances_vec);
        assert_eq!(post_balances, post_balances_vec);
        assert_eq!(inner_instructions.unwrap(), inner_instructions_vec);
        assert_eq!(log_messages.unwrap(), log_messages_vec);
        assert_eq!(pre_token_balances.unwrap(), pre_token_balances_vec);
        assert_eq!(post_token_balances.unwrap(), post_token_balances_vec);
        assert_eq!(rewards.unwrap(), rewards_vec);
        assert_eq!(loaded_addresses, test_loaded_addresses);
        assert_eq!(return_data.unwrap(), test_return_data);

        // insert value
        let status = TransactionStatusMeta {
            status: solana_sdk::transaction::Result::<()>::Ok(()),
            fee: 9u64,
            pre_balances: pre_balances_vec.clone(),
            post_balances: post_balances_vec.clone(),
            inner_instructions: Some(inner_instructions_vec.clone()),
            log_messages: Some(log_messages_vec.clone()),
            pre_token_balances: Some(pre_token_balances_vec.clone()),
            post_token_balances: Some(post_token_balances_vec.clone()),
            rewards: Some(rewards_vec.clone()),
            loaded_addresses: test_loaded_addresses.clone(),
            return_data: Some(test_return_data.clone()),
        }
        .into();
        assert!(transaction_status_cf
            .put_protobuf((0, Signature::new(&[2u8; 64]), 9), &status,)
            .is_ok());

        // result found
        let TransactionStatusMeta {
            status,
            fee,
            pre_balances,
            post_balances,
            inner_instructions,
            log_messages,
            pre_token_balances,
            post_token_balances,
            rewards,
            loaded_addresses,
            return_data,
        } = transaction_status_cf
            .get_protobuf_or_bincode::<StoredTransactionStatusMeta>((
                0,
                Signature::new(&[2u8; 64]),
                9,
            ))
            .unwrap()
            .unwrap()
            .try_into()
            .unwrap();

        // deserialize
        assert_eq!(status, Ok(()));
        assert_eq!(fee, 9u64);
        assert_eq!(pre_balances, pre_balances_vec);
        assert_eq!(post_balances, post_balances_vec);
        assert_eq!(inner_instructions.unwrap(), inner_instructions_vec);
        assert_eq!(log_messages.unwrap(), log_messages_vec);
        assert_eq!(pre_token_balances.unwrap(), pre_token_balances_vec);
        assert_eq!(post_token_balances.unwrap(), post_token_balances_vec);
        assert_eq!(rewards.unwrap(), rewards_vec);
        assert_eq!(loaded_addresses, test_loaded_addresses);
        assert_eq!(return_data.unwrap(), test_return_data);
    }

    #[test]
    #[allow(clippy::cognitive_complexity)]
    fn test_transaction_status_index() {
        let ledger_path = get_tmp_ledger_path_auto_delete!();
        let blockstore = Blockstore::open(ledger_path.path()).unwrap();

        let transaction_status_index_cf = &blockstore.transaction_status_index_cf;
        let slot0 = 10;

        // Primary index column is initialized on Blockstore::open
        assert!(transaction_status_index_cf.get(0).unwrap().is_some());
        assert!(transaction_status_index_cf.get(1).unwrap().is_some());

        for _ in 0..5 {
            let random_bytes: Vec<u8> = (0..64).map(|_| rand::random::<u8>()).collect();
            blockstore
                .write_transaction_status(
                    slot0,
                    Signature::new(&random_bytes),
                    vec![&Pubkey::new(&random_bytes[0..32])],
                    vec![&Pubkey::new(&random_bytes[32..])],
                    TransactionStatusMeta::default(),
                )
                .unwrap();
        }

        // New statuses bump index 0 max_slot
        assert_eq!(
            transaction_status_index_cf.get(0).unwrap().unwrap(),
            TransactionStatusIndexMeta {
                max_slot: slot0,
                frozen: false,
            }
        );
        assert_eq!(
            transaction_status_index_cf.get(1).unwrap().unwrap(),
            TransactionStatusIndexMeta::default()
        );

        let first_status_entry = blockstore
            .db
            .iter::<cf::TransactionStatus>(IteratorMode::From(
                cf::TransactionStatus::as_index(0),
                IteratorDirection::Forward,
            ))
            .unwrap()
            .next()
            .unwrap()
            .0;
        assert_eq!(first_status_entry.0, 0);
        assert_eq!(first_status_entry.2, slot0);
        let first_address_entry = blockstore
            .db
            .iter::<cf::AddressSignatures>(IteratorMode::From(
                cf::AddressSignatures::as_index(0),
                IteratorDirection::Forward,
            ))
            .unwrap()
            .next()
            .unwrap()
            .0;
        assert_eq!(first_address_entry.0, 0);
        assert_eq!(first_address_entry.2, slot0);

        blockstore.run_purge(0, 8, PurgeType::PrimaryIndex).unwrap();
        // First successful prune freezes index 0
        assert_eq!(
            transaction_status_index_cf.get(0).unwrap().unwrap(),
            TransactionStatusIndexMeta {
                max_slot: slot0,
                frozen: true,
            }
        );
        assert_eq!(
            transaction_status_index_cf.get(1).unwrap().unwrap(),
            TransactionStatusIndexMeta::default()
        );

        let slot1 = 20;
        for _ in 0..5 {
            let random_bytes: Vec<u8> = (0..64).map(|_| rand::random::<u8>()).collect();
            blockstore
                .write_transaction_status(
                    slot1,
                    Signature::new(&random_bytes),
                    vec![&Pubkey::new(&random_bytes[0..32])],
                    vec![&Pubkey::new(&random_bytes[32..])],
                    TransactionStatusMeta::default(),
                )
                .unwrap();
        }

        assert_eq!(
            transaction_status_index_cf.get(0).unwrap().unwrap(),
            TransactionStatusIndexMeta {
                max_slot: slot0,
                frozen: true,
            }
        );
        // Index 0 is frozen, so new statuses bump index 1 max_slot
        assert_eq!(
            transaction_status_index_cf.get(1).unwrap().unwrap(),
            TransactionStatusIndexMeta {
                max_slot: slot1,
                frozen: false,
            }
        );

        // Index 0 statuses and address records still exist
        let first_status_entry = blockstore
            .db
            .iter::<cf::TransactionStatus>(IteratorMode::From(
                cf::TransactionStatus::as_index(0),
                IteratorDirection::Forward,
            ))
            .unwrap()
            .next()
            .unwrap()
            .0;
        assert_eq!(first_status_entry.0, 0);
        assert_eq!(first_status_entry.2, 10);
        let first_address_entry = blockstore
            .db
            .iter::<cf::AddressSignatures>(IteratorMode::From(
                cf::AddressSignatures::as_index(0),
                IteratorDirection::Forward,
            ))
            .unwrap()
            .next()
            .unwrap()
            .0;
        assert_eq!(first_address_entry.0, 0);
        assert_eq!(first_address_entry.2, slot0);
        // New statuses and address records are stored in index 1
        let index1_first_status_entry = blockstore
            .db
            .iter::<cf::TransactionStatus>(IteratorMode::From(
                cf::TransactionStatus::as_index(1),
                IteratorDirection::Forward,
            ))
            .unwrap()
            .next()
            .unwrap()
            .0;
        assert_eq!(index1_first_status_entry.0, 1);
        assert_eq!(index1_first_status_entry.2, slot1);
        let index1_first_address_entry = blockstore
            .db
            .iter::<cf::AddressSignatures>(IteratorMode::From(
                cf::AddressSignatures::as_index(1),
                IteratorDirection::Forward,
            ))
            .unwrap()
            .next()
            .unwrap()
            .0;
        assert_eq!(index1_first_address_entry.0, 1);
        assert_eq!(index1_first_address_entry.2, slot1);

        blockstore
            .run_purge(0, 18, PurgeType::PrimaryIndex)
            .unwrap();
        // Successful prune toggles TransactionStatusIndex
        assert_eq!(
            transaction_status_index_cf.get(0).unwrap().unwrap(),
            TransactionStatusIndexMeta {
                max_slot: 0,
                frozen: false,
            }
        );
        assert_eq!(
            transaction_status_index_cf.get(1).unwrap().unwrap(),
            TransactionStatusIndexMeta {
                max_slot: slot1,
                frozen: true,
            }
        );

        // Index 0 has been pruned, so first status and address entries are now index 1
        let first_status_entry = blockstore
            .db
            .iter::<cf::TransactionStatus>(IteratorMode::From(
                cf::TransactionStatus::as_index(0),
                IteratorDirection::Forward,
            ))
            .unwrap()
            .next()
            .unwrap()
            .0;
        assert_eq!(first_status_entry.0, 1);
        assert_eq!(first_status_entry.2, slot1);
        let first_address_entry = blockstore
            .db
            .iter::<cf::AddressSignatures>(IteratorMode::From(
                cf::AddressSignatures::as_index(0),
                IteratorDirection::Forward,
            ))
            .unwrap()
            .next()
            .unwrap()
            .0;
        assert_eq!(first_address_entry.0, 1);
        assert_eq!(first_address_entry.2, slot1);
    }

    #[test]
    fn test_get_transaction_status() {
        let ledger_path = get_tmp_ledger_path_auto_delete!();
        let blockstore = Blockstore::open(ledger_path.path()).unwrap();

        // TransactionStatus column opens initialized with one entry at index 2
        let transaction_status_cf = &blockstore.transaction_status_cf;

        let pre_balances_vec = vec![1, 2, 3];
        let post_balances_vec = vec![3, 2, 1];
        let status = TransactionStatusMeta {
            status: solana_sdk::transaction::Result::<()>::Ok(()),
            fee: 42u64,
            pre_balances: pre_balances_vec,
            post_balances: post_balances_vec,
            inner_instructions: Some(vec![]),
            log_messages: Some(vec![]),
            pre_token_balances: Some(vec![]),
            post_token_balances: Some(vec![]),
            rewards: Some(vec![]),
            loaded_addresses: LoadedAddresses::default(),
            return_data: Some(TransactionReturnData::default()),
        }
        .into();

        let signature1 = Signature::new(&[1u8; 64]);
        let signature2 = Signature::new(&[2u8; 64]);
        let signature3 = Signature::new(&[3u8; 64]);
        let signature4 = Signature::new(&[4u8; 64]);
        let signature5 = Signature::new(&[5u8; 64]);
        let signature6 = Signature::new(&[6u8; 64]);
        let signature7 = Signature::new(&[7u8; 64]);

        // Insert slots with fork
        //   0 (root)
        //  / \
        // 1  |
        //    2 (root)
        //    |
        //    3
        let meta0 = SlotMeta::new(0, Some(0));
        blockstore.meta_cf.put(0, &meta0).unwrap();
        let meta1 = SlotMeta::new(1, Some(0));
        blockstore.meta_cf.put(1, &meta1).unwrap();
        let meta2 = SlotMeta::new(2, Some(0));
        blockstore.meta_cf.put(2, &meta2).unwrap();
        let meta3 = SlotMeta::new(3, Some(2));
        blockstore.meta_cf.put(3, &meta3).unwrap();

        blockstore.set_roots(vec![0, 2].iter()).unwrap();

        // Initialize index 0, including:
        //   signature2 in non-root and root,
        //   signature4 in non-root,
        //   signature5 in skipped slot and non-root,
        //   signature6 in skipped slot,
        transaction_status_cf
            .put_protobuf((0, signature2, 1), &status)
            .unwrap();

        transaction_status_cf
            .put_protobuf((0, signature2, 2), &status)
            .unwrap();

        transaction_status_cf
            .put_protobuf((0, signature4, 1), &status)
            .unwrap();

        transaction_status_cf
            .put_protobuf((0, signature5, 1), &status)
            .unwrap();

        transaction_status_cf
            .put_protobuf((0, signature5, 3), &status)
            .unwrap();

        transaction_status_cf
            .put_protobuf((0, signature6, 1), &status)
            .unwrap();

        // Initialize index 1, including:
        //   signature4 in root,
        //   signature6 in non-root,
        //   signature5 extra entries
        transaction_status_cf
            .put_protobuf((1, signature4, 2), &status)
            .unwrap();

        transaction_status_cf
            .put_protobuf((1, signature5, 4), &status)
            .unwrap();

        transaction_status_cf
            .put_protobuf((1, signature5, 5), &status)
            .unwrap();

        transaction_status_cf
            .put_protobuf((1, signature6, 3), &status)
            .unwrap();

        // Signature exists, root found in index 0
        if let (Some((slot, _status)), counter) = blockstore
            .get_transaction_status_with_counter(signature2, &[])
            .unwrap()
        {
            assert_eq!(slot, 2);
            assert_eq!(counter, 2);
        }

        // Signature exists, root found although not required
        if let (Some((slot, _status)), counter) = blockstore
            .get_transaction_status_with_counter(signature2, &[3])
            .unwrap()
        {
            assert_eq!(slot, 2);
            assert_eq!(counter, 2);
        }

        // Signature exists, root found in index 1
        if let (Some((slot, _status)), counter) = blockstore
            .get_transaction_status_with_counter(signature4, &[])
            .unwrap()
        {
            assert_eq!(slot, 2);
            assert_eq!(counter, 3);
        }

        // Signature exists, root found although not required, in index 1
        if let (Some((slot, _status)), counter) = blockstore
            .get_transaction_status_with_counter(signature4, &[3])
            .unwrap()
        {
            assert_eq!(slot, 2);
            assert_eq!(counter, 3);
        }

        // Signature exists, no root found
        let (status, counter) = blockstore
            .get_transaction_status_with_counter(signature5, &[])
            .unwrap();
        assert_eq!(status, None);
        assert_eq!(counter, 6);

        // Signature exists, root not required
        if let (Some((slot, _status)), counter) = blockstore
            .get_transaction_status_with_counter(signature5, &[3])
            .unwrap()
        {
            assert_eq!(slot, 3);
            assert_eq!(counter, 2);
        }

        // Signature does not exist, smaller than existing entries
        let (status, counter) = blockstore
            .get_transaction_status_with_counter(signature1, &[])
            .unwrap();
        assert_eq!(status, None);
        assert_eq!(counter, 2);

        let (status, counter) = blockstore
            .get_transaction_status_with_counter(signature1, &[3])
            .unwrap();
        assert_eq!(status, None);
        assert_eq!(counter, 2);

        // Signature does not exist, between existing entries
        let (status, counter) = blockstore
            .get_transaction_status_with_counter(signature3, &[])
            .unwrap();
        assert_eq!(status, None);
        assert_eq!(counter, 2);

        let (status, counter) = blockstore
            .get_transaction_status_with_counter(signature3, &[3])
            .unwrap();
        assert_eq!(status, None);
        assert_eq!(counter, 2);

        // Signature does not exist, larger than existing entries
        let (status, counter) = blockstore
            .get_transaction_status_with_counter(signature7, &[])
            .unwrap();
        assert_eq!(status, None);
        assert_eq!(counter, 2);

        let (status, counter) = blockstore
            .get_transaction_status_with_counter(signature7, &[3])
            .unwrap();
        assert_eq!(status, None);
        assert_eq!(counter, 2);
    }

    fn do_test_lowest_cleanup_slot_and_special_cfs(
        simulate_compaction: bool,
        simulate_ledger_cleanup_service: bool,
    ) {
        solana_logger::setup();

        let ledger_path = get_tmp_ledger_path_auto_delete!();
        let blockstore = Blockstore::open(ledger_path.path()).unwrap();

        // TransactionStatus column opens initialized with one entry at index 2
        let transaction_status_cf = &blockstore.transaction_status_cf;

        let pre_balances_vec = vec![1, 2, 3];
        let post_balances_vec = vec![3, 2, 1];
        let status = TransactionStatusMeta {
            status: solana_sdk::transaction::Result::<()>::Ok(()),
            fee: 42u64,
            pre_balances: pre_balances_vec,
            post_balances: post_balances_vec,
            inner_instructions: Some(vec![]),
            log_messages: Some(vec![]),
            pre_token_balances: Some(vec![]),
            post_token_balances: Some(vec![]),
            rewards: Some(vec![]),
            loaded_addresses: LoadedAddresses::default(),
            return_data: Some(TransactionReturnData::default()),
        }
        .into();

        let signature1 = Signature::new(&[2u8; 64]);
        let signature2 = Signature::new(&[3u8; 64]);

        // Insert rooted slots 0..=3 with no fork
        let meta0 = SlotMeta::new(0, Some(0));
        blockstore.meta_cf.put(0, &meta0).unwrap();
        let meta1 = SlotMeta::new(1, Some(0));
        blockstore.meta_cf.put(1, &meta1).unwrap();
        let meta2 = SlotMeta::new(2, Some(1));
        blockstore.meta_cf.put(2, &meta2).unwrap();
        let meta3 = SlotMeta::new(3, Some(2));
        blockstore.meta_cf.put(3, &meta3).unwrap();

        blockstore.set_roots(vec![0, 1, 2, 3].iter()).unwrap();

        let lowest_cleanup_slot = 1;
        let lowest_available_slot = lowest_cleanup_slot + 1;

        transaction_status_cf
            .put_protobuf((0, signature1, lowest_cleanup_slot), &status)
            .unwrap();

        transaction_status_cf
            .put_protobuf((0, signature2, lowest_available_slot), &status)
            .unwrap();

        let address0 = solana_sdk::pubkey::new_rand();
        let address1 = solana_sdk::pubkey::new_rand();
        blockstore
            .write_transaction_status(
                lowest_cleanup_slot,
                signature1,
                vec![&address0],
                vec![],
                TransactionStatusMeta::default(),
            )
            .unwrap();
        blockstore
            .write_transaction_status(
                lowest_available_slot,
                signature2,
                vec![&address1],
                vec![],
                TransactionStatusMeta::default(),
            )
            .unwrap();

        let check_for_missing = || {
            (
                blockstore
                    .get_transaction_status_with_counter(signature1, &[])
                    .unwrap()
                    .0
                    .is_none(),
                blockstore
                    .find_address_signatures_for_slot(address0, lowest_cleanup_slot)
                    .unwrap()
                    .is_empty(),
                blockstore
                    .find_address_signatures(address0, lowest_cleanup_slot, lowest_cleanup_slot)
                    .unwrap()
                    .is_empty(),
            )
        };

        let assert_existing_always = || {
            let are_existing_always = (
                blockstore
                    .get_transaction_status_with_counter(signature2, &[])
                    .unwrap()
                    .0
                    .is_some(),
                !blockstore
                    .find_address_signatures_for_slot(address1, lowest_available_slot)
                    .unwrap()
                    .is_empty(),
                !blockstore
                    .find_address_signatures(address1, lowest_available_slot, lowest_available_slot)
                    .unwrap()
                    .is_empty(),
            );
            assert_eq!(are_existing_always, (true, true, true));
        };

        let are_missing = check_for_missing();
        // should never be missing before the conditional compaction & simulation...
        assert_eq!(are_missing, (false, false, false));
        assert_existing_always();

        if simulate_compaction {
            blockstore.set_max_expired_slot(lowest_cleanup_slot);
            // force compaction filters to run across whole key range.
            blockstore
                .compact_storage(Slot::min_value(), Slot::max_value())
                .unwrap();
        }

        if simulate_ledger_cleanup_service {
            *blockstore.lowest_cleanup_slot.write().unwrap() = lowest_cleanup_slot;
        }

        let are_missing = check_for_missing();
        if simulate_compaction || simulate_ledger_cleanup_service {
            // ... when either simulation (or both) is effective, we should observe to be missing
            // consistently
            assert_eq!(are_missing, (true, true, true));
        } else {
            // ... otherwise, we should observe to be existing...
            assert_eq!(are_missing, (false, false, false));
        }
        assert_existing_always();
    }

    #[test]
    fn test_lowest_cleanup_slot_and_special_cfs_with_compact_with_ledger_cleanup_service_simulation(
    ) {
        do_test_lowest_cleanup_slot_and_special_cfs(true, true);
    }

    #[test]
    fn test_lowest_cleanup_slot_and_special_cfs_with_compact_without_ledger_cleanup_service_simulation(
    ) {
        do_test_lowest_cleanup_slot_and_special_cfs(true, false);
    }

    #[test]
    fn test_lowest_cleanup_slot_and_special_cfs_without_compact_with_ledger_cleanup_service_simulation(
    ) {
        do_test_lowest_cleanup_slot_and_special_cfs(false, true);
    }

    #[test]
    fn test_lowest_cleanup_slot_and_special_cfs_without_compact_without_ledger_cleanup_service_simulation(
    ) {
        do_test_lowest_cleanup_slot_and_special_cfs(false, false);
    }

    #[test]
    fn test_get_rooted_transaction() {
        let slot = 2;
        let entries = make_slot_entries_with_transactions(5);
        let shreds = entries_to_test_shreds(&entries, slot, slot - 1, true, 0);
        let ledger_path = get_tmp_ledger_path_auto_delete!();
        let blockstore = Blockstore::open(ledger_path.path()).unwrap();
        blockstore.insert_shreds(shreds, None, false).unwrap();
        blockstore.set_roots(vec![slot - 1, slot].iter()).unwrap();

        let expected_transactions: Vec<VersionedTransactionWithStatusMeta> = entries
            .iter()
            .cloned()
            .filter(|entry| !entry.is_tick())
            .flat_map(|entry| entry.transactions)
            .map(|transaction| {
                let mut pre_balances: Vec<u64> = vec![];
                let mut post_balances: Vec<u64> = vec![];
                for i in 0..transaction.message.static_account_keys().len() {
                    pre_balances.push(i as u64 * 10);
                    post_balances.push(i as u64 * 11);
                }
                let inner_instructions = Some(vec![InnerInstructions {
                    index: 0,
                    instructions: vec![CompiledInstruction::new(1, &(), vec![0])],
                }]);
                let log_messages = Some(vec![String::from("Test message\n")]);
                let pre_token_balances = Some(vec![]);
                let post_token_balances = Some(vec![]);
                let rewards = Some(vec![]);
                let signature = transaction.signatures[0];
                let return_data = Some(TransactionReturnData {
                    program_id: Pubkey::new_unique(),
                    data: vec![1, 2, 3],
                });
                let status = TransactionStatusMeta {
                    status: Ok(()),
                    fee: 42,
                    pre_balances: pre_balances.clone(),
                    post_balances: post_balances.clone(),
                    inner_instructions: inner_instructions.clone(),
                    log_messages: log_messages.clone(),
                    pre_token_balances: pre_token_balances.clone(),
                    post_token_balances: post_token_balances.clone(),
                    rewards: rewards.clone(),
                    loaded_addresses: LoadedAddresses::default(),
                    return_data: return_data.clone(),
                }
                .into();
                blockstore
                    .transaction_status_cf
                    .put_protobuf((0, signature, slot), &status)
                    .unwrap();
                VersionedTransactionWithStatusMeta {
                    transaction,
                    meta: TransactionStatusMeta {
                        status: Ok(()),
                        fee: 42,
                        pre_balances,
                        post_balances,
                        inner_instructions,
                        log_messages,
                        pre_token_balances,
                        post_token_balances,
                        rewards,
                        loaded_addresses: LoadedAddresses::default(),
                        return_data,
                    },
                }
            })
            .collect();

        for tx_with_meta in expected_transactions.clone() {
            let signature = tx_with_meta.transaction.signatures[0];
            assert_eq!(
                blockstore.get_rooted_transaction(signature).unwrap(),
                Some(ConfirmedTransactionWithStatusMeta {
                    slot,
                    tx_with_meta: TransactionWithStatusMeta::Complete(tx_with_meta.clone()),
                    block_time: None
                })
            );
            assert_eq!(
                blockstore
                    .get_complete_transaction(signature, slot + 1)
                    .unwrap(),
                Some(ConfirmedTransactionWithStatusMeta {
                    slot,
                    tx_with_meta: TransactionWithStatusMeta::Complete(tx_with_meta),
                    block_time: None
                })
            );
        }

        blockstore.run_purge(0, 2, PurgeType::PrimaryIndex).unwrap();
        *blockstore.lowest_cleanup_slot.write().unwrap() = slot;
        for VersionedTransactionWithStatusMeta { transaction, .. } in expected_transactions {
            let signature = transaction.signatures[0];
            assert_eq!(blockstore.get_rooted_transaction(signature).unwrap(), None,);
            assert_eq!(
                blockstore
                    .get_complete_transaction(signature, slot + 1)
                    .unwrap(),
                None,
            );
        }
    }

    #[test]
    fn test_get_complete_transaction() {
        let ledger_path = get_tmp_ledger_path_auto_delete!();
        let blockstore = Blockstore::open(ledger_path.path()).unwrap();

        let slot = 2;
        let entries = make_slot_entries_with_transactions(5);
        let shreds = entries_to_test_shreds(&entries, slot, slot - 1, true, 0);
        blockstore.insert_shreds(shreds, None, false).unwrap();

        let expected_transactions: Vec<VersionedTransactionWithStatusMeta> = entries
            .iter()
            .cloned()
            .filter(|entry| !entry.is_tick())
            .flat_map(|entry| entry.transactions)
            .map(|transaction| {
                let mut pre_balances: Vec<u64> = vec![];
                let mut post_balances: Vec<u64> = vec![];
                for i in 0..transaction.message.static_account_keys().len() {
                    pre_balances.push(i as u64 * 10);
                    post_balances.push(i as u64 * 11);
                }
                let inner_instructions = Some(vec![InnerInstructions {
                    index: 0,
                    instructions: vec![CompiledInstruction::new(1, &(), vec![0])],
                }]);
                let log_messages = Some(vec![String::from("Test message\n")]);
                let pre_token_balances = Some(vec![]);
                let post_token_balances = Some(vec![]);
                let rewards = Some(vec![]);
                let return_data = Some(TransactionReturnData {
                    program_id: Pubkey::new_unique(),
                    data: vec![1, 2, 3],
                });
                let signature = transaction.signatures[0];
                let status = TransactionStatusMeta {
                    status: Ok(()),
                    fee: 42,
                    pre_balances: pre_balances.clone(),
                    post_balances: post_balances.clone(),
                    inner_instructions: inner_instructions.clone(),
                    log_messages: log_messages.clone(),
                    pre_token_balances: pre_token_balances.clone(),
                    post_token_balances: post_token_balances.clone(),
                    rewards: rewards.clone(),
                    loaded_addresses: LoadedAddresses::default(),
                    return_data: return_data.clone(),
                }
                .into();
                blockstore
                    .transaction_status_cf
                    .put_protobuf((0, signature, slot), &status)
                    .unwrap();
                VersionedTransactionWithStatusMeta {
                    transaction,
                    meta: TransactionStatusMeta {
                        status: Ok(()),
                        fee: 42,
                        pre_balances,
                        post_balances,
                        inner_instructions,
                        log_messages,
                        pre_token_balances,
                        post_token_balances,
                        rewards,
                        loaded_addresses: LoadedAddresses::default(),
                        return_data,
                    },
                }
            })
            .collect();

        for tx_with_meta in expected_transactions.clone() {
            let signature = tx_with_meta.transaction.signatures[0];
            assert_eq!(
                blockstore
                    .get_complete_transaction(signature, slot)
                    .unwrap(),
                Some(ConfirmedTransactionWithStatusMeta {
                    slot,
                    tx_with_meta: TransactionWithStatusMeta::Complete(tx_with_meta),
                    block_time: None
                })
            );
            assert_eq!(blockstore.get_rooted_transaction(signature).unwrap(), None);
        }

        blockstore.run_purge(0, 2, PurgeType::PrimaryIndex).unwrap();
        *blockstore.lowest_cleanup_slot.write().unwrap() = slot;
        for VersionedTransactionWithStatusMeta { transaction, .. } in expected_transactions {
            let signature = transaction.signatures[0];
            assert_eq!(
                blockstore
                    .get_complete_transaction(signature, slot)
                    .unwrap(),
                None,
            );
            assert_eq!(blockstore.get_rooted_transaction(signature).unwrap(), None,);
        }
    }

    #[test]
    fn test_empty_transaction_status() {
        let ledger_path = get_tmp_ledger_path_auto_delete!();
        let blockstore = Blockstore::open(ledger_path.path()).unwrap();

        blockstore.set_roots(std::iter::once(&0)).unwrap();
        assert_eq!(
            blockstore
                .get_rooted_transaction(Signature::default())
                .unwrap(),
            None
        );
    }

    #[test]
    fn test_get_confirmed_signatures_for_address() {
        let ledger_path = get_tmp_ledger_path_auto_delete!();
        let blockstore = Blockstore::open(ledger_path.path()).unwrap();

        let address0 = solana_sdk::pubkey::new_rand();
        let address1 = solana_sdk::pubkey::new_rand();

        let slot0 = 10;
        for x in 1..5 {
            let signature = Signature::new(&[x; 64]);
            blockstore
                .write_transaction_status(
                    slot0,
                    signature,
                    vec![&address0],
                    vec![&address1],
                    TransactionStatusMeta::default(),
                )
                .unwrap();
        }
        let slot1 = 20;
        for x in 5..9 {
            let signature = Signature::new(&[x; 64]);
            blockstore
                .write_transaction_status(
                    slot1,
                    signature,
                    vec![&address0],
                    vec![&address1],
                    TransactionStatusMeta::default(),
                )
                .unwrap();
        }
        blockstore.set_roots(vec![slot0, slot1].iter()).unwrap();

        let all0 = blockstore
            .get_confirmed_signatures_for_address(address0, 0, 50)
            .unwrap();
        assert_eq!(all0.len(), 8);
        for x in 1..9 {
            let expected_signature = Signature::new(&[x; 64]);
            assert_eq!(all0[x as usize - 1], expected_signature);
        }
        assert_eq!(
            blockstore
                .get_confirmed_signatures_for_address(address0, 20, 50)
                .unwrap()
                .len(),
            4
        );
        assert_eq!(
            blockstore
                .get_confirmed_signatures_for_address(address0, 0, 10)
                .unwrap()
                .len(),
            4
        );
        assert!(blockstore
            .get_confirmed_signatures_for_address(address0, 1, 5)
            .unwrap()
            .is_empty());
        assert_eq!(
            blockstore
                .get_confirmed_signatures_for_address(address0, 1, 15)
                .unwrap()
                .len(),
            4
        );

        let all1 = blockstore
            .get_confirmed_signatures_for_address(address1, 0, 50)
            .unwrap();
        assert_eq!(all1.len(), 8);
        for x in 1..9 {
            let expected_signature = Signature::new(&[x; 64]);
            assert_eq!(all1[x as usize - 1], expected_signature);
        }

        // Purge index 0
        blockstore
            .run_purge(0, 10, PurgeType::PrimaryIndex)
            .unwrap();
        assert_eq!(
            blockstore
                .get_confirmed_signatures_for_address(address0, 0, 50)
                .unwrap()
                .len(),
            4
        );
        assert_eq!(
            blockstore
                .get_confirmed_signatures_for_address(address0, 20, 50)
                .unwrap()
                .len(),
            4
        );
        assert!(blockstore
            .get_confirmed_signatures_for_address(address0, 0, 10)
            .unwrap()
            .is_empty());
        assert!(blockstore
            .get_confirmed_signatures_for_address(address0, 1, 5)
            .unwrap()
            .is_empty());
        assert_eq!(
            blockstore
                .get_confirmed_signatures_for_address(address0, 1, 25)
                .unwrap()
                .len(),
            4
        );

        // Test sort, regardless of entry order or signature value
        for slot in (21..25).rev() {
            let random_bytes: Vec<u8> = (0..64).map(|_| rand::random::<u8>()).collect();
            let signature = Signature::new(&random_bytes);
            blockstore
                .write_transaction_status(
                    slot,
                    signature,
                    vec![&address0],
                    vec![&address1],
                    TransactionStatusMeta::default(),
                )
                .unwrap();
        }
        blockstore.set_roots(vec![21, 22, 23, 24].iter()).unwrap();
        let mut past_slot = 0;
        for (slot, _) in blockstore.find_address_signatures(address0, 1, 25).unwrap() {
            assert!(slot >= past_slot);
            past_slot = slot;
        }
    }

    #[test]
    fn test_find_address_signatures_for_slot() {
        let ledger_path = get_tmp_ledger_path_auto_delete!();
        let blockstore = Blockstore::open(ledger_path.path()).unwrap();

        let address0 = solana_sdk::pubkey::new_rand();
        let address1 = solana_sdk::pubkey::new_rand();

        let slot1 = 1;
        for x in 1..5 {
            let signature = Signature::new(&[x; 64]);
            blockstore
                .write_transaction_status(
                    slot1,
                    signature,
                    vec![&address0],
                    vec![&address1],
                    TransactionStatusMeta::default(),
                )
                .unwrap();
        }
        let slot2 = 2;
        for x in 5..7 {
            let signature = Signature::new(&[x; 64]);
            blockstore
                .write_transaction_status(
                    slot2,
                    signature,
                    vec![&address0],
                    vec![&address1],
                    TransactionStatusMeta::default(),
                )
                .unwrap();
        }
        for x in 7..9 {
            let signature = Signature::new(&[x; 64]);
            blockstore
                .write_transaction_status(
                    slot2,
                    signature,
                    vec![&address0],
                    vec![&address1],
                    TransactionStatusMeta::default(),
                )
                .unwrap();
        }
        let slot3 = 3;
        for x in 9..13 {
            let signature = Signature::new(&[x; 64]);
            blockstore
                .write_transaction_status(
                    slot3,
                    signature,
                    vec![&address0],
                    vec![&address1],
                    TransactionStatusMeta::default(),
                )
                .unwrap();
        }
        blockstore.set_roots(std::iter::once(&slot1)).unwrap();

        let slot1_signatures = blockstore
            .find_address_signatures_for_slot(address0, 1)
            .unwrap();
        for (i, (slot, signature)) in slot1_signatures.iter().enumerate() {
            assert_eq!(*slot, slot1);
            assert_eq!(*signature, Signature::new(&[i as u8 + 1; 64]));
        }

        let slot2_signatures = blockstore
            .find_address_signatures_for_slot(address0, 2)
            .unwrap();
        for (i, (slot, signature)) in slot2_signatures.iter().enumerate() {
            assert_eq!(*slot, slot2);
            assert_eq!(*signature, Signature::new(&[i as u8 + 5; 64]));
        }

        let slot3_signatures = blockstore
            .find_address_signatures_for_slot(address0, 3)
            .unwrap();
        for (i, (slot, signature)) in slot3_signatures.iter().enumerate() {
            assert_eq!(*slot, slot3);
            assert_eq!(*signature, Signature::new(&[i as u8 + 9; 64]));
        }
    }

    #[test]
    fn test_get_confirmed_signatures_for_address2() {
        let ledger_path = get_tmp_ledger_path_auto_delete!();
        let blockstore = Blockstore::open(ledger_path.path()).unwrap();

        let (shreds, _) = make_slot_entries(1, 0, 4);
        blockstore.insert_shreds(shreds, None, false).unwrap();

        fn make_slot_entries_with_transaction_addresses(addresses: &[Pubkey]) -> Vec<Entry> {
            let mut entries: Vec<Entry> = Vec::new();
            for address in addresses {
                let transaction = Transaction::new_with_compiled_instructions(
                    &[&Keypair::new()],
                    &[*address],
                    Hash::default(),
                    vec![solana_sdk::pubkey::new_rand()],
                    vec![CompiledInstruction::new(1, &(), vec![0])],
                );
                entries.push(next_entry_mut(&mut Hash::default(), 0, vec![transaction]));
                let mut tick = create_ticks(1, 0, hash(&serialize(address).unwrap()));
                entries.append(&mut tick);
            }
            entries
        }

        let address0 = solana_sdk::pubkey::new_rand();
        let address1 = solana_sdk::pubkey::new_rand();

        for slot in 2..=8 {
            let entries = make_slot_entries_with_transaction_addresses(&[
                address0, address1, address0, address1,
            ]);
            let shreds = entries_to_test_shreds(&entries, slot, slot - 1, true, 0);
            blockstore.insert_shreds(shreds, None, false).unwrap();

            for entry in entries.into_iter() {
                for transaction in entry.transactions {
                    assert_eq!(transaction.signatures.len(), 1);
                    blockstore
                        .write_transaction_status(
                            slot,
                            transaction.signatures[0],
                            transaction.message.static_account_keys().iter().collect(),
                            vec![],
                            TransactionStatusMeta::default(),
                        )
                        .unwrap();
                }
            }
        }

        // Add 2 slots that both descend from slot 8
        for slot in 9..=10 {
            let entries = make_slot_entries_with_transaction_addresses(&[
                address0, address1, address0, address1,
            ]);
            let shreds = entries_to_test_shreds(&entries, slot, 8, true, 0);
            blockstore.insert_shreds(shreds, None, false).unwrap();

            for entry in entries.into_iter() {
                for transaction in entry.transactions {
                    assert_eq!(transaction.signatures.len(), 1);
                    blockstore
                        .write_transaction_status(
                            slot,
                            transaction.signatures[0],
                            transaction.message.static_account_keys().iter().collect(),
                            vec![],
                            TransactionStatusMeta::default(),
                        )
                        .unwrap();
                }
            }
        }

        // Leave one slot unrooted to test only returns confirmed signatures
        blockstore
            .set_roots(vec![1, 2, 4, 5, 6, 7, 8].iter())
            .unwrap();
        let highest_confirmed_root = 8;

        // Fetch all rooted signatures for address 0 at once...
        let sig_infos = blockstore
            .get_confirmed_signatures_for_address2(
                address0,
                highest_confirmed_root,
                None,
                None,
                usize::MAX,
            )
            .unwrap();
        assert!(sig_infos.found_before);
        let all0 = sig_infos.infos;
        assert_eq!(all0.len(), 12);

        // Fetch all rooted signatures for address 1 at once...
        let all1 = blockstore
            .get_confirmed_signatures_for_address2(
                address1,
                highest_confirmed_root,
                None,
                None,
                usize::MAX,
            )
            .unwrap()
            .infos;
        assert_eq!(all1.len(), 12);

        // Fetch all signatures for address 0 individually
        for i in 0..all0.len() {
            let sig_infos = blockstore
                .get_confirmed_signatures_for_address2(
                    address0,
                    highest_confirmed_root,
                    if i == 0 {
                        None
                    } else {
                        Some(all0[i - 1].signature)
                    },
                    None,
                    1,
                )
                .unwrap();
            assert!(sig_infos.found_before);
            let results = sig_infos.infos;
            assert_eq!(results.len(), 1);
            assert_eq!(results[0], all0[i], "Unexpected result for {}", i);
        }
        // Fetch all signatures for address 0 individually using `until`
        for i in 0..all0.len() {
            let results = blockstore
                .get_confirmed_signatures_for_address2(
                    address0,
                    highest_confirmed_root,
                    if i == 0 {
                        None
                    } else {
                        Some(all0[i - 1].signature)
                    },
                    if i == all0.len() - 1 || i == all0.len() {
                        None
                    } else {
                        Some(all0[i + 1].signature)
                    },
                    10,
                )
                .unwrap()
                .infos;
            assert_eq!(results.len(), 1);
            assert_eq!(results[0], all0[i], "Unexpected result for {}", i);
        }

        let sig_infos = blockstore
            .get_confirmed_signatures_for_address2(
                address0,
                highest_confirmed_root,
                Some(all0[all0.len() - 1].signature),
                None,
                1,
            )
            .unwrap();
        assert!(sig_infos.found_before);
        assert!(sig_infos.infos.is_empty());

        assert!(blockstore
            .get_confirmed_signatures_for_address2(
                address0,
                highest_confirmed_root,
                None,
                Some(all0[0].signature),
                2,
            )
            .unwrap()
            .infos
            .is_empty());

        // Fetch all signatures for address 0, three at a time
        assert!(all0.len() % 3 == 0);
        for i in (0..all0.len()).step_by(3) {
            let results = blockstore
                .get_confirmed_signatures_for_address2(
                    address0,
                    highest_confirmed_root,
                    if i == 0 {
                        None
                    } else {
                        Some(all0[i - 1].signature)
                    },
                    None,
                    3,
                )
                .unwrap()
                .infos;
            assert_eq!(results.len(), 3);
            assert_eq!(results[0], all0[i]);
            assert_eq!(results[1], all0[i + 1]);
            assert_eq!(results[2], all0[i + 2]);
        }

        // Ensure that the signatures within a slot are reverse ordered by signature
        // (current limitation of the .get_confirmed_signatures_for_address2())
        for i in (0..all1.len()).step_by(2) {
            let results = blockstore
                .get_confirmed_signatures_for_address2(
                    address1,
                    highest_confirmed_root,
                    if i == 0 {
                        None
                    } else {
                        Some(all1[i - 1].signature)
                    },
                    None,
                    2,
                )
                .unwrap()
                .infos;
            assert_eq!(results.len(), 2);
            assert_eq!(results[0].slot, results[1].slot);
            assert!(results[0].signature >= results[1].signature);
            assert_eq!(results[0], all1[i]);
            assert_eq!(results[1], all1[i + 1]);
        }

        // A search for address 0 with `before` and/or `until` signatures from address1 should also work
        let sig_infos = blockstore
            .get_confirmed_signatures_for_address2(
                address0,
                highest_confirmed_root,
                Some(all1[0].signature),
                None,
                usize::MAX,
            )
            .unwrap();
        assert!(sig_infos.found_before);
        let results = sig_infos.infos;
        // The exact number of results returned is variable, based on the sort order of the
        // random signatures that are generated
        assert!(!results.is_empty());

        let results2 = blockstore
            .get_confirmed_signatures_for_address2(
                address0,
                highest_confirmed_root,
                Some(all1[0].signature),
                Some(all1[4].signature),
                usize::MAX,
            )
            .unwrap()
            .infos;
        assert!(results2.len() < results.len());

        // Duplicate all tests using confirmed signatures
        let highest_confirmed_slot = 10;

        // Fetch all signatures for address 0 at once...
        let all0 = blockstore
            .get_confirmed_signatures_for_address2(
                address0,
                highest_confirmed_slot,
                None,
                None,
                usize::MAX,
            )
            .unwrap()
            .infos;
        assert_eq!(all0.len(), 14);

        // Fetch all signatures for address 1 at once...
        let all1 = blockstore
            .get_confirmed_signatures_for_address2(
                address1,
                highest_confirmed_slot,
                None,
                None,
                usize::MAX,
            )
            .unwrap()
            .infos;
        assert_eq!(all1.len(), 14);

        // Fetch all signatures for address 0 individually
        for i in 0..all0.len() {
            let results = blockstore
                .get_confirmed_signatures_for_address2(
                    address0,
                    highest_confirmed_slot,
                    if i == 0 {
                        None
                    } else {
                        Some(all0[i - 1].signature)
                    },
                    None,
                    1,
                )
                .unwrap()
                .infos;
            assert_eq!(results.len(), 1);
            assert_eq!(results[0], all0[i], "Unexpected result for {}", i);
        }
        // Fetch all signatures for address 0 individually using `until`
        for i in 0..all0.len() {
            let results = blockstore
                .get_confirmed_signatures_for_address2(
                    address0,
                    highest_confirmed_slot,
                    if i == 0 {
                        None
                    } else {
                        Some(all0[i - 1].signature)
                    },
                    if i == all0.len() - 1 || i == all0.len() {
                        None
                    } else {
                        Some(all0[i + 1].signature)
                    },
                    10,
                )
                .unwrap()
                .infos;
            assert_eq!(results.len(), 1);
            assert_eq!(results[0], all0[i], "Unexpected result for {}", i);
        }

        assert!(blockstore
            .get_confirmed_signatures_for_address2(
                address0,
                highest_confirmed_slot,
                Some(all0[all0.len() - 1].signature),
                None,
                1,
            )
            .unwrap()
            .infos
            .is_empty());

        assert!(blockstore
            .get_confirmed_signatures_for_address2(
                address0,
                highest_confirmed_slot,
                None,
                Some(all0[0].signature),
                2,
            )
            .unwrap()
            .infos
            .is_empty());

        // Fetch all signatures for address 0, three at a time
        assert!(all0.len() % 3 == 2);
        for i in (0..all0.len()).step_by(3) {
            let results = blockstore
                .get_confirmed_signatures_for_address2(
                    address0,
                    highest_confirmed_slot,
                    if i == 0 {
                        None
                    } else {
                        Some(all0[i - 1].signature)
                    },
                    None,
                    3,
                )
                .unwrap()
                .infos;
            if i < 12 {
                assert_eq!(results.len(), 3);
                assert_eq!(results[2], all0[i + 2]);
            } else {
                assert_eq!(results.len(), 2);
            }
            assert_eq!(results[0], all0[i]);
            assert_eq!(results[1], all0[i + 1]);
        }

        // Ensure that the signatures within a slot are reverse ordered by signature
        // (current limitation of the .get_confirmed_signatures_for_address2())
        for i in (0..all1.len()).step_by(2) {
            let results = blockstore
                .get_confirmed_signatures_for_address2(
                    address1,
                    highest_confirmed_slot,
                    if i == 0 {
                        None
                    } else {
                        Some(all1[i - 1].signature)
                    },
                    None,
                    2,
                )
                .unwrap()
                .infos;
            assert_eq!(results.len(), 2);
            assert_eq!(results[0].slot, results[1].slot);
            assert!(results[0].signature >= results[1].signature);
            assert_eq!(results[0], all1[i]);
            assert_eq!(results[1], all1[i + 1]);
        }

        // A search for address 0 with `before` and/or `until` signatures from address1 should also work
        let results = blockstore
            .get_confirmed_signatures_for_address2(
                address0,
                highest_confirmed_slot,
                Some(all1[0].signature),
                None,
                usize::MAX,
            )
            .unwrap()
            .infos;
        // The exact number of results returned is variable, based on the sort order of the
        // random signatures that are generated
        assert!(!results.is_empty());

        let results2 = blockstore
            .get_confirmed_signatures_for_address2(
                address0,
                highest_confirmed_slot,
                Some(all1[0].signature),
                Some(all1[4].signature),
                usize::MAX,
            )
            .unwrap()
            .infos;
        assert!(results2.len() < results.len());

        // Remove signature
        blockstore
            .address_signatures_cf
            .delete((0, address0, 2, all0[0].signature))
            .unwrap();
        let sig_infos = blockstore
            .get_confirmed_signatures_for_address2(
                address0,
                highest_confirmed_root,
                Some(all0[0].signature),
                None,
                usize::MAX,
            )
            .unwrap();
        assert!(!sig_infos.found_before);
        assert!(sig_infos.infos.is_empty());
    }

    #[test]
    #[allow(clippy::same_item_push)]
    fn test_get_last_hash() {
        let mut entries: Vec<Entry> = vec![];
        let empty_entries_iterator = entries.iter();
        assert!(get_last_hash(empty_entries_iterator).is_none());

        let mut prev_hash = hash::hash(&[42u8]);
        for _ in 0..10 {
            let entry = next_entry(&prev_hash, 1, vec![]);
            prev_hash = entry.hash;
            entries.push(entry);
        }
        let entries_iterator = entries.iter();
        assert_eq!(get_last_hash(entries_iterator).unwrap(), entries[9].hash);
    }

    #[test]
    fn test_map_transactions_to_statuses() {
        let ledger_path = get_tmp_ledger_path_auto_delete!();
        let blockstore = Blockstore::open(ledger_path.path()).unwrap();

        let transaction_status_cf = &blockstore.transaction_status_cf;

        let slot = 0;
        let mut transactions: Vec<VersionedTransaction> = vec![];
        for x in 0..4 {
            let transaction = Transaction::new_with_compiled_instructions(
                &[&Keypair::new()],
                &[solana_sdk::pubkey::new_rand()],
                Hash::default(),
                vec![solana_sdk::pubkey::new_rand()],
                vec![CompiledInstruction::new(1, &(), vec![0])],
            );
            let status = TransactionStatusMeta {
                status: solana_sdk::transaction::Result::<()>::Err(
                    TransactionError::AccountNotFound,
                ),
                fee: x,
                pre_balances: vec![],
                post_balances: vec![],
                inner_instructions: Some(vec![]),
                log_messages: Some(vec![]),
                pre_token_balances: Some(vec![]),
                post_token_balances: Some(vec![]),
                rewards: Some(vec![]),
                loaded_addresses: LoadedAddresses::default(),
                return_data: Some(TransactionReturnData::default()),
            }
            .into();
            transaction_status_cf
                .put_protobuf((0, transaction.signatures[0], slot), &status)
                .unwrap();
            transactions.push(transaction.into());
        }

        let map_result =
            blockstore.map_transactions_to_statuses(slot, transactions.clone().into_iter());
        assert!(map_result.is_ok());
        let map = map_result.unwrap();
        assert_eq!(map.len(), 4);
        for (x, m) in map.iter().enumerate() {
            assert_eq!(m.meta.fee, x as u64);
        }

        // Push transaction that will not have matching status, as a test case
        transactions.push(
            Transaction::new_with_compiled_instructions(
                &[&Keypair::new()],
                &[solana_sdk::pubkey::new_rand()],
                Hash::default(),
                vec![solana_sdk::pubkey::new_rand()],
                vec![CompiledInstruction::new(1, &(), vec![0])],
            )
            .into(),
        );

        let map_result =
            blockstore.map_transactions_to_statuses(slot, transactions.clone().into_iter());
        assert_matches!(map_result, Err(BlockstoreError::MissingTransactionMetadata));
    }

    #[test]
    fn test_write_get_perf_samples() {
        let ledger_path = get_tmp_ledger_path_auto_delete!();
        let blockstore = Blockstore::open(ledger_path.path()).unwrap();

        let num_entries: usize = 10;
        let mut perf_samples: Vec<(Slot, PerfSample)> = vec![];
        for x in 1..num_entries + 1 {
            perf_samples.push((
                x as u64 * 50,
                PerfSample {
                    num_transactions: 1000 + x as u64,
                    num_slots: 50,
                    sample_period_secs: 20,
                },
            ));
        }
        for (slot, sample) in perf_samples.iter() {
            blockstore.write_perf_sample(*slot, sample).unwrap();
        }
        for x in 0..num_entries {
            let mut expected_samples = perf_samples[num_entries - 1 - x..].to_vec();
            expected_samples.sort_by(|a, b| b.0.cmp(&a.0));
            assert_eq!(
                blockstore.get_recent_perf_samples(x + 1).unwrap(),
                expected_samples
            );
        }
    }

    #[test]
    fn test_lowest_slot() {
        let ledger_path = get_tmp_ledger_path_auto_delete!();
        let blockstore = Blockstore::open(ledger_path.path()).unwrap();

        for i in 0..10 {
            let slot = i;
            let (shreds, _) = make_slot_entries(slot, 0, 1);
            blockstore.insert_shreds(shreds, None, false).unwrap();
        }
        assert_eq!(blockstore.lowest_slot(), 1);
        blockstore.run_purge(0, 5, PurgeType::PrimaryIndex).unwrap();
        assert_eq!(blockstore.lowest_slot(), 6);
    }

    #[test]
    fn test_recovery() {
        let ledger_path = get_tmp_ledger_path_auto_delete!();
        let blockstore = Blockstore::open(ledger_path.path()).unwrap();

        let slot = 1;
        let (data_shreds, coding_shreds, leader_schedule_cache) =
            setup_erasure_shreds(slot, 0, 100);

        blockstore
            .insert_shreds(coding_shreds, Some(&leader_schedule_cache), false)
            .unwrap();
        let shred_bufs: Vec<_> = data_shreds
            .iter()
            .map(|shred| shred.payload.clone())
            .collect();

        // Check all the data shreds were recovered
        for (s, buf) in data_shreds.iter().zip(shred_bufs) {
            assert_eq!(
                blockstore
                    .get_data_shred(s.slot(), s.index() as u64)
                    .unwrap()
                    .unwrap(),
                buf
            );
        }

        verify_index_integrity(&blockstore, slot);
    }

    #[test]
    fn test_index_integrity() {
        let slot = 1;
        let num_entries = 100;
        let (data_shreds, coding_shreds, leader_schedule_cache) =
            setup_erasure_shreds(slot, 0, num_entries);
        assert!(data_shreds.len() > 3);
        assert!(coding_shreds.len() > 3);

        let ledger_path = get_tmp_ledger_path_auto_delete!();
        let blockstore = Blockstore::open(ledger_path.path()).unwrap();

        // Test inserting all the shreds
        let all_shreds: Vec<_> = data_shreds
            .iter()
            .cloned()
            .chain(coding_shreds.iter().cloned())
            .collect();
        blockstore
            .insert_shreds(all_shreds, Some(&leader_schedule_cache), false)
            .unwrap();
        verify_index_integrity(&blockstore, slot);
        blockstore.purge_and_compact_slots(0, slot);

        // Test inserting just the codes, enough for recovery
        blockstore
            .insert_shreds(coding_shreds.clone(), Some(&leader_schedule_cache), false)
            .unwrap();
        verify_index_integrity(&blockstore, slot);
        blockstore.purge_and_compact_slots(0, slot);

        // Test inserting some codes, but not enough for recovery
        blockstore
            .insert_shreds(
                coding_shreds[..coding_shreds.len() - 1].to_vec(),
                Some(&leader_schedule_cache),
                false,
            )
            .unwrap();
        verify_index_integrity(&blockstore, slot);
        blockstore.purge_and_compact_slots(0, slot);

        // Test inserting just the codes, and some data, enough for recovery
        let shreds: Vec<_> = data_shreds[..data_shreds.len() - 1]
            .iter()
            .cloned()
            .chain(coding_shreds[..coding_shreds.len() - 1].iter().cloned())
            .collect();
        blockstore
            .insert_shreds(shreds, Some(&leader_schedule_cache), false)
            .unwrap();
        verify_index_integrity(&blockstore, slot);
        blockstore.purge_and_compact_slots(0, slot);

        // Test inserting some codes, and some data, but enough for recovery
        let shreds: Vec<_> = data_shreds[..data_shreds.len() / 2 - 1]
            .iter()
            .cloned()
            .chain(coding_shreds[..coding_shreds.len() / 2 - 1].iter().cloned())
            .collect();
        blockstore
            .insert_shreds(shreds, Some(&leader_schedule_cache), false)
            .unwrap();
        verify_index_integrity(&blockstore, slot);
        blockstore.purge_and_compact_slots(0, slot);

        // Test inserting all shreds in 2 rounds, make sure nothing is lost
        let shreds1: Vec<_> = data_shreds[..data_shreds.len() / 2 - 1]
            .iter()
            .cloned()
            .chain(coding_shreds[..coding_shreds.len() / 2 - 1].iter().cloned())
            .collect();
        let shreds2: Vec<_> = data_shreds[data_shreds.len() / 2 - 1..]
            .iter()
            .cloned()
            .chain(coding_shreds[coding_shreds.len() / 2 - 1..].iter().cloned())
            .collect();
        blockstore
            .insert_shreds(shreds1, Some(&leader_schedule_cache), false)
            .unwrap();
        blockstore
            .insert_shreds(shreds2, Some(&leader_schedule_cache), false)
            .unwrap();
        verify_index_integrity(&blockstore, slot);
        blockstore.purge_and_compact_slots(0, slot);

        // Test not all, but enough data and coding shreds in 2 rounds to trigger recovery,
        // make sure nothing is lost
        let shreds1: Vec<_> = data_shreds[..data_shreds.len() / 2 - 1]
            .iter()
            .cloned()
            .chain(coding_shreds[..coding_shreds.len() / 2 - 1].iter().cloned())
            .collect();
        let shreds2: Vec<_> = data_shreds[data_shreds.len() / 2 - 1..data_shreds.len() / 2]
            .iter()
            .cloned()
            .chain(
                coding_shreds[coding_shreds.len() / 2 - 1..coding_shreds.len() / 2]
                    .iter()
                    .cloned(),
            )
            .collect();
        blockstore
            .insert_shreds(shreds1, Some(&leader_schedule_cache), false)
            .unwrap();
        blockstore
            .insert_shreds(shreds2, Some(&leader_schedule_cache), false)
            .unwrap();
        verify_index_integrity(&blockstore, slot);
        blockstore.purge_and_compact_slots(0, slot);

        // Test insert shreds in 2 rounds, but not enough to trigger
        // recovery, make sure nothing is lost
        let shreds1: Vec<_> = data_shreds[..data_shreds.len() / 2 - 2]
            .iter()
            .cloned()
            .chain(coding_shreds[..coding_shreds.len() / 2 - 2].iter().cloned())
            .collect();
        let shreds2: Vec<_> = data_shreds[data_shreds.len() / 2 - 2..data_shreds.len() / 2 - 1]
            .iter()
            .cloned()
            .chain(
                coding_shreds[coding_shreds.len() / 2 - 2..coding_shreds.len() / 2 - 1]
                    .iter()
                    .cloned(),
            )
            .collect();
        blockstore
            .insert_shreds(shreds1, Some(&leader_schedule_cache), false)
            .unwrap();
        blockstore
            .insert_shreds(shreds2, Some(&leader_schedule_cache), false)
            .unwrap();
        verify_index_integrity(&blockstore, slot);
        blockstore.purge_and_compact_slots(0, slot);
    }

    fn setup_erasure_shreds(
        slot: u64,
        parent_slot: u64,
        num_entries: u64,
    ) -> (Vec<Shred>, Vec<Shred>, Arc<LeaderScheduleCache>) {
        let entries = make_slot_entries_with_transactions(num_entries);
        let leader_keypair = Arc::new(Keypair::new());
        let shredder = Shredder::new(slot, parent_slot, 0, 0).unwrap();
        let (data_shreds, coding_shreds) = shredder.entries_to_shreds(
            &leader_keypair,
            &entries,
            true, // is_last_in_slot
            0,    // next_shred_index
            0,    // next_code_index
        );

        let genesis_config = create_genesis_config(2).genesis_config;
        let bank = Arc::new(Bank::new_for_tests(&genesis_config));
        let mut leader_schedule_cache = LeaderScheduleCache::new_from_bank(&bank);
        let fixed_schedule = FixedSchedule {
            leader_schedule: Arc::new(LeaderSchedule::new_from_schedule(vec![
                leader_keypair.pubkey()
            ])),
            start_epoch: 0,
        };
        leader_schedule_cache.set_fixed_leader_schedule(Some(fixed_schedule));

        (data_shreds, coding_shreds, Arc::new(leader_schedule_cache))
    }

    fn verify_index_integrity(blockstore: &Blockstore, slot: u64) {
        let shred_index = blockstore.get_index(slot).unwrap().unwrap();

        let data_iter = blockstore.slot_data_iterator(slot, 0).unwrap();
        let mut num_data = 0;
        for ((slot, index), _) in data_iter {
            num_data += 1;
            // Test that iterator and individual shred lookup yield same set
            assert!(blockstore.get_data_shred(slot, index).unwrap().is_some());
            // Test that the data index has current shred accounted for
            assert!(shred_index.data().contains(index));
        }

        // Test the data index doesn't have anything extra
        let num_data_in_index = shred_index.data().num_shreds();
        assert_eq!(num_data_in_index, num_data);

        let coding_iter = blockstore.slot_coding_iterator(slot, 0).unwrap();
        let mut num_coding = 0;
        for ((slot, index), _) in coding_iter {
            num_coding += 1;
            // Test that the iterator and individual shred lookup yield same set
            assert!(blockstore.get_coding_shred(slot, index).unwrap().is_some());
            // Test that the coding index has current shred accounted for
            assert!(shred_index.coding().contains(index));
        }

        // Test the data index doesn't have anything extra
        let num_coding_in_index = shred_index.coding().num_shreds();
        assert_eq!(num_coding_in_index, num_coding);
    }

    #[test]
    fn test_duplicate_slot() {
        let slot = 0;
        let entries1 = make_slot_entries_with_transactions(1);
        let entries2 = make_slot_entries_with_transactions(1);
        let leader_keypair = Arc::new(Keypair::new());
        let shredder = Shredder::new(slot, 0, 0, 0).unwrap();
        let (shreds, _) = shredder.entries_to_shreds(
            &leader_keypair,
            &entries1,
            true, // is_last_in_slot
            0,    // next_shred_index
            0,    // next_code_index,
        );
        let (duplicate_shreds, _) = shredder.entries_to_shreds(
            &leader_keypair,
            &entries2,
            true, // is_last_in_slot
            0,    // next_shred_index
            0,    // next_code_index
        );
        let shred = shreds[0].clone();
        let duplicate_shred = duplicate_shreds[0].clone();
        let non_duplicate_shred = shred.clone();

        let ledger_path = get_tmp_ledger_path_auto_delete!();
        let blockstore = Blockstore::open(ledger_path.path()).unwrap();

        blockstore
            .insert_shreds(vec![shred.clone()], None, false)
            .unwrap();

        // No duplicate shreds exist yet
        assert!(!blockstore.has_duplicate_shreds_in_slot(slot));

        // Check if shreds are duplicated
        assert_eq!(
            blockstore.is_shred_duplicate(
                ShredId::new(slot, /*index:*/ 0, duplicate_shred.shred_type()),
                duplicate_shred.payload.clone(),
            ),
            Some(shred.payload.to_vec())
        );
        assert!(blockstore
            .is_shred_duplicate(
                ShredId::new(slot, /*index:*/ 0, non_duplicate_shred.shred_type()),
                non_duplicate_shred.payload,
            )
            .is_none());

        // Store a duplicate shred
        blockstore
            .store_duplicate_slot(slot, shred.payload.clone(), duplicate_shred.payload.clone())
            .unwrap();

        // Slot is now marked as duplicate
        assert!(blockstore.has_duplicate_shreds_in_slot(slot));

        // Check ability to fetch the duplicates
        let duplicate_proof = blockstore.get_duplicate_slot(slot).unwrap();
        assert_eq!(duplicate_proof.shred1, shred.payload);
        assert_eq!(duplicate_proof.shred2, duplicate_shred.payload);
    }

    #[test]
    fn test_clear_unconfirmed_slot() {
        let ledger_path = get_tmp_ledger_path_auto_delete!();
        let blockstore = Blockstore::open(ledger_path.path()).unwrap();

        let unconfirmed_slot = 9;
        let unconfirmed_child_slot = 10;
        let slots = vec![2, unconfirmed_slot, unconfirmed_child_slot];

        // Insert into slot 9, mark it as dead
        let shreds: Vec<_> = make_chaining_slot_entries(&slots, 1)
            .into_iter()
            .flat_map(|x| x.0)
            .collect();
        blockstore.insert_shreds(shreds, None, false).unwrap();
        // Should only be one shred in slot 9
        assert!(blockstore
            .get_data_shred(unconfirmed_slot, 0)
            .unwrap()
            .is_some());
        assert!(blockstore
            .get_data_shred(unconfirmed_slot, 1)
            .unwrap()
            .is_none());
        blockstore.set_dead_slot(unconfirmed_slot).unwrap();

        // Purge the slot
        blockstore.clear_unconfirmed_slot(unconfirmed_slot);
        assert!(!blockstore.is_dead(unconfirmed_slot));
        assert_eq!(
            blockstore
                .meta(unconfirmed_slot)
                .unwrap()
                .unwrap()
                .next_slots,
            vec![unconfirmed_child_slot]
        );
        assert!(blockstore
            .get_data_shred(unconfirmed_slot, 0)
            .unwrap()
            .is_none());
    }

    #[test]
    fn test_update_completed_data_indexes() {
        let mut completed_data_indexes = BTreeSet::default();
        let mut shred_index = ShredIndex::default();

        for i in 0..10 {
            shred_index.insert(i as u64);
            assert_eq!(
                update_completed_data_indexes(true, i, &shred_index, &mut completed_data_indexes),
                vec![(i, i)]
            );
            assert!(completed_data_indexes.iter().copied().eq(0..=i));
        }
    }

    #[test]
    fn test_update_completed_data_indexes_out_of_order() {
        let mut completed_data_indexes = BTreeSet::default();
        let mut shred_index = ShredIndex::default();

        shred_index.insert(4);
        assert!(
            update_completed_data_indexes(false, 4, &shred_index, &mut completed_data_indexes)
                .is_empty()
        );
        assert!(completed_data_indexes.is_empty());

        shred_index.insert(2);
        assert!(
            update_completed_data_indexes(false, 2, &shred_index, &mut completed_data_indexes)
                .is_empty()
        );
        assert!(completed_data_indexes.is_empty());

        shred_index.insert(3);
        assert!(
            update_completed_data_indexes(true, 3, &shred_index, &mut completed_data_indexes)
                .is_empty()
        );
        assert!(completed_data_indexes.iter().eq([3].iter()));

        // Inserting data complete shred 1 now confirms the range of shreds [2, 3]
        // is part of the same data set
        shred_index.insert(1);
        assert_eq!(
            update_completed_data_indexes(true, 1, &shred_index, &mut completed_data_indexes),
            vec![(2, 3)]
        );
        assert!(completed_data_indexes.iter().eq([1, 3].iter()));

        // Inserting data complete shred 0 now confirms the range of shreds [0]
        // is part of the same data set
        shred_index.insert(0);
        assert_eq!(
            update_completed_data_indexes(true, 0, &shred_index, &mut completed_data_indexes),
            vec![(0, 0), (1, 1)]
        );
        assert!(completed_data_indexes.iter().eq([0, 1, 3].iter()));
    }

    #[test]
    fn test_rewards_protobuf_backward_compatability() {
        let ledger_path = get_tmp_ledger_path_auto_delete!();
        let blockstore = Blockstore::open(ledger_path.path()).unwrap();

        let rewards: Rewards = (0..100)
            .map(|i| Reward {
                pubkey: solana_sdk::pubkey::new_rand().to_string(),
                lamports: 42 + i,
                post_balance: std::u64::MAX,
                reward_type: Some(RewardType::Fee),
                commission: None,
            })
            .collect();
        let protobuf_rewards: generated::Rewards = rewards.into();

        let deprecated_rewards: StoredExtendedRewards = protobuf_rewards.clone().into();
        for slot in 0..2 {
            let data = serialize(&deprecated_rewards).unwrap();
            blockstore.rewards_cf.put_bytes(slot, &data).unwrap();
        }
        for slot in 2..4 {
            blockstore
                .rewards_cf
                .put_protobuf(slot, &protobuf_rewards)
                .unwrap();
        }
        for slot in 0..4 {
            assert_eq!(
                blockstore
                    .rewards_cf
                    .get_protobuf_or_bincode::<StoredExtendedRewards>(slot)
                    .unwrap()
                    .unwrap(),
                protobuf_rewards
            );
        }
    }

    #[test]
    fn test_transaction_status_protobuf_backward_compatability() {
        let ledger_path = get_tmp_ledger_path_auto_delete!();
        let blockstore = Blockstore::open(ledger_path.path()).unwrap();

        let status = TransactionStatusMeta {
            status: Ok(()),
            fee: 42,
            pre_balances: vec![1, 2, 3],
            post_balances: vec![1, 2, 3],
            inner_instructions: Some(vec![]),
            log_messages: Some(vec![]),
            pre_token_balances: Some(vec![TransactionTokenBalance {
                account_index: 0,
                mint: Pubkey::new_unique().to_string(),
                ui_token_amount: UiTokenAmount {
                    ui_amount: Some(1.1),
                    decimals: 1,
                    amount: "11".to_string(),
                    ui_amount_string: "1.1".to_string(),
                },
                owner: Pubkey::new_unique().to_string(),
            }]),
            post_token_balances: Some(vec![TransactionTokenBalance {
                account_index: 0,
                mint: Pubkey::new_unique().to_string(),
                ui_token_amount: UiTokenAmount {
                    ui_amount: None,
                    decimals: 1,
                    amount: "11".to_string(),
                    ui_amount_string: "1.1".to_string(),
                },
                owner: Pubkey::new_unique().to_string(),
            }]),
            rewards: Some(vec![Reward {
                pubkey: "My11111111111111111111111111111111111111111".to_string(),
                lamports: -42,
                post_balance: 42,
                reward_type: Some(RewardType::Rent),
                commission: None,
            }]),
            loaded_addresses: LoadedAddresses::default(),
            return_data: Some(TransactionReturnData {
                program_id: Pubkey::new_unique(),
                data: vec![1, 2, 3],
            }),
        };
        let deprecated_status: StoredTransactionStatusMeta = status.clone().try_into().unwrap();
        let protobuf_status: generated::TransactionStatusMeta = status.into();

        for slot in 0..2 {
            let data = serialize(&deprecated_status).unwrap();
            blockstore
                .transaction_status_cf
                .put_bytes((0, Signature::default(), slot), &data)
                .unwrap();
        }
        for slot in 2..4 {
            blockstore
                .transaction_status_cf
                .put_protobuf((0, Signature::default(), slot), &protobuf_status)
                .unwrap();
        }
        for slot in 0..4 {
            assert_eq!(
                blockstore
                    .transaction_status_cf
                    .get_protobuf_or_bincode::<StoredTransactionStatusMeta>((
                        0,
                        Signature::default(),
                        slot
                    ))
                    .unwrap()
                    .unwrap(),
                protobuf_status
            );
        }
    }

    #[test]
    fn test_remove_shred_data_complete_flag() {
        let ledger_path = get_tmp_ledger_path_auto_delete!();
        let blockstore = Blockstore::open(ledger_path.path()).unwrap();

        let (mut shreds, entries) = make_slot_entries(0, 0, 1);

        // Remove the data complete flag from the last shred
        shreds[0].unset_data_complete();

        blockstore.insert_shreds(shreds, None, false).unwrap();

        // Check that the `data_complete` flag was unset in the stored shred, but the
        // `last_in_slot` flag is set.
        let stored_shred = &blockstore.get_data_shreds_for_slot(0, 0).unwrap()[0];
        assert!(!stored_shred.data_complete());
        assert!(stored_shred.last_in_slot());
        assert_eq!(entries, blockstore.get_any_valid_slot_entries(0, 0));
    }

    fn make_large_tx_entry(num_txs: usize) -> Entry {
        let txs: Vec<_> = (0..num_txs)
            .into_iter()
            .map(|_| {
                let keypair0 = Keypair::new();
                let to = solana_sdk::pubkey::new_rand();
                solana_sdk::system_transaction::transfer(&keypair0, &to, 1, Hash::default())
            })
            .collect();

        Entry::new(&Hash::default(), 1, txs)
    }

    #[test]
    fn erasure_multiple_config() {
        solana_logger::setup();
        let slot = 1;
        let parent = 0;
        let num_txs = 20;
        let entry = make_large_tx_entry(num_txs);
        let shreds = entries_to_test_shreds(&[entry], slot, parent, true, 0);
        assert!(shreds.len() > 1);

        let ledger_path = get_tmp_ledger_path_auto_delete!();
        let blockstore = Blockstore::open(ledger_path.path()).unwrap();

        let coding1 = Shredder::generate_coding_shreds(
            &shreds, false, // is_last_in_slot
            0,     // next_code_index
        );
        let coding2 = Shredder::generate_coding_shreds(
            &shreds, true, // is_last_in_slot
            0,    // next_code_index
        );
        for shred in &shreds {
            info!("shred {:?}", shred);
        }
        for shred in &coding1 {
            info!("coding1 {:?}", shred);
        }
        for shred in &coding2 {
            info!("coding2 {:?}", shred);
        }
        blockstore
            .insert_shreds(shreds[..shreds.len() - 2].to_vec(), None, false)
            .unwrap();
        blockstore
            .insert_shreds(vec![coding1[0].clone(), coding2[1].clone()], None, false)
            .unwrap();
        assert!(blockstore.has_duplicate_shreds_in_slot(slot));
    }

    #[test]
    fn test_large_num_coding() {
        solana_logger::setup();
        let slot = 1;
        let (_data_shreds, mut coding_shreds, leader_schedule_cache) =
            setup_erasure_shreds(slot, 0, 100);

        let ledger_path = get_tmp_ledger_path_auto_delete!();
        let blockstore = Blockstore::open(ledger_path.path()).unwrap();

        coding_shreds[1].coding_header.num_coding_shreds = u16::MAX;
        blockstore
            .insert_shreds(
                vec![coding_shreds[1].clone()],
                Some(&leader_schedule_cache),
                false,
            )
            .unwrap();

        // Check no coding shreds are inserted
        let res = blockstore.get_coding_shreds_for_slot(slot, 0).unwrap();
        assert!(res.is_empty());
    }

    #[test]
    pub fn test_insert_data_shreds_same_slot_last_index() {
        let ledger_path = get_tmp_ledger_path_auto_delete!();
        let blockstore = Blockstore::open(ledger_path.path()).unwrap();

        // Create enough entries to ensure there are at least two shreds created
        let num_unique_entries = max_ticks_per_n_shreds(1, None) + 1;
        let (mut original_shreds, original_entries) = make_slot_entries(0, 0, num_unique_entries);

        // Discard first shred, so that the slot is not full
        assert!(original_shreds.len() > 1);
        let last_index = original_shreds.last().unwrap().index() as u64;
        original_shreds.remove(0);

        // Insert the same shreds, including the last shred specifically, multiple
        // times
        for _ in 0..10 {
            blockstore
                .insert_shreds(original_shreds.clone(), None, false)
                .unwrap();
            let meta = blockstore.meta(0).unwrap().unwrap();
            assert!(!blockstore.is_dead(0));
            assert_eq!(blockstore.get_slot_entries(0, 0).unwrap(), vec![]);
            assert_eq!(meta.consumed, 0);
            assert_eq!(meta.received, last_index + 1);
            assert_eq!(meta.parent_slot, Some(0));
            assert_eq!(meta.last_index, Some(last_index));
            assert!(!blockstore.is_full(0));
        }

        let duplicate_shreds = entries_to_test_shreds(&original_entries, 0, 0, true, 0);
        let num_shreds = duplicate_shreds.len() as u64;
        blockstore
            .insert_shreds(duplicate_shreds, None, false)
            .unwrap();

        assert_eq!(blockstore.get_slot_entries(0, 0).unwrap(), original_entries);

        let meta = blockstore.meta(0).unwrap().unwrap();
        assert_eq!(meta.consumed, num_shreds);
        assert_eq!(meta.received, num_shreds);
        assert_eq!(meta.parent_slot, Some(0));
        assert_eq!(meta.last_index, Some(num_shreds - 1));
        assert!(blockstore.is_full(0));
        assert!(!blockstore.is_dead(0));
    }

    #[test]
    fn test_duplicate_last_index() {
        let num_shreds = 2;
        let num_entries = max_ticks_per_n_shreds(num_shreds, None);
        let slot = 1;
        let (mut shreds, _) = make_slot_entries(slot, 0, num_entries);

        // Mark both as last shred
        shreds[0].set_last_in_slot();
        shreds[1].set_last_in_slot();
        let ledger_path = get_tmp_ledger_path_auto_delete!();
        let blockstore = Blockstore::open(ledger_path.path()).unwrap();

        blockstore.insert_shreds(shreds, None, false).unwrap();

        assert!(blockstore.get_duplicate_slot(slot).is_some());
    }

    #[test]
    fn test_duplicate_last_index_mark_dead() {
        let num_shreds = 10;
        let smaller_last_shred_index = 5;
        let larger_last_shred_index = 8;

        let setup_test_shreds = |slot: Slot| -> Vec<Shred> {
            let num_entries = max_ticks_per_n_shreds(num_shreds, None);
            let (mut shreds, _) = make_slot_entries(slot, 0, num_entries);
            shreds[smaller_last_shred_index].set_last_in_slot();
            shreds[larger_last_shred_index].set_last_in_slot();
            shreds
        };

        let get_expected_slot_meta_and_index_meta =
            |blockstore: &Blockstore, shreds: Vec<Shred>| -> (SlotMeta, Index) {
                let slot = shreds[0].slot();
                blockstore
                    .insert_shreds(shreds.clone(), None, false)
                    .unwrap();
                let meta = blockstore.meta(slot).unwrap().unwrap();
                assert_eq!(meta.consumed, shreds.len() as u64);
                let shreds_index = blockstore.get_index(slot).unwrap().unwrap();
                for i in 0..shreds.len() as u64 {
                    assert!(shreds_index.data().contains(i));
                }

                // Cleanup the slot
                blockstore
                    .run_purge(slot, slot, PurgeType::PrimaryIndex)
                    .expect("Purge database operations failed");
                assert!(blockstore.meta(slot).unwrap().is_none());

                (meta, shreds_index)
            };

        let ledger_path = get_tmp_ledger_path_auto_delete!();
        let blockstore = Blockstore::open(ledger_path.path()).unwrap();

        let mut slot = 0;
        let shreds = setup_test_shreds(slot);

        // Case 1: Insert in the same batch. Since we're inserting the shreds in order,
        // any shreds > smaller_last_shred_index will not be inserted. Slot is not marked
        // as dead because no slots > the first "last" index shred are inserted before
        // the "last" index shred itself is inserted.
        let (expected_slot_meta, expected_index) = get_expected_slot_meta_and_index_meta(
            &blockstore,
            shreds[..=smaller_last_shred_index].to_vec(),
        );
        blockstore
            .insert_shreds(shreds.clone(), None, false)
            .unwrap();
        assert!(blockstore.get_duplicate_slot(slot).is_some());
        assert!(!blockstore.is_dead(slot));
        for i in 0..num_shreds {
            if i <= smaller_last_shred_index as u64 {
                assert_eq!(
                    blockstore.get_data_shred(slot, i).unwrap().unwrap(),
                    shreds[i as usize].payload
                );
            } else {
                assert!(blockstore.get_data_shred(slot, i).unwrap().is_none());
            }
        }
        let mut meta = blockstore.meta(slot).unwrap().unwrap();
        meta.first_shred_timestamp = expected_slot_meta.first_shred_timestamp;
        assert_eq!(meta, expected_slot_meta);
        assert_eq!(blockstore.get_index(slot).unwrap().unwrap(), expected_index);

        // Case 2: Inserting a duplicate with an even smaller last shred index should not
        // mark the slot as dead since the Slotmeta is full.
        let mut even_smaller_last_shred_duplicate = shreds[smaller_last_shred_index - 1].clone();
        even_smaller_last_shred_duplicate.set_last_in_slot();
        // Flip a byte to create a duplicate shred
        even_smaller_last_shred_duplicate.payload[0] =
            std::u8::MAX - even_smaller_last_shred_duplicate.payload[0];
        assert!(blockstore
            .is_shred_duplicate(
                ShredId::new(
                    slot,
                    even_smaller_last_shred_duplicate.index(),
                    ShredType::Data
                ),
                even_smaller_last_shred_duplicate.payload.clone(),
            )
            .is_some());
        blockstore
            .insert_shreds(vec![even_smaller_last_shred_duplicate], None, false)
            .unwrap();
        assert!(!blockstore.is_dead(slot));
        for i in 0..num_shreds {
            if i <= smaller_last_shred_index as u64 {
                assert_eq!(
                    blockstore.get_data_shred(slot, i).unwrap().unwrap(),
                    shreds[i as usize].payload
                );
            } else {
                assert!(blockstore.get_data_shred(slot, i).unwrap().is_none());
            }
        }
        let mut meta = blockstore.meta(slot).unwrap().unwrap();
        meta.first_shred_timestamp = expected_slot_meta.first_shred_timestamp;
        assert_eq!(meta, expected_slot_meta);
        assert_eq!(blockstore.get_index(slot).unwrap().unwrap(), expected_index);

        // Case 3: Insert shreds in reverse so that consumed will not be updated. Now on insert, the
        // the slot should be marked as dead
        slot += 1;
        let mut shreds = setup_test_shreds(slot);
        shreds.reverse();
        blockstore
            .insert_shreds(shreds.clone(), None, false)
            .unwrap();
        assert!(blockstore.is_dead(slot));
        // All the shreds other than the two last index shreds because those two
        // are marked as last, but less than the first received index == 10.
        // The others will be inserted even after the slot is marked dead on attempted
        // insert of the first last_index shred since dead slots can still be
        // inserted into.
        for i in 0..num_shreds {
            let shred_to_check = &shreds[i as usize];
            let shred_index = shred_to_check.index() as u64;
            if shred_index != smaller_last_shred_index as u64
                && shred_index != larger_last_shred_index as u64
            {
                assert_eq!(
                    blockstore
                        .get_data_shred(slot, shred_index)
                        .unwrap()
                        .unwrap(),
                    shred_to_check.payload
                );
            } else {
                assert!(blockstore
                    .get_data_shred(slot, shred_index)
                    .unwrap()
                    .is_none());
            }
        }

        // Case 4: Same as Case 3, but this time insert the shreds one at a time to test that the clearing
        // of data shreds works even after they've been committed
        slot += 1;
        let mut shreds = setup_test_shreds(slot);
        shreds.reverse();
        for shred in shreds.clone() {
            blockstore.insert_shreds(vec![shred], None, false).unwrap();
        }
        assert!(blockstore.is_dead(slot));
        // All the shreds will be inserted since dead slots can still be inserted into.
        for i in 0..num_shreds {
            let shred_to_check = &shreds[i as usize];
            let shred_index = shred_to_check.index() as u64;
            if shred_index != smaller_last_shred_index as u64
                && shred_index != larger_last_shred_index as u64
            {
                assert_eq!(
                    blockstore
                        .get_data_shred(slot, shred_index)
                        .unwrap()
                        .unwrap(),
                    shred_to_check.payload
                );
            } else {
                assert!(blockstore
                    .get_data_shred(slot, shred_index)
                    .unwrap()
                    .is_none());
            }
        }
    }

    #[test]
    fn test_get_slot_entries_dead_slot_race() {
        let setup_test_shreds = move |slot: Slot| -> Vec<Shred> {
            let num_shreds = 10;
            let middle_shred_index = 5;
            let num_entries = max_ticks_per_n_shreds(num_shreds, None);
            let (shreds, _) = make_slot_entries(slot, 0, num_entries);

            // Reverse shreds so that last shred gets inserted first and sets meta.received
            let mut shreds: Vec<Shred> = shreds.into_iter().rev().collect();

            // Push the real middle shred to the end of the shreds list
            shreds.push(shreds[middle_shred_index].clone());

            // Set the middle shred as a last shred to cause the slot to be marked dead
            shreds[middle_shred_index].set_last_in_slot();
            shreds
        };

        let ledger_path = get_tmp_ledger_path_auto_delete!();
        {
            let blockstore = Arc::new(Blockstore::open(ledger_path.path()).unwrap());
            let (slot_sender, slot_receiver) = unbounded();
            let (shred_sender, shred_receiver) = unbounded::<Vec<Shred>>();
            let (signal_sender, signal_receiver) = unbounded();

            let t_entry_getter = {
                let blockstore = blockstore.clone();
                let signal_sender = signal_sender.clone();
                Builder::new()
                    .spawn(move || {
                        while let Ok(slot) = slot_receiver.recv() {
                            match blockstore.get_slot_entries_with_shred_info(slot, 0, false) {
                                Ok((_entries, _num_shreds, is_full)) => {
                                    if is_full {
                                        signal_sender
                                            .send(Err(IoError::new(
                                                ErrorKind::Other,
                                                "got full slot entries for dead slot",
                                            )))
                                            .unwrap();
                                    }
                                }
                                Err(err) => {
                                    assert_matches!(err, BlockstoreError::DeadSlot);
                                }
                            }
                            signal_sender.send(Ok(())).unwrap();
                        }
                    })
                    .unwrap()
            };

            let t_shred_inserter = {
                let blockstore = blockstore.clone();
                Builder::new()
                    .spawn(move || {
                        while let Ok(shreds) = shred_receiver.recv() {
                            let slot = shreds[0].slot();
                            // Grab this lock to block `get_slot_entries` before it fetches completed datasets
                            // and then mark the slot as dead, but full, by inserting carefully crafted shreds.
                            let _lowest_cleanup_slot =
                                blockstore.lowest_cleanup_slot.write().unwrap();
                            blockstore.insert_shreds(shreds, None, false).unwrap();
                            assert!(blockstore.get_duplicate_slot(slot).is_some());
                            assert!(blockstore.is_dead(slot));
                            assert!(blockstore.meta(slot).unwrap().unwrap().is_full());
                            signal_sender.send(Ok(())).unwrap();
                        }
                    })
                    .unwrap()
            };

            for slot in 0..100 {
                let shreds = setup_test_shreds(slot);

                // Start a task on each thread to trigger a race condition
                slot_sender.send(slot).unwrap();
                shred_sender.send(shreds).unwrap();

                // Check that each thread processed their task before continuing
                for _ in 1..=2 {
                    let res = signal_receiver.recv().unwrap();
                    assert!(res.is_ok(), "race condition: {:?}", res);
                }
            }

            drop(slot_sender);
            drop(shred_sender);

            let handles = vec![t_entry_getter, t_shred_inserter];
            for handle in handles {
                assert!(handle.join().is_ok());
            }

            assert!(Arc::strong_count(&blockstore) == 1);
        }
    }

    #[test]
    fn test_read_write_cost_table() {
        let ledger_path = get_tmp_ledger_path_auto_delete!();
        let blockstore = Blockstore::open(ledger_path.path()).unwrap();

        let num_entries: usize = 10;
        let mut cost_table: HashMap<Pubkey, u64> = HashMap::new();
        for x in 1..num_entries + 1 {
            cost_table.insert(Pubkey::new_unique(), (x + 100) as u64);
        }

        // write to db
        for (key, cost) in cost_table.iter() {
            blockstore
                .write_program_cost(key, cost)
                .expect("write a program");
        }

        // read back from db
        let read_back = blockstore.read_program_costs().expect("read programs");
        // verify
        assert_eq!(read_back.len(), cost_table.len());
        for (read_key, read_cost) in read_back {
            assert_eq!(read_cost, *cost_table.get(&read_key).unwrap());
        }

        // update value, write to db
        for val in cost_table.values_mut() {
            *val += 100;
        }
        for (key, cost) in cost_table.iter() {
            blockstore
                .write_program_cost(key, cost)
                .expect("write a program");
        }
        // add a new record
        let new_program_key = Pubkey::new_unique();
        let new_program_cost = 999;
        blockstore
            .write_program_cost(&new_program_key, &new_program_cost)
            .unwrap();

        // confirm value updated
        let read_back = blockstore.read_program_costs().expect("read programs");
        // verify
        assert_eq!(read_back.len(), cost_table.len() + 1);
        for (key, cost) in cost_table.iter() {
            assert_eq!(*cost, read_back.iter().find(|(k, _v)| k == key).unwrap().1);
        }
        assert_eq!(
            new_program_cost,
            read_back
                .iter()
                .find(|(k, _v)| *k == new_program_key)
                .unwrap()
                .1
        );

        // test delete
        blockstore
            .delete_program_cost(&new_program_key)
            .expect("delete a progrma");
        let read_back = blockstore.read_program_costs().expect("read programs");
        // verify
        assert_eq!(read_back.len(), cost_table.len());
        for (read_key, read_cost) in read_back {
            assert_eq!(read_cost, *cost_table.get(&read_key).unwrap());
        }
    }

    #[test]
    fn test_delete_old_records_from_cost_table() {
        let ledger_path = get_tmp_ledger_path_auto_delete!();
        let blockstore = Blockstore::open(ledger_path.path()).unwrap();

        let num_entries: usize = 10;
        let mut cost_table: HashMap<Pubkey, u64> = HashMap::new();
        for x in 1..num_entries + 1 {
            cost_table.insert(Pubkey::new_unique(), (x + 100) as u64);
        }

        // write to db
        for (key, cost) in cost_table.iter() {
            blockstore
                .write_program_cost(key, cost)
                .expect("write a program");
        }

        // remove a record
        let mut removed_key = Pubkey::new_unique();
        for (key, cost) in cost_table.iter() {
            if *cost == 101_u64 {
                removed_key = *key;
                break;
            }
        }
        cost_table.remove(&removed_key);

        // delete records from blockstore if they are no longer in cost_table
        let db_records = blockstore.read_program_costs().expect("read programs");
        db_records.iter().for_each(|(pubkey, _)| {
            if !cost_table.iter().any(|(key, _)| key == pubkey) {
                assert_eq!(*pubkey, removed_key);
                blockstore
                    .delete_program_cost(pubkey)
                    .expect("delete old program");
            }
        });

        // read back from db
        let read_back = blockstore.read_program_costs().expect("read programs");
        // verify
        assert_eq!(read_back.len(), cost_table.len());
        for (read_key, read_cost) in read_back {
            assert_eq!(read_cost, *cost_table.get(&read_key).unwrap());
        }
    }
}<|MERGE_RESOLUTION|>--- conflicted
+++ resolved
@@ -1622,41 +1622,7 @@
                 slots_stats.set_full(slot_meta);
             }
         }
-<<<<<<< HEAD
         if slot_meta.is_full() {
-            let (num_repaired, num_recovered) = {
-                let mut slots_stats = self.slots_stats.lock().unwrap();
-                if let Some(e) = slots_stats.stats.remove(&slot_meta.slot) {
-                    if slots_stats.last_cleanup_ts.elapsed().as_secs() > 30 {
-                        let root = self.last_root();
-                        slots_stats.stats = slots_stats.stats.split_off(&root);
-                        slots_stats.last_cleanup_ts = Instant::now();
-                    }
-                    (e.num_repaired, e.num_recovered)
-                } else {
-                    (0, 0)
-                }
-            };
-            datapoint_info!(
-                "shred_insert_is_full",
-                (
-                    "total_time_ms",
-                    solana_sdk::timing::timestamp() - slot_meta.first_shred_timestamp,
-                    i64
-                ),
-                ("slot", slot_meta.slot, i64),
-                (
-                    "last_index",
-                    slot_meta
-                        .last_index
-                        .and_then(|ix| i64::try_from(ix).ok())
-                        .unwrap_or(-1),
-                    i64
-                ),
-                ("num_repaired", num_repaired, i64),
-                ("num_recovered", num_recovered, i64),
-            );
-
             // send
             if let Some(ref sender) = self.shred_timing_point_sender {
                 trace!("PohTimingPoint:Full {}", slot);
@@ -1667,8 +1633,6 @@
                 ));
             }
         }
-=======
->>>>>>> 01af40d6
         trace!("inserted shred into slot {:?} and index {:?}", slot, index);
 
         Ok(newly_completed_data_sets)
